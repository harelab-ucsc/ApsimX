--- conflicted
+++ resolved
@@ -4,41 +4,33 @@
     // For more information, visit: https://go.microsoft.com/fwlink/?linkid=830387
     "version": "0.2.0",
     "configurations": [
-<<<<<<< HEAD
-        
-=======
     
 
->>>>>>> ca8ec874
         {
-            "name": "ApsimNG: Debug",
+            "name": ".NET Core Launch (GUI)",
             "type": "coreclr",
             "request": "launch",
-            "preLaunchTask": "Build Debug",
+            "preLaunchTask": "build",
             "program": "${workspaceFolder}/bin/Debug/net6.0/ApsimNG.dll",
             "cwd": "${workspaceFolder}",
-            "console": "integratedTerminal",
-            "justMyCode": false,
-            "requireExactSource": false,
-            "logging": {
-                "moduleLoad": false,
-                "threadExit": false
-            }
+            "console": "internalConsole",
+            "stopAtEntry": false,
         },
         {
-            "name": "ApsimNG: Release",
+            "name": "Autodocs",
             "type": "coreclr",
             "request": "launch",
-            "preLaunchTask": "Build Release",
-            "program": "${workspaceFolder}/bin/Release/net6.0/ApsimNG.dll",
+            "preLaunchTask": "build",
+            "program": "${workspaceFolder}/bin/Debug/net6.0/APSIM.Documentation.dll",
             "cwd": "${workspaceFolder}",
-            "requireExactSource": true
+            "console": "internalConsole",
+            "stopAtEntry": false,
         },
         {
-            "name": "APSIM.Cli: Debug",
+            "name": ".NET Core Launch (APSIM.Cli)",
             "type": "coreclr",
             "request": "launch",
-            "preLaunchTask": "Clean Debug",
+            "preLaunchTask": "build",
             "program": "${workspaceFolder}/bin/Debug/net6.0/apsim.dll",
             "args": [
                 "document",
@@ -49,35 +41,16 @@
             "stopAtEntry": false
         },
         {
-            "name": "Models: Debug",
+            "name": ".NET Core Launch (APSIM Server)",
             "type": "coreclr",
             "request": "launch",
-            "preLaunchTask": "Clean Debug",
-            "program": "${workspaceFolder}/bin/Debug/net6.0/Models.exe",
-            "args": [
-                "--help"
-            ],
-            "cwd": "${workspaceFolder}",
-            "console": "internalConsole",
-            "stopAtEntry": false
-        },
-        {
-            "name": "APSIM Server: Debug",
-            "type": "coreclr",
-            "request": "launch",
-            "preLaunchTask": "Clean Debug",
+            "preLaunchTask": "build",
             "program": "${workspaceFolder}/bin/Debug/net6.0/ApsimZMQServer.dll",
             "args": [
-<<<<<<< HEAD
-                "-v", "-a", "127.0.0.1", 
-                "-p", "57220", "-P", "interactive",
-                "-f", "${workspaceFolder}/Tests/Simulation/ZMQ-Sync/ZMQ-sync.apsimx"
-=======
                 "-a", "127.0.0.1", 
                 //"-p", "5555",
                 "-P", "interactive",
                 "-f", "${workspaceRoot}/Tests/Simulation/ZMQ-Sync/template/template.apsimx"
->>>>>>> ca8ec874
             ],
             "cwd": "${workspaceFolder}",
             "console": "internalConsole",
@@ -93,7 +66,7 @@
             "name": "Mono Launch",
             "type": "mono",
             "request": "launch",
-            "preLaunchTask": "Clean Debug",
+            "preLaunchTask": "build",
             "program": "${workspaceRoot}/bin/Debug/net472/ApsimNG.exe",
             "cwd": "${workspaceRoot}"
         },
@@ -103,16 +76,6 @@
             "request": "attach",
             "address": "localhost",
             "port": 55555
-        },
-        {
-            "name": "Autodocs",
-            "type": "coreclr",
-            "request": "launch",
-            "preLaunchTask": "Clean Debug",
-            "program": "${workspaceFolder}/bin/Debug/net6.0/APSIM.Documentation.dll",
-            "cwd": "${workspaceFolder}",
-            "console": "internalConsole",
-            "stopAtEntry": false,
         }
     ]
 }