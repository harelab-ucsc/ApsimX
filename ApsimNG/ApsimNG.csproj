﻿<?xml version="1.0" encoding="utf-8"?>
<Project ToolsVersion="14.0" DefaultTargets="Build" xmlns="http://schemas.microsoft.com/developer/msbuild/2003">
  <Import Project="$(MSBuildExtensionsPath)\$(MSBuildToolsVersion)\Microsoft.Common.props" Condition="Exists('$(MSBuildExtensionsPath)\$(MSBuildToolsVersion)\Microsoft.Common.props')" />
  <PropertyGroup>
    <Configuration Condition=" '$(Configuration)' == '' ">Debug</Configuration>
    <Platform Condition=" '$(Platform)' == '' ">AnyCPU</Platform>
    <ProjectGuid>{83F4BD8A-A0D1-4AA7-9DC7-42AF7D9BACBA}</ProjectGuid>
    <OutputType>WinExe</OutputType>
    <AppDesignerFolder>Properties</AppDesignerFolder>
    <RootNamespace>ApsimNG</RootNamespace>
    <AssemblyName>ApsimNG</AssemblyName>
    <FileAlignment>512</FileAlignment>
    <AutoGenerateBindingRedirects>true</AutoGenerateBindingRedirects>
    <TargetFrameworkProfile />
    <TargetFrameworkVersion>v4.6</TargetFrameworkVersion>
    <StyleCopTreatErrorsAsWarnings>True</StyleCopTreatErrorsAsWarnings>
    <NuGetPackageImportStamp>
    </NuGetPackageImportStamp>
  </PropertyGroup>
  <PropertyGroup Condition=" '$(Configuration)|$(Platform)' == 'Debug|AnyCPU' ">
    <PlatformTarget>AnyCPU</PlatformTarget>
    <DebugSymbols>true</DebugSymbols>
    <DebugType>full</DebugType>
    <Optimize>false</Optimize>
    <OutputPath>..\Bin\</OutputPath>
    <DefineConstants>DEBUG;TRACE</DefineConstants>
    <ErrorReport>prompt</ErrorReport>
    <WarningLevel>4</WarningLevel>
    <Prefer32Bit>false</Prefer32Bit>
  </PropertyGroup>
  <PropertyGroup Condition=" '$(Configuration)|$(Platform)' == 'Release|AnyCPU' ">
    <PlatformTarget>AnyCPU</PlatformTarget>
    <DebugType>pdbonly</DebugType>
    <Optimize>true</Optimize>
    <OutputPath>..\Bin\</OutputPath>
    <DefineConstants>TRACE</DefineConstants>
    <ErrorReport>prompt</ErrorReport>
    <WarningLevel>4</WarningLevel>
    <Prefer32Bit>false</Prefer32Bit>
  </PropertyGroup>
  <PropertyGroup>
    <StartupObject />
  </PropertyGroup>
  <PropertyGroup Condition="'$(Configuration)|$(Platform)' == 'Debug|x86'">
    <DebugSymbols>true</DebugSymbols>
    <OutputPath>..\Bin\</OutputPath>
    <DefineConstants>DEBUG;TRACE</DefineConstants>
    <DebugType>full</DebugType>
    <PlatformTarget>x86</PlatformTarget>
    <ErrorReport>prompt</ErrorReport>
    <CodeAnalysisRuleSet>MinimumRecommendedRules.ruleset</CodeAnalysisRuleSet>
    <Prefer32Bit>true</Prefer32Bit>
    <WarningLevel>4</WarningLevel>
  </PropertyGroup>
  <PropertyGroup Condition="'$(Configuration)|$(Platform)' == 'Release|x86'">
    <OutputPath>..\Bin\</OutputPath>
    <DefineConstants>TRACE</DefineConstants>
    <Optimize>true</Optimize>
    <DebugType>pdbonly</DebugType>
    <PlatformTarget>x86</PlatformTarget>
    <ErrorReport>prompt</ErrorReport>
    <CodeAnalysisRuleSet>MinimumRecommendedRules.ruleset</CodeAnalysisRuleSet>
    <Prefer32Bit>true</Prefer32Bit>
  </PropertyGroup>
  <PropertyGroup>
    <ApplicationIcon>ApsimLogo.ico</ApplicationIcon>
  </PropertyGroup>
  <ItemGroup>
    <EmbeddedResource Include="Properties\Resources.resx">
      <Generator>ResXFileCodeGenerator</Generator>
      <LastGenOutput>Resources.Designer.cs</LastGenOutput>
      <SubType>Designer</SubType>
    </EmbeddedResource>
    <None Include="App.config" />
    <EmbeddedResource Include="Resources\Glade\ExplorerView.glade">
      <SubType>Designer</SubType>
    </EmbeddedResource>
    <None Include="Cloud\AzureSettings.settings">
      <Generator>SettingsSingleFileGenerator</Generator>
      <LastGenOutput>AzureSettings.Designer.cs</LastGenOutput>
    </None>
    <None Include="packages.config" />
    <EmbeddedResource Include="Resources\Glade\GridView.glade" />
    <EmbeddedResource Include="Resources\Glade\TabbedMetDataView.glade" />
    <EmbeddedResource Include="Resources\Glade\GraphView.glade" />
    <EmbeddedResource Include="Resources\Glade\SummaryView.glade" />
    <EmbeddedResource Include="Resources\Glade\HTMLView.glade">
      <SubType>Designer</SubType>
    </EmbeddedResource>
    <EmbeddedResource Include="Resources\Glade\DataStoreView.glade" />
    <EmbeddedResource Include="Resources\Glade\ProfileView.glade" />
    <EmbeddedResource Include="Resources\Glade\AxisView.glade">
      <SubType>Designer</SubType>
    </EmbeddedResource>
    <EmbeddedResource Include="Resources\Glade\TitleView.glade" />
    <EmbeddedResource Include="Resources\Glade\LegendView.glade" />
    <EmbeddedResource Include="Resources\Glade\MemoView.glade">
      <SubType>Designer</SubType>
    </EmbeddedResource>
    <EmbeddedResource Include="Resources\Glade\InitialWaterView.glade" />
    <EmbeddedResource Include="Resources\Glade\SeriesView.glade" />
    <EmbeddedResource Include="Resources\Glade\SupplementView.glade">
      <SubType>Designer</SubType>
    </EmbeddedResource>
    <EmbeddedResource Include="Resources\Glade\InputView.glade" />
    <EmbeddedResource Include="Resources\Glade\ReportView.glade" />
    <EmbeddedResource Include="Resources\Fonts\arial.ttf" />
    <EmbeddedResource Include="Resources\Fonts\arialbd.ttf" />
    <EmbeddedResource Include="Resources\Fonts\arialbi.ttf" />
    <EmbeddedResource Include="Resources\Fonts\ariali.ttf" />
    <EmbeddedResource Include="Resources\Fonts\cour.ttf" />
    <EmbeddedResource Include="Resources\Glade\FindAndReplace.glade" />
    <EmbeddedResource Include="Resources\Glade\MainView.glade" />
    <EmbeddedResource Include="Resources\Glade\UpgradeForm.glade" />
    <EmbeddedResource Include="Resources\Glade\TreeProxyView.glade" />
    <EmbeddedResource Include="Resources\Glade\ModelDetailsWrapperView.glade" />
    <EmbeddedResource Include="Resources\Glade\ReportActivityLedgerView.glade" />
    <EmbeddedResource Include="Resources\Glade\InputNextBackView.glade" />
    <EmbeddedResource Include="Resources\Glade\StockView.glade" />
    <None Include="Resources\InputNextBackView.glade" />
    <EmbeddedResource Include="Resources\Glade\StringEntryForm.glade" />
    <None Include="Resources\Report.xshd" />
    <None Include="Resources\SyntaxHighlighting\Report.xshd" />
    <None Include="Resources\SyntaxHighlighting\Test.xshd" />
    <EmbeddedResource Include="Resources\Toolboxes\ManagementToolbox.apsimx" />
    <EmbeddedResource Include="Resources\Toolboxes\StandardToolbox.apsimx">
      <SubType>Designer</SubType>
    </EmbeddedResource>
    <EmbeddedResource Include="Resources\Toolboxes\TrainingToolbox.apsimx">
      <SubType>Designer</SubType>
    </EmbeddedResource>
    <None Include="Resources\Test.xshd" />
  </ItemGroup>
  <ItemGroup>
    <Compile Include="..\Models\Properties\AssemblyVersion.cs">
      <Link>Properties\AssemblyVersion.cs</Link>
    </Compile>
    <Compile Include="Attributes\ContextMenuAttribute.cs" />
    <Compile Include="Attributes\MainMenuAttribute.cs" />
    <Compile Include="Classes\Grid\CellRendererActiveButton.cs" />
    <Compile Include="Classes\Grid\CellRendererDropDown.cs" />
    <Compile Include="Classes\Grid\ColRenderAttributes.cs" />
    <Compile Include="Classes\CustomButton.cs" />
    <Compile Include="Classes\DirectedGraph\BezierCurve.cs" />
    <Compile Include="Classes\DirectedGraph\DGArc.cs" />
    <Compile Include="Classes\DirectedGraph\DGNode.cs" />
    <Compile Include="Classes\DirectedGraph\DGObject.cs" />
    <Compile Include="Classes\Grid\GridCell.cs" />
    <Compile Include="Classes\HtmlToMigraDoc.cs" />
    <Compile Include="Classes\Intellisense\CodeCompletionResult.cs" />
    <Compile Include="Classes\Intellisense\CompletionData.cs" />
    <Compile Include="Classes\Intellisense\CompletionImage.cs" />
    <Compile Include="Classes\Intellisense\CSharpCompletion.cs" />
    <Compile Include="Classes\Intellisense\CSharpCompletionContext.cs" />
    <Compile Include="Classes\Intellisense\CSharpCompletionDataFactory.cs" />
    <Compile Include="Classes\Intellisense\CSharpInsightItem.cs" />
    <Compile Include="Classes\Intellisense\CSharpOverloadProvier.cs" />
    <Compile Include="Classes\Intellisense\EntityCompletionData.cs" />
    <Compile Include="Classes\Intellisense\ImportCompletionData.cs" />
    <Compile Include="Classes\Intellisense\IOverloadProvider.cs" />
    <Compile Include="Classes\Intellisense\IScriptProvider.cs" />
    <Compile Include="Classes\Intellisense\OverrideCompletionData.cs" />
    <Compile Include="Classes\Intellisense\ScriptProvider.cs" />
    <Compile Include="Classes\Intellisense\VariableCompletionData.cs" />
    <Compile Include="Cloud\APSIMJob.cs" />
    <Compile Include="Cloud\ApsimJobManagerExtension.cs" />
    <Compile Include="Cloud\ApsimJobPrepExtension.cs" />
    <Compile Include="Cloud\AzureCredentialsSetup.cs" />
    <Compile Include="Cloud\AzureResultsDownloader.cs" />
    <Compile Include="Cloud\AzureSettings.Designer.cs">
      <AutoGen>True</AutoGen>
      <DesignTimeSharedInput>True</DesignTimeSharedInput>
      <DependentUpon>AzureSettings.settings</DependentUpon>
    </Compile>
    <Compile Include="Cloud\BatchConstants.cs" />
    <Compile Include="Cloud\BatchCredentials.cs" />
    <Compile Include="Cloud\DownloadWindow.cs" />
    <Compile Include="Cloud\FileUploader.cs" />
    <Compile Include="Cloud\ICloudJobPresenter.cs" />
    <Compile Include="Cloud\JobDetails.cs" />
    <Compile Include="Cloud\JobParameters.cs" />
    <Compile Include="Cloud\PoolSettings.cs" />
    <Compile Include="Cloud\StorageConstants.cs" />
    <Compile Include="Cloud\StorageCredentials.cs" />
    <Compile Include="CommandHistory.cs" />
    <Compile Include="Commands\AddModelCommand.cs" />
    <Compile Include="Commands\BibTeX.cs" />
    <Compile Include="Commands\ChangeProperty.cs" />
    <Compile Include="Commands\DeleteModelCommand.cs" />
    <Compile Include="Commands\ExportNodeCommand.cs" />
    <Compile Include="Commands\IExplorerPresenter.cs" />
    <Compile Include="Commands\MoveModelCommand.cs" />
    <Compile Include="Commands\MoveModelUpDownCommand.cs" />
    <Compile Include="Commands\RenameModelCommand.cs" />
    <Compile Include="Commands\RunCommand.cs" />
    <Compile Include="Commands\SelectNodeCommand.cs" />
    <Compile Include="Commands\SupplementCommands.cs" />
    <Compile Include="Commands\WriteDebugDoc.cs" />
    <Compile Include="EventArguments\ErrorArgs.cs" />
    <Compile Include="EventArguments\FileActionArgs.cs" />
    <Compile Include="EventArguments\GridCellPasteArgs.cs" />
    <Compile Include="EventArguments\GridCellsChangedArgs.cs" />
    <Compile Include="EventArguments\GridCellActionArgs.cs" />
    <Compile Include="EventArguments\GridHeaderClickedArgs.cs" />
    <Compile Include="EventArguments\HoverPointArgs.cs" />
    <Compile Include="EventArguments\IntellisenseItemSelectedArgs.cs" />
    <Compile Include="EventArguments\KeysArgs.cs" />
    <Compile Include="EventArguments\LegendClickArgs.cs" />
    <Compile Include="EventArguments\NeedContextItemsArgs.cs" />
    <Compile Include="Forms\UpgradeForm.cs" />
    <Compile Include="Classes\Grid\GridColumn.cs" />
    <Compile Include="Interfaces\IAxisView.cs" />
    <Compile Include="Interfaces\IButtonView.cs" />
    <Compile Include="Interfaces\ICommand.cs" />
    <Compile Include="Interfaces\ICultivarView.cs" />
<<<<<<< HEAD
    <Compile Include="Interfaces\IFileConverterView.cs" />
    <Compile Include="Interfaces\IFileDialog.cs" />
=======
    <Compile Include="Interfaces\IExperimentView.cs" />
>>>>>>> baa169e7
    <Compile Include="Interfaces\IMainView.cs" />
    <Compile Include="Interfaces\IMenuView.cs" />
    <Compile Include="Interfaces\IToolStripView.cs" />
    <Compile Include="Interfaces\ITreeView.cs" />
    <Compile Include="Interfaces\IExplorerView.cs" />
    <Compile Include="Interfaces\IGraphView.cs" />
    <Compile Include="Interfaces\IGridCell.cs" />
    <Compile Include="Interfaces\IGridColumn.cs" />
    <Compile Include="Interfaces\IGridView.cs" />
    <Compile Include="Interfaces\IInitialWaterView.cs" />
    <Compile Include="Interfaces\IModelDetailsWrapperView.cs" />
    <Compile Include="Interfaces\ISeriesView.cs" />
    <Compile Include="Interfaces\IStockView.cs" />
    <Compile Include="Interfaces\ISummaryView.cs" />
    <Compile Include="Interfaces\ISupplementView.cs" />
    <Compile Include="Interfaces\ITestView.cs" />
    <Compile Include="Main.cs" />
    <Compile Include="Menus\ContextMenu.cs" />
    <Compile Include="Menus\MainMenu.cs" />
    <Compile Include="Presenters\AddFunctionPresenter.cs" />
    <Compile Include="Presenters\CheckpointsPresenter.cs" />
    <Compile Include="Presenters\AddModelPresenter.cs" />
    <Compile Include="Presenters\AxisPresenter.cs" />
    <Compile Include="Presenters\CLEMFileGRASPPresenter.cs" />
    <Compile Include="Presenters\CLEMFileSQLiteGRASPPresenter.cs" />
    <Compile Include="Presenters\AzureJobDisplayPresenter.cs" />
    <Compile Include="Presenters\CultivarPresenter.cs" />
    <Compile Include="Presenters\ActivityLedgerGridPresenter.cs" />
    <Compile Include="Presenters\DataStorePresenter.cs" />
    <Compile Include="Presenters\ExplorerPresenter.cs" />
    <Compile Include="Presenters\ExperimentPresenter.cs" />
    <Compile Include="Presenters\FactorPresenter.cs" />
    <Compile Include="Presenters\FolderPresenter.cs" />
    <Compile Include="Presenters\GenericPresenter.cs" />
    <Compile Include="Presenters\GraphPresenter.cs" />
    <Compile Include="Presenters\IExportable.cs" />
    <Compile Include="Presenters\INewCloudJobPresenter.cs" />
    <Compile Include="Presenters\InitialWaterPresenter.cs" />
    <Compile Include="Presenters\CLEMFileCropPresenter.cs" />
    <Compile Include="Presenters\InputPresenter.cs" />
    <Compile Include="Presenters\IntellisensePresenter.cs" />
    <Compile Include="Presenters\IPresenter.cs" />
    <Compile Include="Presenters\LegendPresenter.cs" />
    <Compile Include="Presenters\MainPresenter.cs" />
    <Compile Include="Presenters\ManagerPresenter.cs" />
    <Compile Include="Presenters\MapPresenter.cs" />
    <Compile Include="Presenters\MemoPresenter.cs" />
    <Compile Include="Presenters\MetDataPresenter.cs" />
    <Compile Include="Presenters\NewAzureJobPresenter.cs" />
    <Compile Include="Presenters\OperationsPresenter.cs" />
    <Compile Include="Presenters\ProfilePresenter.cs" />
    <Compile Include="Presenters\GridPresenter.cs" />
    <Compile Include="Presenters\PropertyPresenter.cs" />
    <Compile Include="Presenters\ReportActivityLedgerPresenter.cs" />
    <Compile Include="Presenters\ReportPresenter.cs" />
    <Compile Include="Presenters\SeriesPresenter.cs" />
    <Compile Include="Presenters\StockPresenter.cs" />
    <Compile Include="Presenters\SummaryPresenter.cs" />
    <Compile Include="Presenters\SupplementPresenter.cs" />
    <Compile Include="Presenters\DirectedGraphPresenter.cs" />
    <Compile Include="Presenters\TitlePresenter.cs" />
    <Compile Include="Presenters\TreeProxyPresenter.cs" />
    <Compile Include="Presenters\ModelDetailsWrapperPresenter.cs" />
    <Compile Include="Presenters\XYPairsPresenter.cs" />
    <Compile Include="Properties\AssemblyInfo.cs" />
    <Compile Include="Properties\Resources.Designer.cs">
      <AutoGen>True</AutoGen>
      <DesignTime>True</DesignTime>
      <DependentUpon>Resources.resx</DependentUpon>
    </Compile>
    <Compile Include="Utility\ColumnXYSeries.cs" />
    <Compile Include="Utility\Configuration.cs" />
    <Compile Include="Utility\Excel.cs" />
    <Compile Include="Utility\FileDialog.cs" />
    <Compile Include="Utility\StringEntryForm.cs" />
    <Compile Include="Utility\FindAndReplaceForm.cs" />
    <Compile Include="Utility\Graph.cs" />
    <Compile Include="Utility\LineSeriesWithTracker.cs" />
    <Compile Include="Views\AxisView.cs" />
    <Compile Include="Views\ButtonView.cs" />
    <Compile Include="Views\CheckBoxView.cs" />
    <Compile Include="Views\CLEMFileSQLiteGRASPView.cs" />
    <Compile Include="Views\CLEMFileGRASPView.cs" />
    <Compile Include="Views\CloudJobDisplayView.cs" />
    <Compile Include="Views\ColourDropDownView.cs" />
    <Compile Include="Views\ActivityLedgerGridView.cs" />
    <Compile Include="Views\DataStoreView.cs" />
    <Compile Include="Views\DoubleEditView.cs" />
    <Compile Include="Views\DropDownView.cs" />
    <Compile Include="Views\EditBoxView.cs" />
    <Compile Include="Views\EditorView.cs" />
    <Compile Include="Views\ErrorView.cs" />
    <Compile Include="Views\FileConverterView.cs" />
    <Compile Include="Views\MenuView.cs" />
    <Compile Include="Views\ToolStripView.cs" />
    <Compile Include="Views\TreeView.cs" />
    <Compile Include="Views\ExplorerView.cs" />
    <Compile Include="Views\ExperimentView.cs" />
    <Compile Include="Views\FolderView.cs" />
    <Compile Include="Views\GeneralView.cs" />
    <Compile Include="Views\DirectedGraphView.cs" />
    <Compile Include="Views\GraphView.cs" />
    <Compile Include="Views\GridView.cs" />
    <Compile Include="Views\HTMLView.cs" />
    <Compile Include="Views\InitialWaterView.cs" />
    <Compile Include="Views\CLEMFileCropView.cs" />
    <Compile Include="Views\InputView.cs" />
    <Compile Include="Views\IntellisenseView.cs" />
    <Compile Include="Views\LegendView.cs" />
    <Compile Include="Views\ListBoxView.cs" />
    <Compile Include="Views\ListButtonView.cs" />
    <Compile Include="Views\MainView.cs" />
    <Compile Include="Views\ManagerView.cs" />
    <Compile Include="Views\MapView.cs" />
    <Compile Include="Views\MemoView.cs" />
    <Compile Include="Views\ModelDetailsWrapperView.cs" />
    <Compile Include="Views\NewAzureJobView.cs" />
    <Compile Include="Views\ProfileView.cs" />
    <Compile Include="Views\ReportActivityLedgerView.cs" />
    <Compile Include="Views\ReportView.cs" />
    <Compile Include="Views\SeriesView.cs" />
    <Compile Include="Views\StockView.cs" />
    <Compile Include="Views\SummaryView.cs" />
    <Compile Include="Views\SupplementView.cs" />
    <Compile Include="Views\TabbedMetDataView.cs" />
    <Compile Include="Views\TitleView.cs" />
    <Compile Include="Views\TreeProxyView.cs" />
    <Compile Include="Views\ViewBase.cs" />
    <Compile Include="Views\XYPairsView.cs" />
  </ItemGroup>
  <ItemGroup>
    <None Include="Resources\Apsim.png" />
  </ItemGroup>
  <ItemGroup>
    <EmbeddedResource Include="Resources\apsim_logo.png" />
  </ItemGroup>
  <ItemGroup>
    <EmbeddedResource Include="Resources\AutoDocumentation.css" />
  </ItemGroup>
  <ItemGroup>
    <EmbeddedResource Include="Resources\Close.png" />
  </ItemGroup>
  <ItemGroup>
    <None Include="Resources\GraphData.png" />
  </ItemGroup>
  <ItemGroup>
    <EmbeddedResource Include="Resources\hd_bg.png" />
  </ItemGroup>
  <ItemGroup>
    <None Include="Resources\InitialWaterGraph.xml" />
  </ItemGroup>
  <ItemGroup>
    <EmbeddedResource Include="Resources\MenuImages\Check Soil.png" />
  </ItemGroup>
  <ItemGroup>
    <EmbeddedResource Include="Resources\MenuImages\Copy.png" />
  </ItemGroup>
  <ItemGroup>
    <EmbeddedResource Include="Resources\MenuImages\Delete.png" />
  </ItemGroup>
  <ItemGroup>
    <EmbeddedResource Include="Resources\MenuImages\Export to CSV.png" />
  </ItemGroup>
  <ItemGroup>
    <EmbeddedResource Include="Resources\MenuImages\Export to EXCEL.png" />
  </ItemGroup>
  <ItemGroup>
    <EmbeddedResource Include="Resources\MenuImages\Export to HTML.png" />
  </ItemGroup>
  <ItemGroup>
    <EmbeddedResource Include="Resources\MenuImages\Help.png" />
  </ItemGroup>
  <ItemGroup>
    <EmbeddedResource Include="Resources\MenuImages\Paste.png" />
  </ItemGroup>
  <ItemGroup>
    <EmbeddedResource Include="Resources\MenuImages\Redo.png" />
  </ItemGroup>
  <ItemGroup>
    <EmbeddedResource Include="Resources\MenuImages\Refresh.png" />
  </ItemGroup>
  <ItemGroup>
    <EmbeddedResource Include="Resources\MenuImages\Run APSIM.png" />
  </ItemGroup>
  <ItemGroup>
    <EmbeddedResource Include="Resources\MenuImages\Save As.png" />
  </ItemGroup>
  <ItemGroup>
    <EmbeddedResource Include="Resources\MenuImages\Save.png" />
  </ItemGroup>
  <ItemGroup>
    <EmbeddedResource Include="Resources\MenuImages\Split screen.png" />
  </ItemGroup>
  <ItemGroup>
    <EmbeddedResource Include="Resources\MenuImages\Undo.png" />
  </ItemGroup>
  <ItemGroup>
    <EmbeddedResource Include="Resources\MenuImages\Upgrade.png" />
  </ItemGroup>
  <ItemGroup>
    <EmbeddedResource Include="Resources\notes.wav" />
  </ItemGroup>
  <ItemGroup>
    <EmbeddedResource Include="Resources\PresenterPictures\CircularZone.png" />
  </ItemGroup>
  <ItemGroup>
    <EmbeddedResource Include="Resources\PresenterPictures\RectangularZone.png" />
  </ItemGroup>
  <ItemGroup>
    <EmbeddedResource Include="Resources\TreeViewImages\SwimSoluteParameters.png" />
    <EmbeddedResource Include="Resources\TreeViewImages\Swim3.png" />
    <EmbeddedResource Include="Resources\TreeViewImages\LifeStageImmigrationProcess.png" />
    <EmbeddedResource Include="Resources\TreeViewImages\Morris.png" />
    <EmbeddedResource Include="Resources\TreeViewImages\Plantain.png" />
    <EmbeddedResource Include="Resources\TwoStageEvaporation.png" />
    <EmbeddedResource Include="Resources\TreeViewImages\CLEM\ReportPasturePoolDetails.png" />
    <EmbeddedResource Include="Resources\TreeViewImages\CLEM\RuminantActivityGrazeAll.png" />
    <EmbeddedResource Include="Resources\TreeViewImages\CLEM\RuminantActivityGrazePasture.png" />
    <EmbeddedResource Include="Resources\TreeViewImages\CLEM\RuminantActivityGrazePastureHerd.png" />
    <EmbeddedResource Include="Resources\TreeViewImages\CLEM\FileSQLiteGRASP.png" />
    <EmbeddedResource Include="Resources\TreeViewImages\CLEM\Equipment.png" />
    <EmbeddedResource Include="Resources\TreeViewImages\CLEM\EquipmentType.png" />
    <EmbeddedResource Include="Resources\TreeViewImages\CLEM\WaterStore.png" />
    <EmbeddedResource Include="Resources\TreeViewImages\CLEM\WaterType.png" />
    <EmbeddedResource Include="Resources\TreeViewImages\CLEM\ReportResourceShortfalls.png" />
    <EmbeddedResource Include="Resources\TreeViewImages\CLEM\ReportActivitiesPerformed.png" />
    <EmbeddedResource Include="Resources\TreeViewImages\CLEM\PastureActivityManage.png" />
    <EmbeddedResource Include="Resources\TreeViewImages\CLEM\FileCrop.png" />
    <EmbeddedResource Include="Resources\TreeViewImages\CLEM\ReportResourceBalances.png" />
    <EmbeddedResource Include="Resources\TreeViewImages\CLEM\ResourcesHolder.png" />
    <EmbeddedResource Include="Resources\TreeViewImages\CLEM\ActivitiesHolder.png" />
    <EmbeddedResource Include="Resources\TreeViewImages\CLEM\ActivityFolder.png" />
    <EmbeddedResource Include="Resources\TreeViewImages\CLEM\ActivityTimerCropHarvest.png" />
    <EmbeddedResource Include="Resources\TreeViewImages\CLEM\ActivityTimerDateRange.png" />
    <EmbeddedResource Include="Resources\TreeViewImages\CLEM\ActivityTimerInterval.png" />
    <EmbeddedResource Include="Resources\TreeViewImages\CLEM\ActivityTimerMonthRange.png" />
    <EmbeddedResource Include="Resources\TreeViewImages\CLEM\AnimalFoodStore.png" />
    <EmbeddedResource Include="Resources\TreeViewImages\CLEM\AnimalFoodStoreType.png" />
    <EmbeddedResource Include="Resources\TreeViewImages\CLEM\AnimalPriceEntry.png" />
    <EmbeddedResource Include="Resources\TreeViewImages\CLEM\AnimalPricing.png" />
    <EmbeddedResource Include="Resources\TreeViewImages\CLEM\CropActivityFee.png" />
    <EmbeddedResource Include="Resources\TreeViewImages\CLEM\CropActivityManageCrop.png" />
    <EmbeddedResource Include="Resources\TreeViewImages\CLEM\CropActivityManageProduct.png" />
    <EmbeddedResource Include="Resources\TreeViewImages\CLEM\CropActivityTask.png" />
    <EmbeddedResource Include="Resources\TreeViewImages\CLEM\FileGRASP.png" />
    <EmbeddedResource Include="Resources\TreeViewImages\CLEM\Finance.png" />
    <EmbeddedResource Include="Resources\TreeViewImages\CLEM\FinanceActivityCalculateInterest.png" />
    <EmbeddedResource Include="Resources\TreeViewImages\CLEM\FinanceActivityPayExpense.png" />
    <EmbeddedResource Include="Resources\TreeViewImages\CLEM\FinanceType.png" />
    <EmbeddedResource Include="Resources\TreeViewImages\CLEM\GrazeFoodStore.png" />
    <EmbeddedResource Include="Resources\TreeViewImages\CLEM\GrazeFoodStoreType.png" />
    <EmbeddedResource Include="Resources\TreeViewImages\CLEM\GreenhouseGases.png" />
    <EmbeddedResource Include="Resources\TreeViewImages\CLEM\GreenhouseGasesType.png" />
    <EmbeddedResource Include="Resources\TreeViewImages\CLEM\HumanFoodStore.png" />
    <EmbeddedResource Include="Resources\TreeViewImages\CLEM\HumanFoodStoreType.png" />
    <EmbeddedResource Include="Resources\TreeViewImages\CLEM\Labour.png" />
    <EmbeddedResource Include="Resources\TreeViewImages\CLEM\LabourFilter.png" />
    <EmbeddedResource Include="Resources\TreeViewImages\CLEM\LabourFilterGroupSpecified.png" />
    <EmbeddedResource Include="Resources\TreeViewImages\CLEM\LabourFilterGroupUnit.png" />
    <EmbeddedResource Include="Resources\TreeViewImages\CLEM\LabourType.png" />
    <EmbeddedResource Include="Resources\TreeViewImages\CLEM\Land.png" />
    <EmbeddedResource Include="Resources\TreeViewImages\CLEM\LandType.png" />
    <EmbeddedResource Include="Resources\TreeViewImages\CLEM\OtherAnimals.png" />
    <EmbeddedResource Include="Resources\TreeViewImages\CLEM\OtherAnimalsType.png" />
    <EmbeddedResource Include="Resources\TreeViewImages\CLEM\ProductStore.png" />
    <EmbeddedResource Include="Resources\TreeViewImages\CLEM\ProductStoreType.png" />
    <EmbeddedResource Include="Resources\TreeViewImages\CLEM\ProductStoreTypeManure.png" />
    <EmbeddedResource Include="Resources\TreeViewImages\CLEM\Relationship.png" />
    <EmbeddedResource Include="Resources\TreeViewImages\CLEM\ReportRuminantHerd.png" />
    <EmbeddedResource Include="Resources\TreeViewImages\CLEM\ResourceActivitySell.png" />
    <EmbeddedResource Include="Resources\TreeViewImages\CLEM\RuminantActivityBreed.png" />
    <EmbeddedResource Include="Resources\TreeViewImages\CLEM\RuminantActivityBuySell.png" />
    <EmbeddedResource Include="Resources\TreeViewImages\CLEM\RuminantActivityCollectManureAll.png" />
    <EmbeddedResource Include="Resources\TreeViewImages\CLEM\RuminantActivityCollectManurePaddock.png" />
    <EmbeddedResource Include="Resources\TreeViewImages\CLEM\RuminantActivityFee.png" />
    <EmbeddedResource Include="Resources\TreeViewImages\CLEM\RuminantActivityFeed.png" />
    <EmbeddedResource Include="Resources\TreeViewImages\CLEM\RuminantActivityGrow.png" />
    <EmbeddedResource Include="Resources\TreeViewImages\CLEM\RuminantActivityHerdCost.png" />
    <EmbeddedResource Include="Resources\TreeViewImages\CLEM\RuminantActivityManage.png" />
    <EmbeddedResource Include="Resources\TreeViewImages\CLEM\RuminantActivityMilking.png" />
    <EmbeddedResource Include="Resources\TreeViewImages\CLEM\RuminantActivityMuster.png" />
    <EmbeddedResource Include="Resources\TreeViewImages\CLEM\RuminantActivityPredictiveStocking.png" />
    <EmbeddedResource Include="Resources\TreeViewImages\CLEM\RuminantActivityPredictiveStockingENSO.png" />
    <EmbeddedResource Include="Resources\TreeViewImages\CLEM\RuminantActivitySellDryBreeders.png" />
    <EmbeddedResource Include="Resources\TreeViewImages\CLEM\RuminantActivityTrade.png" />
    <EmbeddedResource Include="Resources\TreeViewImages\CLEM\RuminantActivityWean.png" />
    <EmbeddedResource Include="Resources\TreeViewImages\CLEM\RuminantFeedGroup.png" />
    <EmbeddedResource Include="Resources\TreeViewImages\CLEM\RuminantFilter.png" />
    <EmbeddedResource Include="Resources\TreeViewImages\CLEM\RuminantFilterGroup.png" />
    <EmbeddedResource Include="Resources\TreeViewImages\CLEM\RuminantHerd.png" />
    <EmbeddedResource Include="Resources\TreeViewImages\CLEM\RuminantInitialCohorts.png" />
    <EmbeddedResource Include="Resources\TreeViewImages\CLEM\RuminantType.png" />
    <EmbeddedResource Include="Resources\TreeViewImages\CLEM\RuminantTypeCohort.png" />
    <EmbeddedResource Include="Resources\TreeViewImages\CLEM\SummariseRuminantHerd.png" />
    <EmbeddedResource Include="Resources\TreeViewImages\CLEM\Transmutation.png" />
    <EmbeddedResource Include="Resources\TreeViewImages\CLEM\TransmutationCost.png" />
    <EmbeddedResource Include="Resources\TreeViewImages\CLEM\TruckingSettings.png" />
    <EmbeddedResource Include="Resources\TreeViewImages\CLEM\ZoneCLEM.png" />
    <EmbeddedResource Include="Resources\TreeViewImages\CFlow.png" />
    <EmbeddedResource Include="Resources\TreeViewImages\NFlow.png" />
    <EmbeddedResource Include="Resources\TreeViewImages\Solute.png" />
    <EmbeddedResource Include="Resources\TreeViewImages\LinearAfterThresholdFunction.png" />
    <EmbeddedResource Include="Resources\TreeViewImages\Evapotranspiration.png" />
    <EmbeddedResource Include="Resources\TreeViewImages\LayerStructure.png" />
    <EmbeddedResource Include="Resources\TreeViewImages\MRSpline.png" />
    <EmbeddedResource Include="Resources\TreeViewImages\OutputLayers.png" />
    <EmbeddedResource Include="Resources\TreeViewImages\WEIRDO.png" />
    <EmbeddedResource Include="Resources\TreeViewImages\CERESSoilTemperature.png" />
    <EmbeddedResource Include="Resources\TreeViewImages\SoluteManager.png" />
    <EmbeddedResource Include="Resources\TreeViewImages\Flow.png" />
    <EmbeddedResource Include="Resources\TreeViewImages\NutrientPool.png" />
    <EmbeddedResource Include="Resources\TreeViewImages\Nutrient.png" />
    <EmbeddedResource Include="Resources\TreeViewImages\LifeStageReproductionProcess.png" />
    <EmbeddedResource Include="Resources\TreeViewImages\LifeStageProcess.png" />
    <EmbeddedResource Include="Resources\TreeViewImages\LifeCycle.png" />
    <EmbeddedResource Include="Resources\TreeViewImages\LifeStage.png" />
    <EmbeddedResource Include="Resources\TreeViewImages\EventNamesOnGraph.png" />
    <EmbeddedResource Include="Resources\TreeViewImages\Chicory.png" />
    <EmbeddedResource Include="Resources\TreeViewImages\GenericBelowGroundOrgan.png" />
    <EmbeddedResource Include="Resources\TreeViewImages\SimpleLeaf.png" />
    <EmbeddedResource Include="Resources\TreeViewImages\Stock.png" />
    <EmbeddedResource Include="Resources\TreeViewImages\Supplement.png" />
    <EmbeddedResource Include="Resources\TreeViewImages\Chickpea.png" />
    <EmbeddedResource Include="Resources\TreeViewImages\CultivarFolder.png" />
    <EmbeddedResource Include="Resources\TreeViewImages\Map.png" />
    <EmbeddedResource Include="Resources\TreeViewImages\MovingAverageFunction.png" />
    <EmbeddedResource Include="Resources\TreeViewImages\OrganBiomassRemovalType.png" />
    <EmbeddedResource Include="Resources\TreeViewImages\SCRUM.png" />
    <EmbeddedResource Include="Resources\apsim logo32.png" />
    <EmbeddedResource Include="Resources\AIBanner.png" />
    <EmbeddedResource Include="Resources\LargeImages\Arbitrator.png" />
    <EmbeddedResource Include="Resources\LargeImages\Bean.png" />
    <EmbeddedResource Include="Resources\LargeImages\BiomassRemoval.png" />
    <EmbeddedResource Include="Resources\LargeImages\Canola.png" />
    <EmbeddedResource Include="Resources\LargeImages\Canopy.png" />
    <EmbeddedResource Include="Resources\LargeImages\Chickpea.png" />
    <EmbeddedResource Include="Resources\LargeImages\Cotton.png" />
    <EmbeddedResource Include="Resources\LargeImages\EGrandis.png" />
    <EmbeddedResource Include="Resources\LargeImages\Fieldpea.png" />
    <EmbeddedResource Include="Resources\LargeImages\forestry.png" />
    <EmbeddedResource Include="Resources\LargeImages\Grass.png" />
    <EmbeddedResource Include="Resources\LargeImages\Horsegram.png" />
    <EmbeddedResource Include="Resources\LargeImages\Lucerne.png" />
    <EmbeddedResource Include="Resources\LargeImages\Lupin.png" />
    <EmbeddedResource Include="Resources\LargeImages\Maize.png" />
    <EmbeddedResource Include="Resources\LargeImages\Millet.png" />
    <EmbeddedResource Include="Resources\LargeImages\Oats.png" />
    <EmbeddedResource Include="Resources\LargeImages\Oilpalm.png" />
    <EmbeddedResource Include="Resources\LargeImages\Pasture.png" />
    <EmbeddedResource Include="Resources\LargeImages\Peanut.png" />
    <EmbeddedResource Include="Resources\LargeImages\Potato.png" />
    <EmbeddedResource Include="Resources\LargeImages\Rice.png" />
    <EmbeddedResource Include="Resources\LargeImages\Slurp.png" />
    <EmbeddedResource Include="Resources\LargeImages\Sorghum.png" />
    <EmbeddedResource Include="Resources\LargeImages\Soybean.png" />
    <EmbeddedResource Include="Resources\LargeImages\Sugar.png" />
    <EmbeddedResource Include="Resources\LargeImages\Swim.png" />
    <EmbeddedResource Include="Resources\LargeImages\Wheat.png" />
    <EmbeddedResource Include="Resources\LargeImages\Chicory.png" />
    <EmbeddedResource Include="Resources\Function.png" />
    <EmbeddedResource Include="Resources\Property.png" />
    <EmbeddedResource Include="Resources\help.png" />
    <EmbeddedResource Include="Resources\DebugDoc.xsl" />
    <Content Include="ApsimLogo.ico" />
    <EmbeddedResource Include="Resources\MenuImages\Critical.png" />
    <EmbeddedResource Include="Resources\MenuImages\Ignore.png" />
    <EmbeddedResource Include="Resources\MenuImages\Partial.png" />
    <EmbeddedResource Include="Resources\MenuImages\Success.png" />
    <EmbeddedResource Include="Resources\MenuImages\Timer.png" />
    <EmbeddedResource Include="Resources\MenuImages\blank.png" />
    <EmbeddedResource Include="Resources\MenuImages\Calculation.png" />
    <EmbeddedResource Include="Resources\MenuImages\NotNeeded.png" />
    <EmbeddedResource Include="Resources\Download.png" />
    <EmbeddedResource Include="Resources\Delete.png" />
    <EmbeddedResource Include="Resources\Delete16.png" />
    <EmbeddedResource Include="Resources\Cloud.png" />
    <EmbeddedResource Include="Resources\ArbitrationDiagram.PNG" />
    <EmbeddedResource Include="Resources\CurveNumberCover.png" />
    <EmbeddedResource Include="Resources\Jigsaw.jpg" />
    <EmbeddedResource Include="Resources\RunoffRainfallCurves.png" />
    <EmbeddedResource Include="Resources\RunoffResponseCurve.png" />
    <EmbeddedResource Include="Resources\CompletionImages\Class.png" />
    <EmbeddedResource Include="Resources\CompletionImages\Constructor.png" />
    <EmbeddedResource Include="Resources\CompletionImages\Delegate.png" />
    <EmbeddedResource Include="Resources\CompletionImages\Enum.png" />
    <EmbeddedResource Include="Resources\CompletionImages\EnumValue.png" />
    <EmbeddedResource Include="Resources\CompletionImages\Event.png" />
    <EmbeddedResource Include="Resources\CompletionImages\ExtensionMethod.png" />
    <EmbeddedResource Include="Resources\CompletionImages\Field.png" />
    <EmbeddedResource Include="Resources\CompletionImages\FieldReadOnly.png" />
    <EmbeddedResource Include="Resources\CompletionImages\Indexer.png" />
    <EmbeddedResource Include="Resources\CompletionImages\Interface.png" />
    <EmbeddedResource Include="Resources\CompletionImages\Literal.png" />
    <EmbeddedResource Include="Resources\CompletionImages\Method.png" />
    <EmbeddedResource Include="Resources\CompletionImages\NameSpace.png" />
    <EmbeddedResource Include="Resources\CompletionImages\Operator.png" />
    <EmbeddedResource Include="Resources\CompletionImages\OverlayInternal.png" />
    <EmbeddedResource Include="Resources\CompletionImages\OverlayPrivate.png" />
    <EmbeddedResource Include="Resources\CompletionImages\OverlayProtected.png" />
    <EmbeddedResource Include="Resources\CompletionImages\OverlayProtectedInternal.png" />
    <EmbeddedResource Include="Resources\CompletionImages\OverlayStatic.png" />
    <EmbeddedResource Include="Resources\CompletionImages\PInvokeMethod.png" />
    <EmbeddedResource Include="Resources\CompletionImages\Property.png" />
    <EmbeddedResource Include="Resources\CompletionImages\StaticClass.png" />
    <EmbeddedResource Include="Resources\CompletionImages\Struct.png" />
    <EmbeddedResource Include="Resources\CompletionImages\VirtualMethod.png" />
    <EmbeddedResource Include="Resources\StockGroupsExample.png" />
    <EmbeddedResource Include="Resources\LargeImages\Plantain.png" />
    <EmbeddedResource Include="Resources\MenuImages\Clear Status.png">
      <CopyToOutputDirectory>PreserveNewest</CopyToOutputDirectory>
    </EmbeddedResource>
    <Content Include="Resources\TreeViewImages\apsim logo32.png" />
    <None Include="Resources\window_delete1.png" />
    <None Include="Resources\Close1.png" />
    <None Include="Resources\Apsim1.png" />
    <None Include="Resources\XYPairsGraph1.xml" />
    <None Include="Resources\WaterGraph1.xml" />
    <None Include="Resources\InitialWaterGraph1.xml" />
    <EmbeddedResource Include="Resources\success.wav" />
    <None Include="Resources\XYPairsGraph.xml" />
    <None Include="Resources\window_delete.png" />
    <None Include="Resources\WaterGraph.xml" />
    <EmbeddedResource Include="Resources\TreeViewImages\Zone.png" />
    <EmbeddedResource Include="Resources\TreeViewImages\Zadok.png" />
    <EmbeddedResource Include="Resources\TreeViewImages\XYPairs.png" />
    <EmbeddedResource Include="Resources\TreeViewImages\Wheat.png" />
    <EmbeddedResource Include="Resources\TreeViewImages\WeightedTemperatureFunction.png" />
    <EmbeddedResource Include="Resources\TreeViewImages\Weather.png" />
    <EmbeddedResource Include="Resources\TreeViewImages\Water.png" />
    <EmbeddedResource Include="Resources\TreeViewImages\VariableReference.png" />
    <EmbeddedResource Include="Resources\TreeViewImages\TreeProxy.png" />
    <EmbeddedResource Include="Resources\TreeViewImages\TimeSeriesStats.png" />
    <EmbeddedResource Include="Resources\TreeViewImages\Tests.png" />
    <EmbeddedResource Include="Resources\TreeViewImages\SurfaceOrganicMatter.png" />
    <EmbeddedResource Include="Resources\TreeViewImages\SummaryFile.png" />
    <EmbeddedResource Include="Resources\TreeViewImages\Summary.png" />
    <EmbeddedResource Include="Resources\TreeViewImages\Summariser.png" />
    <EmbeddedResource Include="Resources\TreeViewImages\Sugarcane.png" />
    <EmbeddedResource Include="Resources\TreeViewImages\SubtractFunction.png" />
    <EmbeddedResource Include="Resources\TreeViewImages\Structure.png" />
    <EmbeddedResource Include="Resources\TreeViewImages\StageBasedInterpolation.png" />
    <EmbeddedResource Include="Resources\TreeViewImages\SplineInterpolationFunction.png" />
    <EmbeddedResource Include="Resources\TreeViewImages\SoilWater.png" />
    <EmbeddedResource Include="Resources\TreeViewImages\SoilTemperatureWeightedFunction.png" />
    <EmbeddedResource Include="Resources\TreeViewImages\SoilTemperatureFunction.png" />
    <EmbeddedResource Include="Resources\TreeViewImages\SoilTemperatureDepthFunction.png" />
    <EmbeddedResource Include="Resources\TreeViewImages\SoilOrganicMatter.png" />
    <EmbeddedResource Include="Resources\TreeViewImages\SoilNitrogen.png" />
    <EmbeddedResource Include="Resources\TreeViewImages\SoilCropOilPalm.png" />
    <EmbeddedResource Include="Resources\TreeViewImages\SoilCrop.png" />
    <EmbeddedResource Include="Resources\TreeViewImages\SoilArbitrator.png" />
    <EmbeddedResource Include="Resources\TreeViewImages\Soil.png" />
    <EmbeddedResource Include="Resources\TreeViewImages\Slurp.png" />
    <EmbeddedResource Include="Resources\TreeViewImages\Simulations.png" />
    <EmbeddedResource Include="Resources\TreeViewImages\Simulation.png" />
    <EmbeddedResource Include="Resources\TreeViewImages\SigmoidFunction2.png" />
    <EmbeddedResource Include="Resources\TreeViewImages\SigmoidFunction.png" />
    <EmbeddedResource Include="Resources\TreeViewImages\Series.png" />
    <EmbeddedResource Include="Resources\TreeViewImages\Sample.png" />
    <EmbeddedResource Include="Resources\TreeViewImages\RUEModel.png" />
    <EmbeddedResource Include="Resources\TreeViewImages\Root.png" />
    <EmbeddedResource Include="Resources\TreeViewImages\ReproductiveOrgan.png" />
    <EmbeddedResource Include="Resources\TreeViewImages\Report.png" />
    <EmbeddedResource Include="Resources\TreeViewImages\Replacements.png" />
    <EmbeddedResource Include="Resources\TreeViewImages\Regression.png" />
    <EmbeddedResource Include="Resources\TreeViewImages\RectangularZone.png" />
    <EmbeddedResource Include="Resources\TreeViewImages\Probability.png" />
    <EmbeddedResource Include="Resources\TreeViewImages\PredictedObserved.png" />
    <EmbeddedResource Include="Resources\TreeViewImages\PowerFunction.png" />
    <EmbeddedResource Include="Resources\TreeViewImages\Potato.png" />
    <EmbeddedResource Include="Resources\TreeViewImages\Plant.png" />
    <EmbeddedResource Include="Resources\TreeViewImages\PhotoperiodFunction.png" />
    <EmbeddedResource Include="Resources\TreeViewImages\PhotoperiodDeltaFunction.png" />
    <EmbeddedResource Include="Resources\TreeViewImages\Phenology.png" />
    <EmbeddedResource Include="Resources\TreeViewImages\PhaseLookupValue.png" />
    <EmbeddedResource Include="Resources\TreeViewImages\PhaseLookup.png" />
    <EmbeddedResource Include="Resources\TreeViewImages\PhaseBasedSwitch.png" />
    <EmbeddedResource Include="Resources\TreeViewImages\OrganArbitrator.png" />
    <EmbeddedResource Include="Resources\TreeViewImages\Operations.png" />
    <EmbeddedResource Include="Resources\TreeViewImages\OnEventFunction.png" />
    <EmbeddedResource Include="Resources\TreeViewImages\OilPalm.png" />
    <EmbeddedResource Include="Resources\TreeViewImages\NodeNumberPhase.png" />
    <EmbeddedResource Include="Resources\TreeViewImages\MultiplyFunction.png" />
    <EmbeddedResource Include="Resources\TreeViewImages\MinimumFunction.png" />
    <EmbeddedResource Include="Resources\TreeViewImages\MicroClimate.png" />
    <EmbeddedResource Include="Resources\TreeViewImages\Memo.png" />
    <EmbeddedResource Include="Resources\TreeViewImages\MaximumFunction.png" />
    <EmbeddedResource Include="Resources\TreeViewImages\Manager.png" />
    <EmbeddedResource Include="Resources\TreeViewImages\Maize.png" />
    <EmbeddedResource Include="Resources\TreeViewImages\Log.png" />
    <EmbeddedResource Include="Resources\TreeViewImages\LocalMicroClimate.png" />
    <EmbeddedResource Include="Resources\TreeViewImages\LinearInterpolationFunction.png" />
    <EmbeddedResource Include="Resources\TreeViewImages\LessThanFunction.png" />
    <EmbeddedResource Include="Resources\TreeViewImages\LeafCohort.png" />
    <EmbeddedResource Include="Resources\TreeViewImages\LeafAppearancePhase.png" />
    <EmbeddedResource Include="Resources\TreeViewImages\Leaf.png" />
    <EmbeddedResource Include="Resources\TreeViewImages\Irrigation.png" />
    <EmbeddedResource Include="Resources\TreeViewImages\Input.png" />
    <EmbeddedResource Include="Resources\TreeViewImages\InPhaseTtFunction.png" />
    <EmbeddedResource Include="Resources\TreeViewImages\InitialWater.png" />
    <EmbeddedResource Include="Resources\TreeViewImages\HeightFunction.png" />
    <EmbeddedResource Include="Resources\TreeViewImages\Graph.png" />
    <EmbeddedResource Include="Resources\TreeViewImages\Grain.png" />
    <EmbeddedResource Include="Resources\TreeViewImages\GerminatingPhase.png" />
    <EmbeddedResource Include="Resources\TreeViewImages\GenericPhase.png" />
    <EmbeddedResource Include="Resources\TreeViewImages\GenericAboveGroundOrgan.png" />
    <EmbeddedResource Include="Resources\TreeViewImages\Folder.png" />
    <EmbeddedResource Include="Resources\TreeViewImages\FieldPea.png" />
    <EmbeddedResource Include="Resources\TreeViewImages\Fertiliser.png" />
    <EmbeddedResource Include="Resources\TreeViewImages\FactorValue.png" />
    <EmbeddedResource Include="Resources\TreeViewImages\Factors.png" />
    <EmbeddedResource Include="Resources\TreeViewImages\Factor.png" />
    <EmbeddedResource Include="Resources\TreeViewImages\ExternalVariable.png" />
    <EmbeddedResource Include="Resources\TreeViewImages\ExpressionFunction.png" />
    <EmbeddedResource Include="Resources\TreeViewImages\ExponentialFunction.png" />
    <EmbeddedResource Include="Resources\TreeViewImages\Experiment.png" />
    <EmbeddedResource Include="Resources\TreeViewImages\ExcelInput.png" />
    <EmbeddedResource Include="Resources\TreeViewImages\EndPhase.png" />
    <EmbeddedResource Include="Resources\TreeViewImages\EmergingPhase.png" />
    <EmbeddedResource Include="Resources\TreeViewImages\DivideFunction.png" />
    <EmbeddedResource Include="Resources\TreeViewImages\DeltaFunction.png" />
    <EmbeddedResource Include="Resources\TreeViewImages\DataStore.png" />
    <EmbeddedResource Include="Resources\TreeViewImages\Cultivar.png" />
    <EmbeddedResource Include="Resources\TreeViewImages\Constant.png" />
    <EmbeddedResource Include="Resources\TreeViewImages\CompositeBiomass.png" />
    <EmbeddedResource Include="Resources\TreeViewImages\Clock.png" />
    <EmbeddedResource Include="Resources\TreeViewImages\CircularZone.png" />
    <EmbeddedResource Include="Resources\TreeViewImages\Biomass.png" />
    <EmbeddedResource Include="Resources\TreeViewImages\BellCurveFunction.png" />
    <EmbeddedResource Include="Resources\TreeViewImages\Axis.png" />
    <EmbeddedResource Include="Resources\TreeViewImages\ArrayBiomass.png" />
    <EmbeddedResource Include="Resources\TreeViewImages\Analysis.png" />
    <EmbeddedResource Include="Resources\TreeViewImages\Alias.png" />
    <EmbeddedResource Include="Resources\TreeViewImages\AirTemperatureFunction.png" />
    <EmbeddedResource Include="Resources\TreeViewImages\AgroforestrySystem.png" />
    <EmbeddedResource Include="Resources\TreeViewImages\AgPasture.png" />
    <EmbeddedResource Include="Resources\TreeViewImages\AgeCalculatorFunction.png" />
    <EmbeddedResource Include="Resources\TreeViewImages\AddFunction.png" />
    <EmbeddedResource Include="Resources\TreeViewImages\AccumulateFunction.png" />
    <EmbeddedResource Include="Resources\Toolboxes\Toolbox.png" />
    <EmbeddedResource Include="Resources\Toolboxes\OpenFile.png" />
    <EmbeddedResource Include="Resources\Toolboxes\OpenExample.png" />
    <EmbeddedResource Include="Resources\Toolboxes\Import.png" />
  </ItemGroup>
  <ItemGroup>
    <ProjectReference Include="..\..\APSIM.Shared\APSIM.Shared.csproj">
      <Project>{e243ae8d-35e3-4397-b180-ef1e8a91ae8c}</Project>
      <Name>APSIM.Shared</Name>
    </ProjectReference>
    <ProjectReference Include="..\Models\Importer\Importer.csproj">
      <Project>{075f2644-f14e-4010-ba52-35e4b0011835}</Project>
      <Name>Importer</Name>
    </ProjectReference>
    <ProjectReference Include="..\Models\Models.csproj">
      <Project>{a3e10705-f2bb-4182-a19c-7f63222584df}</Project>
      <Name>Models</Name>
    </ProjectReference>
  </ItemGroup>
  <ItemGroup>
    <Reference Include="atk-sharp, Version=2.12.0.0, Culture=neutral, PublicKeyToken=35e10195dab3c99f, processorArchitecture=MSIL">
      <SpecificVersion>False</SpecificVersion>
      <HintPath>..\DeploymentSupport\Windows\Bin64\atk-sharp.dll</HintPath>
      <Private>False</Private>
    </Reference>
    <Reference Include="ClosedXML, Version=0.91.0.0, Culture=neutral, PublicKeyToken=fd1eb21b62ae805b, processorArchitecture=MSIL">
      <HintPath>..\packages\ClosedXML.0.91.0\lib\net452\ClosedXML.dll</HintPath>
      <Private>True</Private>
    </Reference>
    <Reference Include="DocumentFormat.OpenXml, Version=2.7.2.0, Culture=neutral, PublicKeyToken=8fb06cb64d019a17, processorArchitecture=MSIL">
      <HintPath>..\packages\DocumentFormat.OpenXml.2.7.2\lib\net46\DocumentFormat.OpenXml.dll</HintPath>
      <Private>True</Private>
    </Reference>
    <Reference Include="EntityFramework, Version=6.0.0.0, Culture=neutral, PublicKeyToken=b77a5c561934e089, processorArchitecture=MSIL">
      <HintPath>..\packages\EntityFramework.6.2.0\lib\net45\EntityFramework.dll</HintPath>
    </Reference>
    <Reference Include="EntityFramework.SqlServer, Version=6.0.0.0, Culture=neutral, PublicKeyToken=b77a5c561934e089, processorArchitecture=MSIL">
      <HintPath>..\packages\EntityFramework.6.2.0\lib\net45\EntityFramework.SqlServer.dll</HintPath>
    </Reference>
    <Reference Include="ExcelNumberFormat, Version=1.0.3.0, Culture=neutral, PublicKeyToken=23c6f5d73be07eca, processorArchitecture=MSIL">
      <HintPath>..\packages\ExcelNumberFormat.1.0.3\lib\net20\ExcelNumberFormat.dll</HintPath>
      <Private>True</Private>
    </Reference>
    <Reference Include="FastMember.Signed, Version=1.0.0.9, Culture=neutral, PublicKeyToken=9e8f22703bef9a29, processorArchitecture=MSIL">
      <HintPath>..\packages\FastMember.Signed.1.1.0\lib\net40\FastMember.Signed.dll</HintPath>
      <Private>True</Private>
    </Reference>
    <Reference Include="gdk-sharp, Version=2.12.0.0, Culture=neutral, PublicKeyToken=35e10195dab3c99f, processorArchitecture=MSIL">
      <SpecificVersion>False</SpecificVersion>
      <HintPath>..\DeploymentSupport\Windows\Bin64\gdk-sharp.dll</HintPath>
      <Private>False</Private>
    </Reference>
    <Reference Include="glib-sharp, Version=2.12.0.0, Culture=neutral, PublicKeyToken=35e10195dab3c99f, processorArchitecture=MSIL">
      <SpecificVersion>False</SpecificVersion>
      <HintPath>..\DeploymentSupport\Windows\Bin64\glib-sharp.dll</HintPath>
      <Private>False</Private>
    </Reference>
    <Reference Include="gtk-sharp, Version=2.12.0.0, Culture=neutral, PublicKeyToken=35e10195dab3c99f, processorArchitecture=MSIL">
      <SpecificVersion>False</SpecificVersion>
      <HintPath>..\DeploymentSupport\Windows\Bin64\gtk-sharp.dll</HintPath>
      <Private>False</Private>
    </Reference>
    <Reference Include="gtkdotnet, Version=2.12.0.0, Culture=neutral, PublicKeyToken=35e10195dab3c99f, processorArchitecture=MSIL">
      <SpecificVersion>False</SpecificVersion>
      <HintPath>..\DeploymentSupport\Windows\Bin64\gtkdotnet.dll</HintPath>
      <Private>False</Private>
    </Reference>
    <Reference Include="HtmlAgilityPack, Version=1.6.17.0, Culture=neutral, PublicKeyToken=bd319b19eaf3b43a, processorArchitecture=MSIL">
      <HintPath>..\packages\HtmlAgilityPack.1.6.17\lib\Net45\HtmlAgilityPack.dll</HintPath>
      <Private>True</Private>
    </Reference>
    <Reference Include="ICSharpCode.NRefactory, Version=5.0.0.0, Culture=neutral, PublicKeyToken=d4bfe873e7598c49, processorArchitecture=MSIL">
      <HintPath>..\packages\ICSharpCode.NRefactory.5.5.1\lib\Net40\ICSharpCode.NRefactory.dll</HintPath>
      <Private>True</Private>
    </Reference>
    <Reference Include="ICSharpCode.NRefactory.Cecil, Version=5.0.0.0, Culture=neutral, PublicKeyToken=d4bfe873e7598c49, processorArchitecture=MSIL">
      <HintPath>..\packages\ICSharpCode.NRefactory.5.5.1\lib\Net40\ICSharpCode.NRefactory.Cecil.dll</HintPath>
      <Private>True</Private>
    </Reference>
    <Reference Include="ICSharpCode.NRefactory.CSharp, Version=5.0.0.0, Culture=neutral, PublicKeyToken=d4bfe873e7598c49, processorArchitecture=MSIL">
      <HintPath>..\packages\ICSharpCode.NRefactory.5.5.1\lib\Net40\ICSharpCode.NRefactory.CSharp.dll</HintPath>
      <Private>True</Private>
    </Reference>
    <Reference Include="ICSharpCode.NRefactory.Xml, Version=5.0.0.0, Culture=neutral, PublicKeyToken=d4bfe873e7598c49, processorArchitecture=MSIL">
      <HintPath>..\packages\ICSharpCode.NRefactory.5.5.1\lib\Net40\ICSharpCode.NRefactory.Xml.dll</HintPath>
      <Private>True</Private>
    </Reference>
    <Reference Include="MarkdownDeep, Version=1.5.4615.26275, Culture=neutral, processorArchitecture=MSIL">
      <HintPath>..\packages\MarkdownDeep.NET.1.5\lib\.NetFramework 3.5\MarkdownDeep.dll</HintPath>
      <Private>True</Private>
    </Reference>
    <Reference Include="Microsoft.Azure.Batch, Version=8.0.0.0, Culture=neutral, PublicKeyToken=31bf3856ad364e35, processorArchitecture=MSIL">
      <HintPath>..\packages\Azure.Batch.8.0.1\lib\net452\Microsoft.Azure.Batch.dll</HintPath>
    </Reference>
    <Reference Include="Microsoft.Azure.Common, Version=2.0.0.0, Culture=neutral, PublicKeyToken=31bf3856ad364e35, processorArchitecture=MSIL">
      <SpecificVersion>False</SpecificVersion>
      <HintPath>..\Bin\Microsoft.Azure.Common.dll</HintPath>
    </Reference>
    <Reference Include="Microsoft.Azure.Common.NetFramework, Version=2.0.0.0, Culture=neutral, PublicKeyToken=31bf3856ad364e35, processorArchitecture=MSIL">
      <SpecificVersion>False</SpecificVersion>
      <HintPath>..\Bin\Microsoft.Azure.Common.NetFramework.dll</HintPath>
    </Reference>
    <Reference Include="Microsoft.Azure.KeyVault.Core, Version=1.0.0.0, Culture=neutral, PublicKeyToken=31bf3856ad364e35, processorArchitecture=MSIL">
      <SpecificVersion>False</SpecificVersion>
      <HintPath>..\Bin\Microsoft.Azure.KeyVault.Core.dll</HintPath>
    </Reference>
    <Reference Include="Microsoft.Azure.Management.Batch, Version=1.0.0.0, Culture=neutral, PublicKeyToken=31bf3856ad364e35, processorArchitecture=MSIL">
      <SpecificVersion>False</SpecificVersion>
      <HintPath>..\Bin\Microsoft.Azure.Management.Batch.dll</HintPath>
    </Reference>
    <Reference Include="Microsoft.Azure.Management.Compute, Version=17.0.0.0, Culture=neutral, PublicKeyToken=31bf3856ad364e35, processorArchitecture=MSIL">
      <HintPath>..\packages\Microsoft.Azure.Management.Compute.17.5.0\lib\net452\Microsoft.Azure.Management.Compute.dll</HintPath>
    </Reference>
    <Reference Include="Microsoft.CSharp" />
    <Reference Include="Microsoft.Data.Edm, Version=5.8.3.0, Culture=neutral, PublicKeyToken=31bf3856ad364e35, processorArchitecture=MSIL">
      <HintPath>..\packages\Microsoft.Data.Edm.5.8.3\lib\net40\Microsoft.Data.Edm.dll</HintPath>
    </Reference>
    <Reference Include="Microsoft.Data.OData, Version=5.8.3.0, Culture=neutral, PublicKeyToken=31bf3856ad364e35, processorArchitecture=MSIL">
      <HintPath>..\packages\Microsoft.Data.OData.5.8.3\lib\net40\Microsoft.Data.OData.dll</HintPath>
    </Reference>
    <Reference Include="Microsoft.Data.Services.Client, Version=5.8.3.0, Culture=neutral, PublicKeyToken=31bf3856ad364e35, processorArchitecture=MSIL">
      <HintPath>..\packages\Microsoft.Data.Services.Client.5.8.3\lib\net40\Microsoft.Data.Services.Client.dll</HintPath>
    </Reference>
    <Reference Include="Microsoft.Rest.ClientRuntime, Version=2.0.0.0, Culture=neutral, PublicKeyToken=31bf3856ad364e35, processorArchitecture=MSIL">
      <HintPath>..\packages\Microsoft.Rest.ClientRuntime.2.3.10\lib\net452\Microsoft.Rest.ClientRuntime.dll</HintPath>
    </Reference>
    <Reference Include="Microsoft.Rest.ClientRuntime.Azure, Version=3.0.0.0, Culture=neutral, PublicKeyToken=31bf3856ad364e35, processorArchitecture=MSIL">
      <HintPath>..\packages\Microsoft.Rest.ClientRuntime.Azure.3.3.10\lib\net452\Microsoft.Rest.ClientRuntime.Azure.dll</HintPath>
    </Reference>
    <Reference Include="Microsoft.WindowsAzure.Storage, Version=4.3.0.0, Culture=neutral, PublicKeyToken=31bf3856ad364e35, processorArchitecture=MSIL">
      <SpecificVersion>False</SpecificVersion>
      <HintPath>..\Bin\Microsoft.WindowsAzure.Storage.dll</HintPath>
    </Reference>
    <Reference Include="MigraDoc.DocumentObjectModel, Version=1.50.4000.0, Culture=neutral, PublicKeyToken=f94615aa0424f9eb, processorArchitecture=MSIL">
      <HintPath>..\packages\PDFsharp-MigraDoc.1.50.4000-beta3b\lib\net20\MigraDoc.DocumentObjectModel.dll</HintPath>
      <Private>True</Private>
    </Reference>
    <Reference Include="MigraDoc.Rendering, Version=1.50.4000.0, Culture=neutral, PublicKeyToken=f94615aa0424f9eb, processorArchitecture=MSIL">
      <HintPath>..\packages\PDFsharp-MigraDoc.1.50.4000-beta3b\lib\net20\MigraDoc.Rendering.dll</HintPath>
      <Private>True</Private>
    </Reference>
    <Reference Include="MigraDoc.RtfRendering, Version=1.50.4000.0, Culture=neutral, PublicKeyToken=f94615aa0424f9eb, processorArchitecture=MSIL">
      <HintPath>..\packages\PDFsharp-MigraDoc.1.50.4000-beta3b\lib\net20\MigraDoc.RtfRendering.dll</HintPath>
      <Private>True</Private>
    </Reference>
    <Reference Include="Mono.Cairo, Version=4.0.0.0, Culture=neutral, PublicKeyToken=0738eb9f132ed756, processorArchitecture=MSIL">
      <SpecificVersion>False</SpecificVersion>
      <HintPath>..\DeploymentSupport\Windows\Bin64\Mono.Cairo.dll</HintPath>
      <Private>False</Private>
    </Reference>
    <Reference Include="Mono.Cecil, Version=0.9.6.0, Culture=neutral, PublicKeyToken=0738eb9f132ed756, processorArchitecture=MSIL">
      <HintPath>..\packages\Mono.Cecil.0.9.6.4\lib\net45\Mono.Cecil.dll</HintPath>
      <Private>True</Private>
    </Reference>
    <Reference Include="Mono.Cecil.Mdb, Version=0.9.6.0, Culture=neutral, PublicKeyToken=0738eb9f132ed756, processorArchitecture=MSIL">
      <HintPath>..\packages\Mono.Cecil.0.9.6.4\lib\net45\Mono.Cecil.Mdb.dll</HintPath>
      <Private>True</Private>
    </Reference>
    <Reference Include="Mono.Cecil.Pdb, Version=0.9.6.0, Culture=neutral, PublicKeyToken=0738eb9f132ed756, processorArchitecture=MSIL">
      <HintPath>..\packages\Mono.Cecil.0.9.6.4\lib\net45\Mono.Cecil.Pdb.dll</HintPath>
      <Private>True</Private>
    </Reference>
    <Reference Include="Mono.Cecil.Rocks, Version=0.9.6.0, Culture=neutral, PublicKeyToken=0738eb9f132ed756, processorArchitecture=MSIL">
      <HintPath>..\packages\Mono.Cecil.0.9.6.4\lib\net45\Mono.Cecil.Rocks.dll</HintPath>
      <Private>True</Private>
    </Reference>
    <Reference Include="Mono.TextEditor, Version=1.0.0.0, Culture=neutral, processorArchitecture=MSIL">
      <SpecificVersion>False</SpecificVersion>
      <HintPath>Assemblies\Mono.TextEditor.dll</HintPath>
      <Private>True</Private>
    </Reference>
    <Reference Include="MonoMac, Version=0.0.0.0, Culture=neutral, processorArchitecture=MSIL">
      <SpecificVersion>False</SpecificVersion>
      <HintPath>Assemblies\MonoMac.dll</HintPath>
      <Private>False</Private>
    </Reference>
    <Reference Include="Newtonsoft.Json, Version=10.0.0.0, Culture=neutral, PublicKeyToken=30ad4fe6b2a6aeed, processorArchitecture=MSIL">
      <HintPath>..\packages\Newtonsoft.Json.10.0.3\lib\net45\Newtonsoft.Json.dll</HintPath>
    </Reference>
    <Reference Include="OxyPlot, Version=2.0.0.0, Culture=neutral, PublicKeyToken=638079a8f0bd61e9, processorArchitecture=MSIL">
      <HintPath>..\packages\OxyPlot.Core.2.0.0-unstable0996\lib\net45\OxyPlot.dll</HintPath>
      <Private>True</Private>
    </Reference>
    <Reference Include="OxyPlot.GtkSharp, Version=2.0.0.0, Culture=neutral, PublicKeyToken=245eacd6b5d2d338, processorArchitecture=MSIL">
      <HintPath>..\packages\OxyPlot.GtkSharp.2.0.0-unstable0996\lib\net45\OxyPlot.GtkSharp.dll</HintPath>
      <Private>True</Private>
    </Reference>
    <Reference Include="pango-sharp, Version=2.12.0.0, Culture=neutral, PublicKeyToken=35e10195dab3c99f, processorArchitecture=MSIL">
      <SpecificVersion>False</SpecificVersion>
      <HintPath>..\DeploymentSupport\Windows\Bin\pango-sharp.dll</HintPath>
      <Private>False</Private>
    </Reference>
    <Reference Include="PdfSharp, Version=1.50.4000.0, Culture=neutral, PublicKeyToken=f94615aa0424f9eb, processorArchitecture=MSIL">
      <HintPath>..\packages\PDFsharp-MigraDoc.1.50.4000-beta3b\lib\net20\PdfSharp.dll</HintPath>
      <Private>True</Private>
    </Reference>
    <Reference Include="PdfSharp.Charting, Version=1.50.4000.0, Culture=neutral, PublicKeyToken=f94615aa0424f9eb, processorArchitecture=MSIL">
      <HintPath>..\packages\PDFsharp-MigraDoc.1.50.4000-beta3b\lib\net20\PdfSharp.Charting.dll</HintPath>
      <Private>True</Private>
    </Reference>
    <Reference Include="System" />
    <Reference Include="System.ComponentModel.DataAnnotations" />
    <Reference Include="System.Configuration" />
    <Reference Include="System.Data" />
    <Reference Include="System.Data.DataSetExtensions" />
    <Reference Include="System.Data.SQLite, Version=1.0.107.0, Culture=neutral, PublicKeyToken=db937bc2d44ff139, processorArchitecture=MSIL">
      <HintPath>..\packages\System.Data.SQLite.Core.1.0.107.0\lib\net451\System.Data.SQLite.dll</HintPath>
    </Reference>
    <Reference Include="System.Data.SQLite.EF6, Version=1.0.107.0, Culture=neutral, PublicKeyToken=db937bc2d44ff139, processorArchitecture=MSIL">
      <HintPath>..\packages\System.Data.SQLite.EF6.1.0.107.0\lib\net451\System.Data.SQLite.EF6.dll</HintPath>
    </Reference>
    <Reference Include="System.Data.SQLite.Linq, Version=1.0.107.0, Culture=neutral, PublicKeyToken=db937bc2d44ff139, processorArchitecture=MSIL">
      <HintPath>..\packages\System.Data.SQLite.Linq.1.0.107.0\lib\net451\System.Data.SQLite.Linq.dll</HintPath>
    </Reference>
    <Reference Include="System.Drawing" />
    <Reference Include="System.IO.Compression" />
    <Reference Include="System.IO.Compression.FileSystem" />
    <Reference Include="System.IO.FileSystem.Primitives, Version=4.0.2.0, Culture=neutral, PublicKeyToken=b03f5f7f11d50a3a, processorArchitecture=MSIL">
      <HintPath>..\packages\System.IO.FileSystem.Primitives.4.3.0\lib\net46\System.IO.FileSystem.Primitives.dll</HintPath>
    </Reference>
    <Reference Include="System.IO.Packaging, Version=4.0.0.0, Culture=neutral, PublicKeyToken=b03f5f7f11d50a3a, processorArchitecture=MSIL">
      <HintPath>..\packages\System.IO.Packaging.4.0.0\lib\net46\System.IO.Packaging.dll</HintPath>
      <Private>True</Private>
    </Reference>
    <Reference Include="System.Spatial, Version=5.8.3.0, Culture=neutral, PublicKeyToken=31bf3856ad364e35, processorArchitecture=MSIL">
      <HintPath>..\packages\System.Spatial.5.8.3\lib\net40\System.Spatial.dll</HintPath>
    </Reference>
    <Reference Include="System.Xml" />
    <Reference Include="System.Xml.Linq" />
    <Reference Include="webkit-sharp, Version=1.1.15.0, Culture=neutral, PublicKeyToken=eaa1d335d2e19745, processorArchitecture=MSIL">
      <SpecificVersion>False</SpecificVersion>
      <HintPath>Assemblies\webkit-sharp.dll</HintPath>
      <Private>False</Private>
    </Reference>
    <Reference Include="System.Windows.Forms" />
    <Reference Include="WindowsBase" />
  </ItemGroup>
  <ItemGroup />
  <Import Project="$(MSBuildToolsPath)\Microsoft.CSharp.targets" />
  <Import Project="..\packages\System.Data.SQLite.Core.1.0.107.0\build\net451\System.Data.SQLite.Core.targets" Condition="Exists('..\packages\System.Data.SQLite.Core.1.0.107.0\build\net451\System.Data.SQLite.Core.targets')" />
  <!-- To modify your build process, add your task inside one of the targets below and uncomment it. 
       Other similar extension points exist, see Microsoft.Common.targets.
  <Target Name="BeforeBuild">
  </Target>
  <Target Name="AfterBuild">
  </Target>
  -->
</Project><|MERGE_RESOLUTION|>--- conflicted
+++ resolved
@@ -213,12 +213,9 @@
     <Compile Include="Interfaces\IButtonView.cs" />
     <Compile Include="Interfaces\ICommand.cs" />
     <Compile Include="Interfaces\ICultivarView.cs" />
-<<<<<<< HEAD
     <Compile Include="Interfaces\IFileConverterView.cs" />
     <Compile Include="Interfaces\IFileDialog.cs" />
-=======
     <Compile Include="Interfaces\IExperimentView.cs" />
->>>>>>> baa169e7
     <Compile Include="Interfaces\IMainView.cs" />
     <Compile Include="Interfaces\IMenuView.cs" />
     <Compile Include="Interfaces\IToolStripView.cs" />
