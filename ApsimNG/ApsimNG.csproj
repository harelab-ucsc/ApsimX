--- conflicted
+++ resolved
@@ -267,11 +267,8 @@
     <Compile Include="Views\ListView.cs" />
     <Compile Include="Views\MenuItemView.cs" />
     <Compile Include="Views\MethodCompletionView.cs" />
-<<<<<<< HEAD
     <Compile Include="Views\FormattedGridView.cs" />
     <Compile Include="Views\TernaryGraphView.cs" />
-=======
->>>>>>> cdd0e800
     <Compile Include="Views\UpgradeView.cs" />
     <Compile Include="Classes\Grid\GridColumn.cs" />
     <Compile Include="Interfaces\IAxisView.cs" />
