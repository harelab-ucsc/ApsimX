--- conflicted
+++ resolved
@@ -196,13 +196,10 @@
     <Compile Include="Commands\SelectNodeCommand.cs" />
     <Compile Include="Commands\SupplementCommands.cs" />
     <Compile Include="Commands\WriteDebugDoc.cs" />
-<<<<<<< HEAD
     <Compile Include="EventArguments\ErrorArgs.cs" />
     <Compile Include="EventArguments\FileActionArgs.cs" />
     <Compile Include="EventArguments\GridCellPasteArgs.cs" />
-=======
     <Compile Include="EventArguments\CopyEventArgs.cs" />
->>>>>>> d75528a8
     <Compile Include="EventArguments\GridCellsChangedArgs.cs" />
     <Compile Include="EventArguments\GridCellActionArgs.cs" />
     <Compile Include="EventArguments\GridHeaderClickedArgs.cs" />
