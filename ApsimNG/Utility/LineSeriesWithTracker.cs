﻿namespace Utility
{
    using System;
    using APSIM.Shared.Graphing;
    using APSIM.Shared.Utilities;
    using OxyPlot;
<<<<<<< HEAD
=======
    using OxyPlot.Series;
>>>>>>> 5c479c19

    /// <summary>
    /// A line series with a better tracker.
    /// </summary>
    public class LineSeriesWithTracker : OxyPlot.Series.LineSeries, INameableSeries
    {
        /// <summary>
        /// Name of series.
        /// </summary>
        public string Name { get; set; }

        /// <summary>
        /// Name of the tooltip
        /// </summary>
        public string TooltipTitle { get; set; }

        /// <summary>
        /// Name of the variable behind the X data.
        /// </summary>
        public string XFieldName { get; set; }

        /// <summary>
        /// Name of the variable behind the Y data.
        /// </summary>
        public string YFieldName { get; set; }

        /// <summary>
        /// Type of the x variable
        /// </summary>
        public Type XType { get; set; }

        /// <summary>
        /// Type of the y variable
        /// </summary>
        public Type YType { get; set; }


        public LineSeriesWithTracker() { }

        public LineSeriesWithTracker(string name/*, string seriesViewName*/)
        {
            this.Name = name;
            //this.SeriesViewName = seriesViewName;
        }


        /// <summary>
        /// Tracker is calling to determine the nearest point.
        /// </summary>
        /// <param name="point">The point clicked</param>
        /// <param name="interpolate">A value indicating whether interpolation should be used.</param>
        /// <returns>The return hit result</returns>
        public override TrackerHitResult GetNearestPoint(OxyPlot.ScreenPoint point, bool interpolate)
        {
            TrackerHitResult hitResult = base.GetNearestPoint(point, interpolate);

            if (hitResult != null)
            {
                string xInput = "{2}";
                string yInput = "{4}";

                if (XType == typeof(double))
                    xInput = MathUtilities.RoundSignificant(hitResult.DataPoint.X, 2).ToString();
                else if (XType == typeof(DateTime))
                {
                    if (hitResult.DataPoint.X > 0)
                    {
                        DateTime d = DateTime.FromOADate(hitResult.DataPoint.X);
                        if (d.Hour == 0 && d.Minute == 0 && d.Second == 0)
                            xInput = d.ToString("dd/MM/yyyy");
                        else
                            xInput = d.ToString();
                    }
                }

                if (YType == typeof(double))
                    yInput = MathUtilities.RoundSignificant(hitResult.DataPoint.Y, 2).ToString();
                else if (YType == typeof(DateTime))
                {
                    DateTime d = DateTime.FromOADate(hitResult.DataPoint.Y);
                    if (d.Hour == 0 && d.Minute == 0 && d.Second == 0)
                        yInput = d.ToString("dd/MM/yyyy");
                    else
                        yInput = d.ToString();
                }

                hitResult.Series.TrackerFormatString = TooltipTitle + "\n" + XFieldName + ": " + xInput + "\n" + YFieldName + ": " + yInput;
            }

            return hitResult;
        }
    }
}<|MERGE_RESOLUTION|>--- conflicted
+++ resolved
@@ -4,10 +4,7 @@
     using APSIM.Shared.Graphing;
     using APSIM.Shared.Utilities;
     using OxyPlot;
-<<<<<<< HEAD
-=======
     using OxyPlot.Series;
->>>>>>> 5c479c19
 
     /// <summary>
     /// A line series with a better tracker.
