﻿using System;
using System.Collections.Generic;
using System.Diagnostics;
using System.Linq;
using System.Reflection;
using System.Security.Policy;
using APSIM.Shared.Utilities;
using Cairo;
using ClosedXML.Excel;
using Gdk;
using Gtk;
using Microsoft.Toolkit.Parsers.Markdown;
using Microsoft.Toolkit.Parsers.Markdown.Blocks;
using Microsoft.Toolkit.Parsers.Markdown.Inlines;
using Models.Core;

namespace UserInterface.Views
{
    /// <summary>An interface for a rich text widget.</summary>
    public interface IMarkdownView
    {
        /// <summary>Gets or sets the base path that images should be relative to.</summary>
        string ImagePath { get; set; }

        /// <summary>Gets or sets the markdown text</summary>
        string Text { get; set; }

        /// <summary>Gets or sets the visibility of the widget.</summary>
        bool Visible { get; set; }
    }

    /// <summary>A rich text view.</summary>
    public class MarkdownView : ViewBase, IMarkdownView
    {
        private TextView textView;
        private VBox container;
        private Cursor handCursor;
		private Cursor regularCursor;

        /// <summary>Constructor</summary>
        public MarkdownView() { }

        /// <summary>Constructor</summary>
        public MarkdownView(ViewBase owner) : base(owner)
        {
            VBox box = new VBox();
            TextView child = new TextView();
            box.PackStart(child);
            Initialise(owner, box);
        }

        /// <summary>Constructor</summary>
        public MarkdownView(ViewBase owner, TextView e) : base(owner)
        {
            Initialise(owner, e);
        }

        /// <summary>Initialise widget.</summary>
        /// <param name="ownerView">The owner of the widget.</param>
        /// <param name="gtkControl">The raw gtk control.</param>
        protected override void Initialise(ViewBase ownerView, GLib.Object gtkControl)
        {
            container = (VBox)gtkControl;
            textView = (TextView)container.Children[0];

            textView.Editable = false;
            textView.WrapMode = WrapMode.Word;
            textView.VisibilityNotifyEvent += OnVisibilityNotify;
            textView.MotionNotifyEvent += OnMotionNotify;
            textView.WidgetEventAfter += OnWidgetEventAfter;
            CreateStyles(textView);
            mainWidget = container;
            container.ShowAll();
            mainWidget.Destroyed += OnDestroyed;

            handCursor = new Gdk.Cursor(Gdk.CursorType.Hand2);
            regularCursor = new Gdk.Cursor(Gdk.CursorType.Xterm);
        }

        /// <summary>Gets or sets the visibility of the widget.</summary>
        public bool Visible
        {
            get { return textView.Visible; }
            set { textView.Visible = value; }
        }

        /// <summary>Gets or sets the markdown text.</summary>
        public string Text
        {
            get
            {
                return textView.Buffer.Text;
            }
            set
            {
                // Only keep first child.
                while (container.Children.Length > 1)
                    container.Remove(container.Children[1]);
<<<<<<< HEAD
                if (container.Children.Length > 0)
                    textView = (TextView)container.Children[0];

                var document = new MarkdownDocument();
                document.Parse(value.Replace("~~~", "```"));
                int pos = 0;
                textView.Buffer.Text = string.Empty;
                TextIter insertPos = textView.Buffer.GetIterAtOffset(pos);
                insertPos = ProcessMarkdownBlocks(document.Blocks, ref insertPos, 0);
                container.ShowAll();
=======
                textView = (TextView)container.Children[0];
                
                if (value != null)
                {
                    var document = new MarkdownDocument();
                    document.Parse(value.Replace("~~~", "```"));
                    textView.Buffer.Text = string.Empty;
                    TextIter insertPos = textView.Buffer.GetIterAtOffset(0);
                    insertPos = ProcessMarkdownBlocks(document.Blocks, ref insertPos, 0);
                }
>>>>>>> a3d57ca3
            }
        }

        /// <summary>Gets or sets the base path that images should be relative to.</summary>
        public string ImagePath { get; set; }

        /// <summary>
        /// Process a collection of markdown blocks.
        /// </summary>
        /// <param name="blocks">The blocks to process.</param>
        /// <param name="insertPos">The insert position.</param>
        /// <param name="indent">The indent level.</param>
        /// <returns></returns>
        private TextIter ProcessMarkdownBlocks(IList<MarkdownBlock> blocks, ref TextIter insertPos, int indent)
        {
            foreach (var block in blocks)
            {
                if (block is HeaderBlock header)
                {
                    textView.Buffer.InsertWithTags(ref insertPos, header.ToString().Trim(), 
                                                   GetTags($"Heading{header.HeaderLevel}", indent));
                    textView.Buffer.Insert(ref insertPos, "\n\n");
                }
                else if (block is ParagraphBlock paragraph)
                {
                    ProcessMarkdownInlines(paragraph.Inlines, ref insertPos, indent);
                    textView.Buffer.Insert(ref insertPos, "\n\n");
                }
                else if (block is QuoteBlock quote)
                {
                    ProcessMarkdownBlocks(quote.Blocks, ref insertPos, indent + 1);
                }
                else if (block is ListBlock list)
                {
                    int itemNumber = 1;
                    foreach (var listItem in list.Items)
                    {
                        foreach (var listBlock in listItem.Blocks)
                        {
                            if (list.Style == ListStyle.Bulleted)
                                textView.Buffer.InsertWithTags(ref insertPos, "• ",
                                                               GetTags("Normal", indent + 1));
                            else
                            {
                                textView.Buffer.InsertWithTags(ref insertPos, $"{itemNumber}. ",
                                                               GetTags("Normal", indent + 1));
                                itemNumber++;
                            }
                            ProcessMarkdownInlines((listBlock as ParagraphBlock).Inlines, ref insertPos, indent + 1);
                            textView.Buffer.Insert(ref insertPos, "\n\n");
                        }
                    }
                }
                else if (block is CodeBlock code)
                {
                    textView.Buffer.InsertWithTags(ref insertPos, code.Text, GetTags("Code", indent + 1));
                    textView.Buffer.InsertWithTags(ref insertPos, Environment.NewLine);
                }
                else if (block is TableBlock table)
                    DisplayTable(ref insertPos, table);
                else if (block is HorizontalRuleBlock hr)
                {
                    if (string.IsNullOrWhiteSpace(textView.Buffer.Text))
                    {
                        container.Remove(textView);
                        container.Add(new HSeparator());
                        textView = new TextView();
                        container.Add(textView);
                        insertPos = textView.Buffer.GetIterAtOffset(0);
                    }
                    else
                        textView.Buffer.Insert(ref insertPos, Environment.NewLine + Environment.NewLine);
                }
                else
                {
                }
            }

            return insertPos;
        }

        /// <summary>
        /// Process a collection of markdown inlines.
        /// </summary>
        /// <param name="inlines">The inlines to process.</param>
        /// <param name="insertPos">The insert position.</param>
        /// <param name="indent">The indent level.</param>
        private void ProcessMarkdownInlines(IList<MarkdownInline> inlines, ref TextIter insertPos, int indent)
        {
            foreach (var inline in inlines)
            {
                if (inline is TextRunInline textInline)
                    textView.Buffer.InsertWithTags(ref insertPos, textInline.Text, GetTags("Normal", indent));
                else if (inline is ItalicTextInline italicInline)
                    textView.Buffer.InsertWithTags(ref insertPos, italicInline.Inlines[0].ToString(), GetTags("Italic", indent));
                else if (inline is BoldTextInline boldInline)
                    textView.Buffer.InsertWithTags(ref insertPos, boldInline.Inlines[0].ToString(), GetTags("Bold", indent));
                else if (inline is HyperlinkInline linkInline)
                    textView.Buffer.InsertWithTags(ref insertPos, linkInline.Text, GetTags("Link", indent, linkInline.Url));
                else if (inline is MarkdownLinkInline markdownLinkInline)
                    textView.Buffer.InsertWithTags(ref insertPos, markdownLinkInline.Inlines[0].ToString(), GetTags("Link", indent, markdownLinkInline.Url));
                else if (inline is CodeInline codeInline)
                    textView.Buffer.InsertWithTags(ref insertPos, codeInline.Text, GetTags("Normal", indent + 1));
                else if (inline is ImageInline imageInline)
                    DisplayImage(imageInline.Url, ref insertPos);
                else if (inline is SubscriptTextInline subscript)
                    textView.Buffer.InsertWithTags(ref insertPos, string.Join("", subscript.Inlines.Select(i => i.ToString()).ToArray()), GetTags("Subscript", indent));
                else if (inline is SuperscriptTextInline superscript)
                    textView.Buffer.InsertWithTags(ref insertPos, string.Join("", superscript.Inlines.Select(i => i.ToString()).ToArray()), GetTags("Superscript", indent));
                else if (inline is LinkAnchorInline anchor)
                {
                    if (anchor.Link != null)
                        textView.Buffer.InsertWithTags(ref insertPos, anchor.Link, GetTags("Link", indent, anchor.ToString()));
                    else
                        textView.Buffer.Insert(ref insertPos, anchor.ToString());
                }
                else
                {
                }
            }
        }

        /// <summary>
        /// Display a table.
        /// </summary>
        /// <param name="insertPos"></param>
        /// <param name="table"></param>
        private void DisplayTable(ref TextIter insertPos, TableBlock table)
        {
            Table tableWidget = new Table((uint)table.Rows.Count(), (uint)table.ColumnDefinitions.Count(), false);
            for (uint i = 0; i < table.Rows.Count(); i++)
                for (uint j = 0; j < table.ColumnDefinitions.Count(); j++)
                {
                    var cell = table.Rows[(int)i].Cells[(int)j];
                    string text = cell.Inlines.FirstOrDefault()?.ToString();
                    if (i == 0)
                        text = $"<b>{text}</b>";
                    tableWidget.Attach(new Label() { Markup = text, Xalign = 0 }, j, j + 1, i, i + 1, AttachOptions.Fill, AttachOptions.Fill, 5, 5);
                }

            // Add table to gtk container.
            tableWidget.ShowAll();
            Alignment alignment = new Alignment(0f, 0f, 1f, 1f);
            alignment.BottomPadding = 10;
            alignment.Add(tableWidget);
            container.PackStart(alignment, true, true, 0);

            // Insert a new textview beneath the previous one.
            textView = new TextView();
            textView.ShowAll();
            container.Add(textView);
            insertPos = textView.Buffer.GetIterAtOffset(0);
            CreateStyles(textView);
        }

        /// <summary>
        /// Display an image
        /// </summary>
        /// <param name="url">The url of the image.</param>
        /// <param name="insertPos">The text iterator insert position.</param>
        private void DisplayImage(string url, ref TextIter insertPos)
        {
            // Convert relative paths in url to absolute.
            string absolutePath = PathUtilities.GetAbsolutePath(url, ImagePath);

            Gtk.Image image = null;
            if (System.IO.File.Exists(absolutePath))
            {
                var pix = new Pixbuf(absolutePath);
                image = new Gtk.Image(pix);
            }
            else
            {
                string imagePath = "ApsimNG.Resources." + url;
                foreach (string resourceName in Assembly.GetExecutingAssembly().GetManifestResourceNames())
                    if (string.Equals(imagePath, resourceName, StringComparison.InvariantCultureIgnoreCase))
                        image = new Gtk.Image(Assembly.GetExecutingAssembly().GetManifestResourceStream(resourceName));
            }

            if (image != null)
            { 
                image.SetAlignment(0, 0);

                var eventBox = new EventBox();
                eventBox.Visible = true;
                eventBox.ModifyBg(StateType.Normal, mainWidget.Style.Base(StateType.Normal));
                eventBox.Add(image);

                container.Add(eventBox);
                image.Visible = true;

                textView = new TextView();
                container.Add(textView);
                textView.Visible = true;
                insertPos = textView.Buffer.GetIterAtOffset(0);
                CreateStyles(textView);
            }
        }

        /// <summary>
        /// Get markdown 'tags' for a given style.
        /// </summary>
        /// <param name="styleName">The name of the style.</param>
        /// <param name="indent">The indent level.</param>
        /// <param name="url">The link url.</param>
        /// <returns></returns>
        private TextTag[] GetTags(string styleName, int indent, string url = null)
        {
            var tags = new List<TextTag>();
            var styleTag = textView.Buffer.TagTable.Lookup(styleName);
            if (styleTag != null)
                tags.Add(styleTag);

            if (indent > 0)
            {
                var indentTag = textView.Buffer.TagTable.Lookup($"Indent{indent}");
                if (indentTag != null)
                    tags.Add(indentTag);
            }
            if (url != null)
            {
                // Only add the tag to the tag table if it doesn't already exist.
                // This does actually occur from time to time if a description
                // contains multiple links to the same target.
                var linkTag = textView.Buffer.TagTable.Lookup(url) as LinkTag;
                if (linkTag == null)
                {
                    linkTag = new LinkTag(url);
                    linkTag.SizePoints = 12;
                    textView.Buffer.TagTable.Add(linkTag);
                }
                tags.Add(linkTag);
            }
            return tags.ToArray();
        }

        /// <summary>Create TextView styles.</summary>
        private void CreateStyles(TextView textView)
        {
            var heading1 = new TextTag("Heading1");
            heading1.SizePoints = 30;
            heading1.Weight = Pango.Weight.Bold;
            textView.Buffer.TagTable.Add(heading1);

            var heading2 = new TextTag("Heading2");
            heading2.SizePoints = 25;
            heading2.Weight = Pango.Weight.Bold;
            textView.Buffer.TagTable.Add(heading2);

            var heading3 = new TextTag("Heading3");
            heading3.SizePoints = 20;
            heading3.Weight = Pango.Weight.Bold;
            textView.Buffer.TagTable.Add(heading3);

            var normal = new TextTag("Normal");
            normal.SizePoints = 12;
            normal.Weight = Pango.Weight.Normal;
            normal.Style = Pango.Style.Normal;
            normal.Indent = 0;
            textView.Buffer.TagTable.Add(normal);

            var code = new TextTag("Code");
            code.SizePoints = 12;
            code.Weight = Pango.Weight.Normal;
            code.Style = Pango.Style.Normal;
            code.Indent = 0;
            code.Font = "monospace";
            textView.Buffer.TagTable.Add(code);

            var bold = new TextTag("Bold");
            bold.SizePoints = 12;
            bold.Weight = Pango.Weight.Bold;
            textView.Buffer.TagTable.Add(bold);

            var italic = new TextTag("Italic");
            italic.SizePoints = 12;
            italic.Style = Pango.Style.Italic;
            textView.Buffer.TagTable.Add(italic);

            var indent1 = new TextTag("Indent1");
            indent1.LeftMargin = 30;
            textView.Buffer.TagTable.Add(indent1);

            var indent2 = new TextTag("Indent2");
            indent2.LeftMargin = 60;
            textView.Buffer.TagTable.Add(indent2);

            var indent3 = new TextTag("Indent3");
            indent3.LeftMargin = 90;
            textView.Buffer.TagTable.Add(indent3);

            var subscript = new TextTag("Subscript");
            subscript.Rise = 0;
            subscript.Scale = Pango.Scale.XSmall;
            textView.Buffer.TagTable.Add(subscript);

            var superscript = new TextTag("Superscript");
            superscript.Rise = 8192;
            superscript.Scale = Pango.Scale.XSmall;
            textView.Buffer.TagTable.Add(superscript);
        }

        // Looks at all tags covering the position (x, y) in the text view,
        // and if one of them is a link, change the cursor to the "hands" cursor
        // typically used by web browsers.
        private void SetCursorIfAppropriate(TextView textView, int x, int y)
        {
            TextIter iter = textView.GetIterAtLocation(x, y);

            var foundLink = false;
            foreach (TextTag tag in iter.Tags)
            {
                if (tag is LinkTag)
                    foundLink = true;
            }

            Gdk.Window window = textView.GetWindow(Gtk.TextWindowType.Text);
            if (window != null)
            {
                if (foundLink/*hovering != hoveringOverLink*/)
                    window.Cursor = handCursor;
                else
                    window.Cursor = regularCursor;
            }
            else
            {

            }
        }

        /// <summary>
        /// Trap widget events to get a left button mouse click.
        /// </summary>
        /// <param name="sender">Event sender.</param>
        /// <param name="args">Event arguments.</param>
        private void OnWidgetEventAfter(object sender, WidgetEventAfterArgs args)
        {
            try
            {
                if (args.Event.Type == Gdk.EventType.ButtonRelease)
                {
                    Gdk.EventButton evt = (Gdk.EventButton)args.Event;

                    if (evt.Button == 1)
                    {
                        // we shouldn't follow a link if the user has selected something
                        textView.Buffer.GetSelectionBounds(out TextIter start, out TextIter end);
                        if (start.Offset == end.Offset)
                        {
                            textView.WindowToBufferCoords(TextWindowType.Widget, (int)evt.X, (int)evt.Y, out int x, out int y);
                            TextIter iter = textView.GetIterAtLocation(x, y);

                            foreach (var tag in iter.Tags)
                            {
                                if (tag is LinkTag linkTag)
                                    Process.Start(linkTag.URL);
                            }
                        }
                    }
                }
            }
            catch (Exception err)
            {
                ShowError(err);
            }
        }

        /// <summary>
        /// Invoked when the mouse is moved.
        /// </summary>
        /// <param name="sender">Sender of the event.</param>
        /// <param name="args">Event arguments.</param>
        private void OnMotionNotify(object sender, MotionNotifyEventArgs args)
        {
            try
            {
                var textViewWithMouseCursor = (TextView)sender;
                textViewWithMouseCursor.WindowToBufferCoords(TextWindowType.Widget,
                                                             (int)args.Event.X, (int)args.Event.Y,
                                                             out int x, out int y);
                SetCursorIfAppropriate(textViewWithMouseCursor, x, y);
            }
            catch (Exception err)
            {
                ShowError(err);
            }
        }

        /// <summary>
        /// Invoked when widget becomes visible.
        /// </summary>
        /// <param name="sender">Sender of the event.</param>
        /// <param name="args">Event arguments.</param>
        private void OnVisibilityNotify(object sender, VisibilityNotifyEventArgs args)
        {
            try
            {
                textView.GetPointer(out int wx, out int wy);
                textView.WindowToBufferCoords(TextWindowType.Widget, wx, wy,
                                              out int bx, out int by);
                SetCursorIfAppropriate(textView, bx, by);
            }
            catch (Exception err)
            {
                ShowError(err);
            }
        }

        /// <summary>Widget is destroyed.</summary>
        /// <param name="sender">Sender of the event.</param>
        /// <param name="e">The event aruments.</param>
        private void OnDestroyed(object sender, EventArgs e)
        {
            try
            {
                textView.VisibilityNotifyEvent -= OnVisibilityNotify;
                textView.MotionNotifyEvent -= OnMotionNotify;
                textView.WidgetEventAfter -= OnWidgetEventAfter;
                mainWidget.Destroyed -= OnDestroyed;
                owner = null;
            }
            catch (Exception err)
            {
                ShowError(err);
            }
        }


        private class LinkTag : TextTag
        {
            public string URL { get; set; }

            public LinkTag(string url) : base(url)
            {
                URL = url;
                ForegroundGdk = (ViewBase.MasterView as ViewBase).MainWidget.Style.Background(StateType.Selected);
                Underline = Pango.Underline.Single;
            }
        }
    }
}<|MERGE_RESOLUTION|>--- conflicted
+++ resolved
@@ -96,20 +96,9 @@
                 // Only keep first child.
                 while (container.Children.Length > 1)
                     container.Remove(container.Children[1]);
-<<<<<<< HEAD
                 if (container.Children.Length > 0)
                     textView = (TextView)container.Children[0];
 
-                var document = new MarkdownDocument();
-                document.Parse(value.Replace("~~~", "```"));
-                int pos = 0;
-                textView.Buffer.Text = string.Empty;
-                TextIter insertPos = textView.Buffer.GetIterAtOffset(pos);
-                insertPos = ProcessMarkdownBlocks(document.Blocks, ref insertPos, 0);
-                container.ShowAll();
-=======
-                textView = (TextView)container.Children[0];
-                
                 if (value != null)
                 {
                     var document = new MarkdownDocument();
@@ -117,8 +106,8 @@
                     textView.Buffer.Text = string.Empty;
                     TextIter insertPos = textView.Buffer.GetIterAtOffset(0);
                     insertPos = ProcessMarkdownBlocks(document.Blocks, ref insertPos, 0);
-                }
->>>>>>> a3d57ca3
+                    container.ShowAll();
+                }
             }
         }
 
