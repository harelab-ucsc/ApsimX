﻿namespace UserInterface.Views
{
    using APSIM.Shared.Utilities;
    using Gtk;
    using Models.Core;
#if NETFRAMEWORK
    using MonoMac.AppKit;
#endif
    using System;
    using System.Drawing;
    using System.IO;
    using System.Reflection;
    using System.Linq;
    using Interfaces;
    using EventArguments;
    using global::UserInterface.Extensions;
    using System.Text;
    using Utility;

    /// <summary>An enum type for the AskQuestion method.</summary>
    public enum QuestionResponseEnum { Yes, No, Cancel }

    /// <summary>
    /// TabbedExplorerView maintains multiple explorer views in a tabbed interface. It also
    /// has a StartPageView that is shown to the use when they open a new tab.
    /// </summary>
    public class MainView : ViewBase, IMainView
    {
        /// <summary>
        /// List of resources embedded in this assembly.
        /// </summary>
        private static string[] resources = Assembly.GetExecutingAssembly().GetManifestResourceNames();

        /// <summary>
        /// 
        /// </summary>
        private static string indexTabText = "Home";

        /// <summary>
        /// Keeps track of whether or not the waiting cursor is being used.
        /// </summary>
        private bool waiting = false;

        /// <summary>
        /// Number of buttons in the status panel.
        /// </summary>
        private int numberOfButtons;

        /// <summary>
        /// Button panel for the left hand view's start page.
        /// </summary>
        private ListButtonView listButtonView1;

        /// <summary>
        /// Button panel for the right hand view's start page.
        /// </summary>
        private ListButtonView listButtonView2;

        /// <summary>
        /// The main Gtk Window.
        /// </summary>
        private Window window1 = null;

        /// <summary>
        /// Progress bar which displays simulation progress.
        /// </summary>
        private ProgressBar progressBar = null;

        /// <summary>
        /// Label adjacent to progress bar. Used to display
        /// progress status updates. The progress bar does
        /// support displaying text by itself, but vertical
        /// space here is limited so we display it in this
        /// label instead.
        /// </summary>
        private Label lblStatus = null;

        /// <summary>
        /// Status window used to display error messages and other information.
        /// </summary>
        private TextView statusWindow = null;

        /// <summary>
        /// Button to stop a simulation.
        /// </summary>
        private Button stopButton = null;

        /// <summary>
        /// Primary widget for tabs on the left side of the screen.
        /// </summary>
        private Notebook notebook1 = null;

        /// <summary>
        /// Primary widget for tabs on the right side of the screen.
        /// </summary>
        private Notebook notebook2 = null;

        /// <summary>
        /// Gtk box which holds <see cref="listButtonView1"/>.
        /// </summary>
        private VBox vbox1 = null;

        /// <summary>
        /// Gtk box which holds <see cref="listButtonView2"/>.
        /// </summary>
        private VBox vbox2 = null;

        /// <summary>
        /// Gtk widget which holds the two sets of tabs.
        /// </summary>
        private HPaned hpaned1 = null;

        /// <summary>
        /// Gtk widget which holds the status panel.
        /// </summary>
        private Widget hbox1 = null;

        /// <summary>
        /// Dark theme icon.
        /// </summary>
        private static readonly Gtk.Image darkThemeIcon = new Gtk.Image(null, "ApsimNG.Resources.MenuImages.Moon.png");

        /// <summary>
        /// Default theme Icon.
        /// </summary>
        private static readonly Gtk.Image defaultThemeIcon = new Gtk.Image(null, "ApsimNG.Resources.MenuImages.Sun.png");

        /// <summary>
        /// Dialog which allows the user to change fonts.
        /// </summary>
#if NETFRAMEWORK
        private FontSelectionDialog fontDialog;
#else
        private FontChooserDialog fontDialog;
#endif

        /// <summary>
        /// Constructor
        /// </summary>
        public MainView(ViewBase owner = null) : base(owner)
        {
            MasterView = this;
            numberOfButtons = 0;
            Builder builder = BuilderFromResource("ApsimNG.Resources.Glade.MainView.glade");
            window1 = (Window)builder.GetObject("window1");
            progressBar = (ProgressBar)builder.GetObject("progressBar");
            lblStatus = (Label)builder.GetObject("lblStatus");
            statusWindow = (TextView)builder.GetObject("StatusWindow");
            stopButton = (Button)builder.GetObject("stopButton");
            notebook1 = (Notebook)builder.GetObject("notebook1");
            notebook2 = (Notebook)builder.GetObject("notebook2");
            vbox1 = (VBox)builder.GetObject("vbox1");
            vbox2 = (VBox)builder.GetObject("vbox2");
            hpaned1 = (HPaned)builder.GetObject("hpaned1");
            hbox1 = (Widget)builder.GetObject("vbox3");
            mainWidget = window1;
            window1.Icon = new Gdk.Pixbuf(null, "ApsimNG.Resources.apsim logo32.png");
            listButtonView1 = new ListButtonView(this);
            listButtonView1.ButtonsAreToolbar = true;

            vbox1.PackEnd(listButtonView1.MainWidget, true, true, 0);
            listButtonView2 = new ListButtonView(this);
            listButtonView2.ButtonsAreToolbar = true;
            vbox2.PackEnd(listButtonView2.MainWidget, true, true, 0);
            hpaned1.PositionSet = true;
            hpaned1.Child2.Hide();
            hpaned1.Child2.NoShowAll = true;

            notebook1.SetMenuLabel(vbox1, LabelWithIcon(indexTabText, "go-home"));
            notebook2.SetMenuLabel(vbox2, LabelWithIcon(indexTabText, "go-home"));

            notebook1.SwitchPage += OnChangeTab;
            notebook2.SwitchPage += OnChangeTab;

            notebook1.GetTabLabel(notebook1.Children[0]).Name = "selected-tab";

            hbox1.HeightRequest = 20;
#if NETCOREAPP
            // Normally, one would specify the style class in the UI (.glade) file.
            // However, doing so breaks gtk2-compatibility, so for now, we will just
            // set the style class in code.
            progressBar.StyleContext.AddClass("fat-progress-bar");
#endif

            TextTag tag = new TextTag("error");
            // Make errors orange-ish in dark mode.
            if (Utility.Configuration.Settings.DarkTheme)
                tag.ForegroundGdk = Utility.Colour.ToGdk(ColourUtilities.ChooseColour(1));
            else
                tag.Foreground = "red";
            statusWindow.Buffer.TagTable.Add(tag);
            tag = new TextTag("warning");
            // Make warnings yellow in dark mode.
            if (Utility.Configuration.Settings.DarkTheme)
                tag.ForegroundGdk = Utility.Colour.ToGdk(ColourUtilities.ChooseColour(7));
            else
                tag.Foreground = "brown";
            statusWindow.Buffer.TagTable.Add(tag);
            tag = new TextTag("normal");
            tag.Foreground = "blue";
            statusWindow.Visible = false;
            stopButton.Image = new Gtk.Image(new Gdk.Pixbuf(null, "ApsimNG.Resources.MenuImages.Delete.png", 12, 12));
            stopButton.ImagePosition = PositionType.Right;
            stopButton.Image.Visible = true;
            stopButton.Clicked += OnStopClicked;
            window1.DeleteEvent += OnClosing;

            // If font is null, or font family is null, or font size is 0, fallback
            // to the default font (on windows only).
            Pango.FontDescription f = null;
            if (!string.IsNullOrEmpty(Utility.Configuration.Settings.FontName))
                f = Pango.FontDescription.FromString(Utility.Configuration.Settings.FontName);
            if (ProcessUtilities.CurrentOS.IsWindows && (string.IsNullOrEmpty(Utility.Configuration.Settings.FontName) ||
                                                         f.Family == null ||
                                                         f.Size == 0))
            {
                // Default font on Windows is Segoe UI. Will fallback to sans if unavailable.
                Utility.Configuration.Settings.FontName = Pango.FontDescription.FromString("Segoe UI 11").ToString();
            }

            // Can't set font until widgets are initialised.
            if (!string.IsNullOrEmpty(Utility.Configuration.Settings.FontName))
            {
                Pango.FontDescription font = Pango.FontDescription.FromString(Utility.Configuration.Settings.FontName);
                ChangeFont(font);
            }

            //window1.ShowAll();
            if (ProcessUtilities.CurrentOS.IsMac)
            {
                InitMac();
                //Utility.Configuration.Settings.DarkTheme = Utility.MacUtilities.DarkThemeEnabled();
            }

            if (!ProcessUtilities.CurrentOS.IsLinux)
                RefreshTheme();

#if NETCOREAPP
            LoadStylesheets();
#endif
        }

#if NETCOREAPP
        private void LoadStylesheets()
        {
            var cssName = Configuration.Settings.DarkTheme ? "dark" : "light";
            string css = ReflectionUtilities.GetResourceAsString($"ApsimNG.Resources.Style.{cssName}.css");
            CssProvider provider = new CssProvider();
            if (!provider.LoadFromData(css))
<<<<<<< HEAD
                throw new Exception($"Unable to parse {cssName}.css");
            StyleContext.AddProviderForScreen(window1.Screen, provider, StyleProviderPriority.Application);
=======
                throw new Exception("Unable to parse global.css");

            StyleContext.AddProviderForScreen(Gdk.Screen.Default, provider, StyleProviderPriority.Application);
>>>>>>> bbd76e6d
        }
#endif

        /// <summary>
        /// Invoked when the user changes tabs.
        /// Gives the selected tab a special name so that its style is
        /// modified according to the rules in the .gtkrc file.
        /// </summary>
        /// <param name="sender">Sender object.</param>
        /// <param name="args">Event arguments.</param>
        private void OnChangeTab(object sender, SwitchPageArgs args)
        {
            try
            {
                if (sender is Notebook control)
                {
                    for (int i = 0; i < control.Children.Length; i++)
                    {
                        // The top-level widget in the tab label is always an event box.
                        Widget tabLabel = control.GetTabLabel(control.Children[i]);
                        tabLabel.Name = args.PageNum == i ? "selected-tab" : "unselected-tab";
                    }
                }
            }
            catch (Exception err)
            {
                ShowError(err);
            }
        }
        
        /// <summary>
        /// Invoked when an error has been thrown in a view.
        /// </summary>
        public event EventHandler<ErrorArgs> OnError;

        /// <summary>
        /// Invoked when application tries to close
        /// </summary>
        public event EventHandler<AllowCloseArgs> AllowClose;

        /// <summary>
        /// Invoked when a tab is closing.
        /// </summary>
        public event EventHandler<TabClosingEventArgs> TabClosing;

        /// <summary>
        /// Invoked when application tries to close
        /// </summary>
        public event EventHandler<EventArgs> StopSimulation;

        /// <summary>
        /// Show a detailed error message.
        /// </summary>
        public event EventHandler ShowDetailedError;

        /// <summary>
        /// Get the list and button view
        /// </summary>
        public IListButtonView StartPage1 { get { return listButtonView1; } }

        /// <summary>
        /// Get the list and button view
        /// </summary>
        public IListButtonView StartPage2 { get { return listButtonView2; } }

        /// <summary>
        /// Controls the height of the status panel.
        /// </summary>
        public int StatusPanelHeight
        {
            get
            {
                return hbox1.Allocation.Height;
            }
            set
            {
                hbox1.HeightRequest = value;
            }
        }

        /// <summary>
        /// The main Gdk window. This is the window which is exposed to the window manager.
        /// </summary>
        public Gdk.Window MainWindow
        {
            get
            {
                return MainWidget == null ? null : MainWidget.Toplevel.GetGdkWindow();
            }
        }

        /// <summary>
        /// Display the window.
        /// </summary>
        public void Show()
        {
            window1.ShowAll();
        }


        /// <summary>Add a tab form to the tab control. Optionally select the tab if SelectTab is true.</summary>
        /// <param name="text">Text for tab.</param>
        /// <param name="image">Image for tab.</param>
        /// <param name="control">Control for tab.</param>
        /// <param name="onLeftTabControl">If true a tab will be added to the left hand tab control.</param>
        public void AddTab(string text, Gtk.Image image, Widget control, bool onLeftTabControl)
        {
            Label tabLabel = new Label();
            // If the tab text passed in is a filename then only show the filename (no path)
            // on the tab. The ToolTipText will still have the full path and name.
            if (text.Contains(Path.DirectorySeparatorChar.ToString()))
                tabLabel.Text = Path.GetFileNameWithoutExtension(text);
            else
                tabLabel.Text = text;
            HBox headerBox = new HBox();
            Button closeBtn = new Button();
            Gtk.Image closeImg = new Gtk.Image(new Gdk.Pixbuf(null, "ApsimNG.Resources.Close.png", 12, 12));

            closeBtn.Image = closeImg;
            closeBtn.Relief = ReliefStyle.None;
            closeBtn.Clicked += OnCloseBtnClick;

            headerBox.PackStart(tabLabel, true, true, 0);
            headerBox.PackEnd(closeBtn, true, true, 0);

            // Wrap the whole thing inside an event box, so we can respond to a right-button or center-button click
            EventBox eventbox = new EventBox();
            eventbox.HasTooltip = text.Contains(Path.DirectorySeparatorChar.ToString());
            eventbox.TooltipText = text;
            eventbox.ButtonPressEvent += OnEventbox1ButtonPress;
            eventbox.Add(headerBox);
            Notebook notebook = onLeftTabControl ? notebook1 : notebook2;
            // Attach an icon to the context menu
            Widget iconLabel = LabelWithIcon(tabLabel.Text, null);
            notebook.CurrentPage = notebook.AppendPageMenu(control, eventbox, iconLabel);
            // For reasons that I do not understand at all, with Release builds we must delay calling ShowAll until
            // after the page has been added. This is not the case with Debug builds.
            eventbox.ShowAll();
        }

        /// <summary>
        /// Inits code to allow us to use AppKit on Mac OSX
        /// This lets us use the native browser and native file open/save dialogs
        /// Thia initialisation must be done once and only once
        /// Keeping this in a separate function allows the Microsoft .Net Frameworks
        /// to run even when MonoDoc.dll is not present (that is, with Microsoft,
        /// checking for referenced DLLs seems to occur on a "method", rather than "class" basis.
        /// The Mono runtime works differently.
        /// </summary>
        private void InitMac()
        {
#if NETFRAMEWORK
            NSApplication.Init();
#endif
        }

        /// <summary>
        /// Checks if the current assembly contains a given resource.
        /// </summary>
        /// <param name="name">Name of the resource.</param>
        /// <returns>True if this assembly contains the resource. False otherwise.</returns>
        public bool HasResource(string name)
        {
            return resources.Contains(name);
        }
        /// <summary>
        /// Handles button press event on the "tab" part of a tabbed page.
        /// Currently responds by closing the tab if the middle button was pressed
        /// </summary>
        /// <param name="o">The object issuing the event</param>
        /// <param name="e">Button press event arguments</param>
        public void OnEventbox1ButtonPress(object o, ButtonPressEventArgs e)
        {
            try
            {
                if (e.Event.Button == 2) // Let a center-button click on a tab close that tab.
                {
                    CloseTabContaining(o);
                }
            }
            catch (Exception err)
            {
                ShowError(err);
            }
        }

        /// <summary>Change the text of a tab.</summary>
        /// <param name="ownerView">An <see cref="ExplorerView" /> instance whose tab text should be changed.</param>
        /// <param name="newTabName">New text of the tab.</param>
        /// <param name="tooltip">Optional tooltip text on the tab to be shown on mouseover.</param>
        public void ChangeTabText(object ownerView, string newTabName, string tooltip)
        {
            if (ownerView is ExplorerView)
            {
                Widget tab = (ownerView as ExplorerView).MainWidget;
                Notebook notebook = tab.IsAncestor(notebook1) ? notebook1 : notebook2;
                
                // The top level of the "label" is an EventBox
                EventBox ebox = (EventBox)notebook.GetTabLabel(tab);
                ebox.TooltipText = tooltip;
                ebox.HasTooltip = !String.IsNullOrEmpty(tooltip);
                // The EventBox holds an HBox
                HBox hbox = (HBox)ebox.Child;
                // And the HBox has the actual label as its first child
                Label tabLabel = (Label)hbox.Children[0];
                tabLabel.Text = newTabName;
                // Update the context menu label
                Widget label = LabelWithIcon(newTabName, null);
                notebook.SetMenuLabel(tab, label);
            }
        }

        /// <summary>
        /// Creates a widget that contains a label with an icon on its left.
        /// </summary>
        /// <param name="text">The label text</param>
        /// <param name="icon">Icon path/Stock name</param>
        /// <remarks>
        /// If 'icon' is not a valid path, it is treated like a stock name.
        /// Invalid stock names default to an invalid file icon.
        /// </remarks>
        public Widget LabelWithIcon(string text, string icon)
        {
            Gtk.Image image;
            if (String.IsNullOrEmpty(icon)) // If no icon name provided, try using the text. 
            {
                string nameForImage = "ApsimNG.Resources.TreeViewImages." + text + ".png";
                if (HasResource(nameForImage))
                    icon = nameForImage;
                else
                    icon = "ApsimNG.Resources.apsim logo32.png";
            }

            // Are we looking for a resource?
            if (HasResource(icon))
            {
                image = new Gtk.Image(new Gdk.Pixbuf(null, icon, 12, 12));
            }

            // Or maybe a file?
            else if (File.Exists(icon))
            {
                image = new Gtk.Image(new Gdk.Pixbuf(icon, 12, 12));
            }
            else // OK, let's try the stock icons
            {
                image = new Gtk.Image();
                image.SetFromIconName(icon, IconSize.Menu);
            }
            image.Visible = true;

            // Make a label
            Label label = new Label(text);
            label.Visible = true;

            // Attach the label and icon together
            HBox box = new HBox(false, 4);
            box.PackStart(image, false, true, 0);
            box.PackStart(label, false, true, 0);
            box.Visible = true;
            return box;
        }

        /// <summary>Set the wait cursor (or not)/</summary>
        /// <param name="wait">Shows wait cursor if true, normal cursor if false.</param>
        public void ShowWaitCursor(bool wait)
        {
            WaitCursor = wait;
            while (GLib.MainContext.Iteration())
                ;
        }

        /// <summary>Close the application.</summary>
        /// <param name="askToSave">Flag to turn on the request to save</param>
        public void Close(bool askToSave)
        {
            if (askToSave && AllowClose != null)
            {
                AllowCloseArgs args = new AllowCloseArgs();
                AllowClose.Invoke(this, args);
                if (!args.AllowClose)
                    return;
            }
            notebook1.SwitchPage -= OnChangeTab;
            notebook2.SwitchPage -= OnChangeTab;
            stopButton.Clicked -= OnStopClicked;
            window1.DeleteEvent -= OnClosing;
            mainWidget.Cleanup();

            // Let all the destruction stuff be carried out, just in 
            // case we've got any unmanaged resources that should be 
            // cleaned up.
            while (GLib.MainContext.Iteration())
                ;

            // If we're running a script passed as a command line argument, 
            // we've never called Application.Run, so we don't want to call
            // Application.Quit. We test this by seeing whether the event 
            // loop is active. If we're not running the Application loop,
            // call Exit instead.
            if (Application.CurrentEvent != null)
                Application.Quit();
            else
                Environment.Exit(0);
        }

        /// <summary>
        /// Helper function for dealing with clicks on the tab labels, or whatever
        /// widgets the tab label might control. Tests to see which tab the 
        /// indicated objects is on. This lets us identify the tabs associated
        /// with click events, for example.
        /// </summary>
        /// <param name="o">The widget that we are seaching for</param>
        /// <param name="notebook">The notebook widget to which the object belongs.</param>
        /// <param name="tabName">This will be set to the name of the tab, if found.</param>
        /// <returns>Page number of the tab, or -1 if not found</returns>
        /// <remarks>Why is notebook passed by reference? Need to check if this is necessary and remove if not.</remarks>
        private int GetTabOfWidget(object o, ref Notebook notebook, ref string tabName) // Is there a better way?
        {
            tabName = null;
            Widget widg = o as Widget;
            if (widg == null)
                return -1;
            notebook = IsControlOnLeft(o) ? notebook1 : notebook2;
            for (int i = 0; i < notebook.NPages; i++)
            {
                // First check the tab labels
                Widget testParent = notebook.GetTabLabel(notebook.GetNthPage(i));
                if (testParent == widg || widg.IsAncestor(testParent))
                {
                    tabName = notebook.GetTabLabelText(notebook.GetNthPage(i));
                    return i;
                }
                // If not found, check the tab contents
                testParent = notebook.GetNthPage(i);
                if (testParent == widg || widg.IsAncestor(testParent))
                {
                    tabName = notebook.GetTabLabelText(notebook.GetNthPage(i));
                    return i;
                }
            }
            return -1;
        }

        /// <summary>
        /// Responds to presses of the "Close" button by closing the associated tab
        /// </summary>
        /// <param name="o"></param>
        /// <param name="e"></param>
        public void OnCloseBtnClick(object o, EventArgs e)
        {
            try
            {
                CloseTabContaining(o);
            }
            catch (Exception err)
            {
                ShowError(err);
            }
        }

        /// <summary>Close a tab.</summary>
        /// <param name="o">A widget appearing on the tab</param>
        public void CloseTabContaining(object o)
        {
            Notebook notebook = null;
            string tabText = null;
            int tabPage = GetTabOfWidget(o, ref notebook, ref tabText);
            if (tabPage > 0)
            {
                TabClosingEventArgs args = new TabClosingEventArgs();
                if (TabClosing != null)
                {
                    args.LeftTabControl = IsControlOnLeft(o);
                    args.Name = tabText;
                    args.Index = tabPage;
                    TabClosing.Invoke(this, args);
                }
            }
        }

        /// <summary>
        /// Looks for the tab holding the specified user interface object, and makes that the active tab
        /// </summary>
        /// <param name="o">The interface object being sought; normally will be a Gtk Widget</param>
        public void SelectTabContaining(object o)
        {
            Notebook notebook = null;
            string tabText = null;
            int tabPage = GetTabOfWidget(o, ref notebook, ref tabText);
            if (tabPage >= 0 && notebook != null)
                notebook.CurrentPage = tabPage;
        }
        
        /// <summary>Gets or set the main window position.</summary>
        public Point WindowLocation
        {
            get
            {
                int x, y;
                window1.GetPosition(out x, out y);
                return new Point(x, y);
            }
            set
            {
                window1.Move(value.X, value.Y);
            }
        }

        /// <summary>Gets or set the main window size.</summary>
        public Size WindowSize
        {
            get
            {
                int width, height;
                window1.GetSize(out width, out height);
                return new Size(width, height);
            }
            set
            {
                window1.Resize(value.Width, value.Height);
            }
        }

        /// <summary>Gets or set the main window size.</summary>
        public bool WindowMaximised
        {
            get
            {
                if (window1.GetGdkWindow() != null)
                    return (window1.GetGdkWindow().State & Gdk.WindowState.Maximized) == Gdk.WindowState.Maximized;
                else
                    return false;
            }
            set
            {
                if (value)
                    window1.Maximize();
                else
                    window1.Unmaximize();
            }
        }

        /// <summary>Gets or set the main window size.</summary>
        public string WindowCaption
        {
            get { return window1.Title; }
            set { window1.Title = value; }
        }

        /// <summary>Position of split screen divider.</summary>
        /// <remarks>Not sure what units this uses...might be pixels.</remarks>
        public int SplitScreenPosition
        {
            get { return hpaned1.Position; }
            set { hpaned1.Position = value; }
        }

        /// <summary>Turn split window on/off</summary>
        public bool SplitWindowOn
        {
            get { return hpaned1.Child2.Visible; }
            set
            {
                if (value == hpaned1.Child2.Visible)
                    return;
                if (value)
                {
                    hpaned1.Child2.Show();
                    if (hpaned1.Position == 0)
                        hpaned1.Position = hpaned1.Allocation.Width / 2;
                }
                else
                    hpaned1.Child2.Hide();
            }
        }

        /// <summary>
        /// Returns true if the object is a control on the left side
        /// </summary>
        public bool IsControlOnLeft(object control)
        {
            if (control is Widget)
            {
                if (control is MenuItem && (control as MenuItem).Parent is Menu)
                {
                    Widget menuOwner = ((control as MenuItem).Parent as Menu).AttachWidget;
                    if (menuOwner != null)
                        return menuOwner.IsAncestor(notebook1);
                }
                return (control as Widget).IsAncestor(notebook1);
            }
            return false;
        }

        /// <summary>
        /// Returns the file name associated with the currently selected object, given
        /// a menu item from the popup menu for the more-recently-used file list
        /// </summary>
        /// <param name="obj">A menu item</param>
        /// <returns></returns>
        public string GetMenuItemFileName(object obj)
        {
            if (obj is MenuItem && (obj as MenuItem).Parent is Menu)
            {
                Widget menuOwner = ((obj as MenuItem).Parent as Menu).AttachWidget;
                if (menuOwner.IsAncestor(notebook1))
                    return StartPage1.List.SelectedValue;
                else if (menuOwner.IsAncestor(notebook2))
                    return StartPage2.List.SelectedValue;
            }
            return null;
        }

        /// <summary>Ask the user a question</summary>
        /// <param name="message">The message to show the user.</param>
        public QuestionResponseEnum AskQuestion(string message)
        {
            MessageDialog md = new MessageDialog(MainWidget.Toplevel as Window, DialogFlags.Modal, MessageType.Question, ButtonsType.YesNo, message);
            md.Title = "Save changes";
            int result = md.Run();
            md.Cleanup();
            switch ((ResponseType)result)
            {
                case ResponseType.Yes:
                    return QuestionResponseEnum.Yes;
                case ResponseType.No:
                    return QuestionResponseEnum.No;
                default:
                    return QuestionResponseEnum.Cancel;
            }
        }

        /// <summary>
        /// Clear the status panel.
        /// </summary>
        public void ClearStatusPanel()
        {
            Application.Invoke(delegate
            {
                numberOfButtons = 0;
                statusWindow.Buffer.Clear();
            });
        }

        /// <summary>Add a status message to the explorer window</summary>
        /// <param name="message">The message.</param>
        /// <param name="errorLevel">The error level.</param>
        /// <param name="overwrite">Should any previous messages be overwritten?</param>
        /// <param name="addSeparator">Add a separator beneath the message?</param>
        /// <param name="withButton">Add a 'more info' button?</param>
        /// <remarks>This is kind of a cludge. This method could probably be extracted to its own class.</remarks>
        public void ShowMessage(string message, Simulation.ErrorLevel errorLevel, bool overwrite = true, bool addSeparator = false, bool withButton = true)
        {
            Application.Invoke(delegate
            {
                statusWindow.Visible = message != null;
                if (overwrite || message == null)
                {
                    numberOfButtons = 0;
                    statusWindow.Buffer.Clear();
                }

                if (message != null)
                {
                    string tagName;
                    // Output the message
                    if (errorLevel == Simulation.ErrorLevel.Error)
                    {
                        tagName = "error";
                    }
                    else if (errorLevel == Simulation.ErrorLevel.Warning)
                    {
                        tagName = "warning";
                    }
                    else
                    {
                        tagName = "normal";
                    }
                    message = message.TrimEnd(Environment.NewLine.ToCharArray());
                    message += Environment.NewLine;
                    TextIter insertIter;
                    if (overwrite)
                        insertIter = statusWindow.Buffer.StartIter;
                    else
                        insertIter = statusWindow.Buffer.EndIter;

                    statusWindow.Buffer.InsertWithTagsByName(ref insertIter, message, tagName);
                    if (errorLevel == Simulation.ErrorLevel.Error && withButton)
                        AddButtonToStatusWindow("More Information", numberOfButtons++);
                    if (addSeparator)
                    {
                        insertIter = statusWindow.Buffer.EndIter;
                        statusWindow.Buffer.InsertWithTagsByName(ref insertIter, Environment.NewLine + "----------------------------------------------" + Environment.NewLine, tagName);
                    }
                }

                //this.toolTip1.SetToolTip(this.StatusWindow, message);
            });
        }

        /// <summary>
        /// Displays an error message with a 'more info' button.
        /// </summary>
        /// <param name="err">Error for which we want to display information.</param>
        public new void ShowError(Exception err)
        {
            OnError?.Invoke(this, new ErrorArgs { Error = err });
        }

        /// <summary>
        /// Sets the Gtk theme based on the user's previous choice.
        /// </summary>
        public void RefreshTheme()
        {
#if NETFRAMEWORK
            string tempFile = Path.Combine(Path.GetTempPath(), Guid.NewGuid().ToString() + ".gtkrc");
            string rc = Utility.Configuration.Settings.DarkTheme ? "dark" : "light";
            using (Stream rcStream = Assembly.GetExecutingAssembly().GetManifestResourceStream($"ApsimNG.Resources.{rc}.gtkrc"))
            {
                using (StreamReader darkTheme = new StreamReader(rcStream))
                    File.WriteAllText(tempFile, darkTheme.ReadToEnd());
            }

            Rc.Parse(tempFile);

            // Remove black colour from colour pallete.
            if (Utility.Configuration.Settings.DarkTheme)
            {
                Color black = Color.FromArgb(0, 0, 0);
                ColourUtilities.Colours = ColourUtilities.Colours.Where(c => c != black).ToArray();
            }
#else
            // tbi
#endif
        }

        private void AddButtonToStatusWindow(string buttonName, int buttonID)
        {
            TextIter iter = statusWindow.Buffer.EndIter;
            TextChildAnchor anchor = statusWindow.Buffer.CreateChildAnchor(ref iter);
            EventBox box = new EventBox();
            ApsimNG.Classes.CustomButton moreInfo = new ApsimNG.Classes.CustomButton(buttonName, buttonID);
            moreInfo.Clicked += ShowDetailedErrorMessage;
            box.Add(moreInfo);
            statusWindow.AddChildAtAnchor(box, anchor);
            box.ShowAll();
            box.Realize();
            box.ShowAll();
            moreInfo.ParentWindow.Cursor = new Gdk.Cursor(Gdk.CursorType.Arrow);
        }

        [GLib.ConnectBefore]
        private void ShowDetailedErrorMessage(object sender, EventArgs args)
        {
            try
            {
                ShowDetailedError?.Invoke(sender, args);
            }
            catch (Exception err)
            {
                ShowError(err);
            }
        }

        /// <summary>
        /// Invoked when theme is toggled.
        /// Toggles the icon displayed on the "toggle theme" button.
        /// </summary>
        /// <param name="sender">Sender object.</param>
        /// <param name="args">Event arguments.</param>
        public void ToggleTheme(object sender, EventArgs args)
        {
            try
            {
                if (sender is ToolButton)
                {
                    ToolButton button = sender as ToolButton;
                    button.IconWidget = Utility.Configuration.Settings.DarkTheme ? defaultThemeIcon : darkThemeIcon;
                    button.IconWidget.ShowAll();
                }
            }
            catch (Exception err)
            {
                ShowError(err);
            }
        }

        /// <summary>
        /// Shows the font selection dialog.
        /// </summary>
        public void ShowFontChooser()
        {
            string title = "Select a font";
#if NETFRAMEWORK
            fontDialog = new FontSelectionDialog(title);
#else
            fontDialog = new FontChooserDialog(title, window1);
#endif

            // Center the dialog on the main window.
            fontDialog.TransientFor = MainWidget as Window;
            fontDialog.WindowPosition = WindowPosition.CenterOnParent;

            // Select the current font.
            if (Utility.Configuration.Settings.FontName != null)
                fontDialog.SetFontName(Utility.Configuration.Settings.FontName.ToString());

#if NETFRAMEWORK
            fontDialog.Response += OnChangeFont;
            //fontDialog.OkButton.Clicked += OnChangeFont;
#else
            //fontDialog.FontActivated += OnChangeFont;
            fontDialog.Response += OnChangeFont;
#endif

            // Show the dialog.
            fontDialog.ShowAll();
        }

        /// <summary>
        /// Invoked when the user clicks OK or Apply in the font selection
        /// dialog. Changes the font on all widgets and saves the new font
        /// in the config file.
        /// </summary>
        /// <param name="sender">Sender object.</param>
        /// <param name="args">Event arguments.</param>
        private void OnChangeFont(object sender, ResponseArgs args)
        {
            try
            {
#if NETFRAMEWORK
                string fontName = fontDialog.FontName;
#else
                string fontName = fontDialog.Font;
#endif
                Pango.FontDescription newFont = Pango.FontDescription.FromString(fontName);
                Utility.Configuration.Settings.FontName = newFont.ToString();
                ChangeFont(newFont);
                if (args.ResponseId != ResponseType.Apply)
                    fontDialog.Cleanup();
            }
            catch (Exception err)
            {
                ShowError(err);
            }
        }

        /// <summary>
        /// Show a message next to the progress bar.
        /// </summary>
        /// <param name="message">Message to be displayed.</param>
        public void ShowProgressMessage(string message)
        {
            Application.Invoke(delegate
            {
                lblStatus.Visible = !string.IsNullOrEmpty(message);
                lblStatus.Text = message ?? "";
            });
        }

        /// <summary>
        /// Show progress bar with the specified percent.
        /// </summary>
        /// <param name="progress">Progress (0 - 1).</param>
        /// <param name="showStopButton">Should a stop button be shown?</param>
        public void ShowProgress(double progress, bool showStopButton = true)
        {
            // We need to use "Invoke" if the timer is running in a
            // different thread. That means we can use either
            // System.Timers.Timer or Windows.Forms.Timer in 
            // RunCommand.cs
            Application.Invoke(delegate
            {
                progressBar.Visible = true;
                progressBar.Fraction = progress;
                if (showStopButton)
                    stopButton.Visible = true;
            });
        }

        /// <summary>
        /// Hide the progress bar.
        /// </summary>
        public void HideProgressBar()
        {
            progressBar.Visible = false;
            stopButton.Visible = false;
            lblStatus.Hide();
        }

        /// <summary>User is trying to close the application - allow that to happen?</summary>
        /// <param name="o">Sender object.</param>
        /// <param name="e">Event arguments.</param>
        protected void OnClosing(object o, DeleteEventArgs e)
        {
            try
            {
                if (AllowClose != null)
                {
                    AllowCloseArgs args = new AllowCloseArgs();
                    AllowClose.Invoke(this, args);
                    e.RetVal = !args.AllowClose;
                }
                else
                    e.RetVal = false;
                if ((bool)e.RetVal == false)
                {
                    Close(false);
                }
            }
            catch (Exception err)
            {
                ShowError(err);
            }
        }

        /// <summary>User is trying to stop all currently executing simulations.</summary>
        /// <param name="o">Sender object.</param>
        /// <param name="e">Event arguments.</param>
        protected void OnStopClicked(object o, EventArgs e)
        {
            try
            {
                if (StopSimulation != null)
                {
                    EventArgs args = new EventArgs();
                    StopSimulation.Invoke(this, args);
                }
            }
            catch (Exception err)
            {
                ShowError(err);
            }
        }

        /// <summary>
        /// Change Apsim's default font, and apply the new font to all existing
        /// widgets.
        /// </summary>
        /// <param name="font">The new default font.</param>
        private void ChangeFont(Pango.FontDescription font)
        {
            SetWidgetFont(mainWidget, font);
#if NETFRAMEWORK
            Settings.Default.SetStringProperty($"gtk-font-name", font.ToString(), "");
#endif
            //Rc.ParseString($"gtk-font-name = \"{font}\"");
        }

        /// <summary>
        /// Recursively applies a new FontDescription to all widgets
        /// </summary>
        /// <param name="widget"></param>
        /// <param name="newFont"></param>
        private void SetWidgetFont(Widget widget, Pango.FontDescription newFont)
        {
#if NETCOREAPP
            int sizePt = newFont.SizeIsAbsolute ? newFont.Size : Convert.ToInt32(newFont.Size / Pango.Scale.PangoScale);
            CssProvider provider = new CssProvider();
            StringBuilder css = new StringBuilder();
            css.AppendLine("* {");
            css.AppendLine($"font-family: {newFont.Family};");
            css.AppendLine($"font-size: {sizePt}pt;");
            css.AppendLine($"font-style: {newFont.Style};");
            css.AppendLine($"font-variant: {newFont.Variant};");
            css.AppendLine($"font-weight: {newFont.Weight};");
            css.AppendLine($"font-stretch: {newFont.Stretch};");
            css.Append("}");
            provider.LoadFromData(css.ToString());
            window1.StyleContext.AddProvider(provider, StyleProviderPriority.Application);
#else
            widget.ModifyFont(newFont);
            if (widget is Container)
            {
                foreach (Widget child in (widget as Container).Children)
                {
                    SetWidgetFont(child, newFont);
                }
                if (widget is Notebook)
                    for (int i = 0; i < (widget as Notebook).NPages; i++)
                        SetWidgetFont((widget as Notebook).GetTabLabel((widget as Notebook).GetNthPage(i)), newFont);
            }
#endif
        }

        /// <summary>
        /// Used to modify the cursor. If set to true, the waiting cursor will be displayed.
        /// If set to false, the default cursor will be used.
        /// </summary>
        public bool WaitCursor
        {
            get
            {
                return waiting;
            }
            set
            {
                if (MainWindow != null)
                {
                    MainWindow.Cursor = value ? new Gdk.Cursor(Gdk.CursorType.Watch) : null;
                    waiting = value;
                }
            }
        }

        /// <summary>Show a message in a dialog box</summary>
        /// <param name="message">The message.</param>
        /// <param name="title">Title of the dialog.</param>
        /// <param name="msgType">Message type (info, warning, error, ...).</param>
        /// <param name="buttonType">Type of buttons to be shown in the dialog.</param>
        /// <param name="errorLevel">The error level.</param>
        /// <param name="masterWindow">The main window.</param>
        public int ShowMsgDialog(string message, string title, Gtk.MessageType msgType, Gtk.ButtonsType buttonType, Window masterWindow)
        {
            MessageDialog md = new Gtk.MessageDialog(masterWindow, Gtk.DialogFlags.Modal,
                msgType, buttonType, message);
            md.Title = title;
            md.WindowPosition = WindowPosition.Center;
            int result = md.Run();
            md.Cleanup();
            return result;
        }

        /// <summary>
        /// Get whatever text is currently on a specific clipboard.
        /// </summary>
        /// <param name="clipboardName">Name of the clipboard.</param>
        /// <returns></returns>
        public string GetClipboardText(string clipboardName)
        {
            Gdk.Atom modelClipboard = Gdk.Atom.Intern(clipboardName, false);
            Clipboard cb = Clipboard.Get(modelClipboard);

            return cb.WaitForText();
        }

        /// <summary>
        /// Place text on a specific clipboard.
        /// </summary>
        /// <param name="text">Text to place on the clipboard.</param>
        /// <param name="clipboardName">Name of the clipboard.</param>
        public void SetClipboardText(string text, string clipboardName)
        {
            Gdk.Atom modelClipboard = Gdk.Atom.Intern(clipboardName, false);
            Clipboard cb = Clipboard.Get(modelClipboard);
            cb.Text = text;
        }
    }

    /// <summary>An event argument structure with a string.</summary>
    public class TabClosingEventArgs : EventArgs
    {
        public bool LeftTabControl;
        public string Name;
        public int Index;
        public bool AllowClose = true;
    }

    /// <summary>An event argument structure with a field for allow to close.</summary>
    public class AllowCloseArgs : EventArgs
    {
        public bool AllowClose;
    }

}<|MERGE_RESOLUTION|>--- conflicted
+++ resolved
@@ -247,14 +247,8 @@
             string css = ReflectionUtilities.GetResourceAsString($"ApsimNG.Resources.Style.{cssName}.css");
             CssProvider provider = new CssProvider();
             if (!provider.LoadFromData(css))
-<<<<<<< HEAD
                 throw new Exception($"Unable to parse {cssName}.css");
             StyleContext.AddProviderForScreen(window1.Screen, provider, StyleProviderPriority.Application);
-=======
-                throw new Exception("Unable to parse global.css");
-
-            StyleContext.AddProviderForScreen(Gdk.Screen.Default, provider, StyleProviderPriority.Application);
->>>>>>> bbd76e6d
         }
 #endif
 
