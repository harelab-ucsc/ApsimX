--- conflicted
+++ resolved
@@ -91,12 +91,9 @@
 
             double? verticalSplitter = Configuration.Settings.ReportSplitterVerticalPosition / 100.0;
             int verticalPos = (int)Math.Round(bounds.Height * 0.7);
-<<<<<<< HEAD
-=======
             if (verticalSplitter != null)
                 if (verticalSplitter > 0.1 && verticalSplitter < 0.9)
                     verticalPos = (int)(bounds.Height * verticalSplitter);
->>>>>>> 92157b14
             panel.Position = verticalPos;
 
             dataStoreView1 = new ViewBase(this, "ApsimNG.Resources.Glade.DataStoreView.glade");
@@ -159,25 +156,6 @@
         }
 
         /// <summary>
-<<<<<<< HEAD
-=======
-        /// Called whenever a property of vpaned1 is modified.
-        /// </summary>
-        /// <param name="sender"></param>
-        /// <param name="args"></param>
-        private void OnPanelPositionPropertyNotified(object sender, NotifyArgs args)
-        {
-            if (args.Property == "position")
-            {
-                Rectangle bounds = GtkUtilities.GetBorderOfRightHandView(owner);
-                double percentage = (double)panel.Position / (double)bounds.Height;
-                Configuration.Settings.ReportSplitterVerticalPosition = (int)(percentage * 100);
-                Configuration.Settings.Save();
-            }
-        }
-
-        /// <summary>
->>>>>>> 92157b14
         /// Invoked when the user changes the colour scheme (style) of one of
         /// the text editors. Refreshes both text editors, so that the new
         /// both use the new style.
