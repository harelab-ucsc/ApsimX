﻿namespace UserInterface.Presenters
{
    using System;
    using System.Collections;
    using System.Collections.Generic;
    using System.Data;
    using System.Drawing;
    using System.IO;
    using System.Linq;
    using APSIM.Shared.Utilities;
    using EventArguments;
    using Interfaces;
    using Models.Core;
    using Models;
    using Models.Storage;
    using Views;
    using APSIM.Services.Graphing;

    /// <summary>
    /// A presenter for a graph.
    /// </summary>
    public class GraphPresenter : IPresenter, IExportable
    {
        /// <summary>
        /// The storage object
        /// </summary>
        [Link]
        private IDataStore storage = null;
        
        /// <summary>The graph view</summary>
        private IGraphView graphView;

        /// <summary>The graph</summary>
        private Graph graph;

        /// <summary>The explorer presenter</summary>
        private ExplorerPresenter explorerPresenter;

        /// <summary>The series definitions to show on graph.</summary>
        public IEnumerable<SeriesDefinition> SeriesDefinitions { get; set; } = new List<SeriesDefinition>();

        /// <summary>Attach the model to the view.</summary>
        /// <param name="model">The model.</param>
        /// <param name="view">The view.</param>
        /// <param name="explorerPresenter">The explorer presenter.</param>
        public void Attach(object model, object view, ExplorerPresenter explorerPresenter)
        {
            Attach(model, view, explorerPresenter, null);
        }

        /// <summary>Attach the model to the view.</summary>
        /// <param name="model">The model.</param>
        /// <param name="view">The view.</param>
        /// <param name="explorerPresenter">The explorer presenter.</param>
        /// <param name="cache">Cached definitions to be used.</param>
        public void Attach(object model, object view, ExplorerPresenter explorerPresenter, List<SeriesDefinition> cache)
        {
            this.graph = model as Graph;
            this.graphView = view as GraphView;
            this.explorerPresenter = explorerPresenter;

            graphView.OnAxisClick += OnAxisClick;
            graphView.OnLegendClick += OnLegendClick;
            graphView.OnCaptionClick += OnCaptionClick;
            graphView.OnHoverOverPoint += OnHoverOverPoint;
            graphView.OnAnnotationClick += OnAnnotationClick;
            explorerPresenter.CommandHistory.ModelChanged += OnGraphModelChanged;
            this.graphView.AddContextAction("Copy graph to clipboard", CopyGraphToClipboard);
            this.graphView.AddContextOption("Include in auto-documentation?", IncludeInDocumentationClicked, graph.IncludeInDocumentation);

            if (cache == null)
                DrawGraph();
            else
            {
                SeriesDefinitions = cache;
                DrawGraph(cache);
            }
        }

        /// <summary>Detach the model from the view.</summary>
        public void Detach()
        {
            explorerPresenter.CommandHistory.ModelChanged -= OnGraphModelChanged;
            if (CurrentPresenter != null)
            {
                CurrentPresenter.Detach();
            }

            graphView.OnAxisClick -= OnAxisClick;
            graphView.OnLegendClick -= OnLegendClick;
            graphView.OnCaptionClick -= OnCaptionClick;
            graphView.OnHoverOverPoint -= OnHoverOverPoint;
            graphView.OnAnnotationClick -= OnAnnotationClick;
        }

        public void DrawGraph()
        {
            graphView.Clear();
            if (storage == null)
                storage = graph.FindInScope<IDataStore>();

            // Get a list of series definitions.
            try
            {
                SeriesDefinitions = graph.GetDefinitionsToGraph(storage?.Reader, SimulationFilter).ToArray();
            }
            catch (SQLiteException e)
            {
                explorerPresenter.MainPresenter.ShowError(new Exception("Error obtaining data from database: ", e));
            }
            catch (FirebirdException e)
            {
                explorerPresenter.MainPresenter.ShowError(new Exception("Error obtaining data from database: ", e));
            }

            DrawGraph(SeriesDefinitions);
        }

        /// <summary>Draw the graph on the screen.</summary>
        public void DrawGraph(IEnumerable<SeriesDefinition> definitions)
        {
            graphView.Clear();
            if (storage == null)
                storage = graph.FindInScope<IDataStore>();
            if (graph != null && graph.Series != null)
            {
                foreach (SeriesDefinition definition in definitions)
                {
                    DrawOnView(definition);
                }

                // Update axis maxima and minima
                graphView.UpdateView();

                // Format the axes.
                foreach (APSIM.Services.Graphing.Axis a in graph.Axis)
                    FormatAxis(a);

                // Get a list of series annotations.
                DrawOnView(graph.GetAnnotationsToGraph());

                // Format the legend.
                graphView.FormatLegend(graph.LegendPosition, graph.LegendOrientation);

                // Format the title
                graphView.FormatTitle(graph.Name);

                // Format the footer
                if (string.IsNullOrEmpty(graph.Caption))
                {
                    graphView.FormatCaption("Double click to add a caption", true);
                }
                else
                {
                    graphView.FormatCaption(graph.Caption, false);
                }

                // Remove series titles out of the graph disabled series list when
                // they are no longer valid i.e. not on the graph.
                if (graph.DisabledSeries == null)
                    graph.DisabledSeries = new List<string>();
                IEnumerable<string> validSeriesTitles = definitions.Select(s => s.Title);
                List<string> seriesTitlesToKeep = new List<string>(validSeriesTitles.Intersect(this.graph.DisabledSeries));
                this.graph.DisabledSeries.Clear();
                this.graph.DisabledSeries.AddRange(seriesTitlesToKeep);
                graphView.LegendInsideGraph = !graph.LegendOutsideGraph;

                graphView.Refresh();
            }
        }

        /// <summary>Export the contents of this graph to the specified file.</summary>
        /// <param name="folder">The folder.</param>
        /// <returns>The file name</returns>
        public string ExportToPNG(string folder)
        {
            // The rectange numbers below are optimised for generation of PDF document
            // on a computer that has its display settings at 100%.
            Rectangle r = new Rectangle(0, 0, 600, 450);
            Bitmap img = new Bitmap(r.Width, r.Height);

            graphView.Export(ref img, r, true);

            string path = graph.FullPath.Replace(".Simulations.", string.Empty);
            string fileName = Path.Combine(folder, path + ".png");
            img.Save(fileName, System.Drawing.Imaging.ImageFormat.Png);

            return fileName;
        }

        /// <summary>Gets the series names.</summary>
        /// <returns>A list of series names.</returns>
        public string[] GetSeriesNames()
        {
            return SeriesDefinitions.Select(s => s.Title).ToArray();
        }

        public List<string> SimulationFilter { get; set; }

        /// <summary>The current presenter</summary>
        public IPresenter CurrentPresenter { get; set; }

        /// <summary>
        /// Iff set to true, the legend will appear inside the graph boundaries.
        /// </summary>
        public bool LegendInsideGraph
        {
            get
            {
                return graphView.LegendInsideGraph;
            }
            set
            {
                graphView.LegendInsideGraph = value;
            }
        }

        /// <summary>Draws the specified series definition on the view.</summary>
        /// <param name="definition">The definition.</param>
        private void DrawOnView(SeriesDefinition definition)
        {
            if (graph.DisabledSeries == null ||
                !graph.DisabledSeries.Contains(definition.Title))
            {
                try
                {
                    Color colour = definition.Colour;
                    // If dark theme is active, and colour is black, use white instead.
                    // This won't help at all if the colour is a dark grey.
                    if (Utility.Configuration.Settings.DarkTheme && colour.R == 0 && colour.G == 0 && colour.B == 0)
                        colour = Color.White;
                    // Create the series and populate it with data.
                    if (definition.Type == SeriesType.Bar)
                    {
                        graphView.DrawBar(
                                          definition.Title,
                                          definition.X,
                                          definition.Y,
                                          definition.XAxis,
                                          definition.YAxis,
                                          colour,
                                          definition.ShowInLegend);
                    }
                    else if (definition.Type == SeriesType.Scatter)
                    {
                        graphView.DrawLineAndMarkers(
                                                    definition.Title,
                                                    definition.X,
                                                    definition.Y,
                                                    definition.XFieldName,
                                                    definition.YFieldName,
                                                    definition.XError,
                                                    definition.YError,
                                                    definition.XAxis,
                                                    definition.YAxis,
                                                    colour,
                                                    definition.Line,
                                                    definition.Marker,
                                                    definition.LineThickness,
                                                    definition.MarkerSize,
                                                    definition.MarkerModifier,
                                                    definition.ShowInLegend);
                    }
                    else if (definition.Type == SeriesType.Region)
                    {
                        graphView.DrawRegion(
                                            definition.Title,
                                            definition.X,
                                            definition.Y,
                                            definition.X2,
                                            definition.Y2,
                                            definition.XAxis,
                                            definition.YAxis,
                                            colour,
                                            definition.ShowInLegend);
                    }
                    else if (definition.Type == SeriesType.Area)
                    {
                        graphView.DrawArea(
                            definition.Title,
                            definition.X,
                            definition.Y,
                            definition.XAxis,
                            definition.YAxis,
                            colour,
                            definition.ShowInLegend);
                    }
                    else if (definition.Type == SeriesType.StackedArea)
                    {
                        graphView.DrawStackedArea(
                            definition.Title,
                            definition.X.Cast<object>().ToArray(),
                            definition.Y.Cast<double>().ToArray(),
                            definition.XAxis,
                            definition.YAxis,
                            colour,
                            definition.ShowInLegend);
                    }
                    else if (definition.Type == SeriesType.Box)
                    {
                        graphView.DrawBoxPLot(definition.Title,
                            definition.X.Cast<object>().ToArray(),
                            definition.Y.Cast<double>().ToArray(),
                            definition.XAxis,
                            definition.YAxis,
                            definition.Colour,
                            definition.ShowInLegend,
                            definition.Line,
                            definition.Marker,
                            definition.LineThickness);
                    }
                }
                catch (Exception err)
                {
                    throw new Exception($"Unable to draw graph {graph.FullPath}", err);
                }
            }
        }

        /// <summary>Draws the specified series definition on the view.</summary>
        /// <param name="annotations">The list of annotations</param>
        private void DrawOnView(IEnumerable<IAnnotation> annotations)
        {
<<<<<<< HEAD
            double minimumX = graphView.AxisMinimum(AxisPosition.Bottom) * 1.01;
            double maximumX = graphView.AxisMaximum(AxisPosition.Bottom);
            double minimumY = graphView.AxisMinimum(AxisPosition.Left);
            double maximumY = graphView.AxisMaximum(AxisPosition.Left);
=======
            var range = graphView.AxisMaximum(Axis.AxisType.Bottom) - graphView.AxisMinimum(Axis.AxisType.Bottom);

            double minimumX = graphView.AxisMinimum(Axis.AxisType.Bottom) + range * 0.03;
            double maximumX = graphView.AxisMaximum(Axis.AxisType.Bottom);
            double minimumY = graphView.AxisMinimum(Axis.AxisType.Left);
            double maximumY = graphView.AxisMaximum(Axis.AxisType.Left);
>>>>>>> 661b1b05
            double lowestAxisScale = Math.Min(minimumX, minimumY);
            double largestAxisScale = Math.Max(maximumX, maximumY);
            for (int i = 0; i < annotations.Count(); i++)
            {
                IAnnotation annotation = annotations.ElementAt(i);
                if (annotation is TextAnnotation textAnnotation)
                {
                    double interval = (maximumY - lowestAxisScale) / 15; // fit 8 annotations on graph.

                    object x, y;
                    bool leftAlign = textAnnotation.leftAlign;
                    bool topAlign = textAnnotation.topAlign;
                    if (textAnnotation.Name != null && textAnnotation.Name.StartsWith("Regression"))
                    {
<<<<<<< HEAD
                        double interval = (largestAxisScale - lowestAxisScale) / 8; // fit 10 annotations on graph.

                        double yPosition = largestAxisScale - (i * interval);
                        graphView.DrawText(
                                            textAnnotation.text, 
                                            minimumX, 
                                            yPosition,
                                            textAnnotation.leftAlign, 
                                            textAnnotation.textRotation,
                                            AxisPosition.Bottom, 
                                            AxisPosition.Left,
                                            Utility.Configuration.Settings.DarkTheme ? Color.White : textAnnotation.colour);
                    }
                    else
                    {
                        graphView.DrawText(
                                            textAnnotation.text, 
                                            textAnnotation.x, 
                                            textAnnotation.y,
                                            textAnnotation.leftAlign, 
                                            textAnnotation.textRotation,
                                            AxisPosition.Bottom, 
                                            AxisPosition.Left,
                                            Utility.Configuration.Settings.DarkTheme ? Color.White : textAnnotation.colour);
=======
                        if (graph.AnnotationPosition == Graph.AnnotationPositionType.TopLeft)
                        {
                            x = minimumX;
                            y = maximumY - i * interval;
                        }
                        else if (graph.AnnotationPosition == Graph.AnnotationPositionType.TopRight)
                        {
                            x = minimumX + range * 0.95;
                            y = maximumY - i * interval;
                            leftAlign = false;
                        }
                        else if (graph.AnnotationPosition == Graph.AnnotationPositionType.BottomRight)
                        {
                            x = minimumX + range * 0.95;
                            y = minimumY + i * interval;
                            leftAlign = false;
                            topAlign = false;
                        }
                        else
                        {
                            x = minimumX;
                            y = minimumY + i * interval;
                            topAlign = false;
                        }

                        //y = largestAxisScale - (i * interval);
                    }
                    else
                    {
                        x = textAnnotation.x;
                        y = textAnnotation.y;
>>>>>>> 661b1b05
                    }

                    graphView.DrawText( textAnnotation.text,
                                        x,
                                        y,
                                        leftAlign,
                                        topAlign,
                                        textAnnotation.textRotation,
                                        Axis.AxisType.Bottom,
                                        Axis.AxisType.Left,
                                        Utility.Configuration.Settings.DarkTheme ? Color.White : textAnnotation.colour);
                }
                else if (annotation is LineAnnotation lineAnnotation)
                {
                    graphView.DrawLine(
                                        lineAnnotation.x1, 
                                        lineAnnotation.y1,
                                        lineAnnotation.x2, 
                                        lineAnnotation.y2,
                                        lineAnnotation.type, 
                                        lineAnnotation.thickness,
                                        Utility.Configuration.Settings.DarkTheme ? Color.White : lineAnnotation.colour,
                                        lineAnnotation.InFrontOfSeries,
                                        lineAnnotation.ToolTip);
                }
                else
                    throw new Exception($"Unknown annotation type {annotation.GetType()}");
            }
        }

        private void DefaultPositioning(double minimumX, double lowestAxisScale, double largestAxisScale, int i, TextAnnotation textAnnotation)
        {
                   }

        /// <summary>Format the specified axis.</summary>
        /// <param name="axis">The axis to format</param>
        private void FormatAxis(APSIM.Services.Graphing.Axis axis)
        {
            string title = axis.Title;
            if (axis.Title == null || axis.Title == string.Empty)
            {
                // Work out a default title by going through all series and getting the
                // X or Y field name depending on whether 'axis' is an x axis or a y axis.
                HashSet<string> titles = new HashSet<string>();
                HashSet<string> variableNames = new HashSet<string>();
                foreach (SeriesDefinition definition in SeriesDefinitions)
                {
                    if (definition.X != null && definition.XAxis == axis.Position && definition.XFieldName != null)
                    {
                        IEnumerator enumerator = definition.X.GetEnumerator();
                        // if (enumerator.MoveNext())
                        //     axis.DateTimeAxis = enumerator.Current.GetType() == typeof(DateTime);
                        string xName = definition.XFieldName;
                        if (!variableNames.Contains(xName))
                        {
                            variableNames.Add(xName);
                            if (definition.XFieldUnits != null)
                                xName = xName + " (" + definition.XFieldUnits + ")";

                            titles.Add(xName);
                        }
                    }

                    if (definition.Y != null && definition.YAxis == axis.Position && definition.YFieldName != null)
                    {
                        IEnumerator enumerator = definition.Y.GetEnumerator();
                        // if (enumerator.MoveNext())
                        //     axis.DateTimeAxis = enumerator.Current.GetType() == typeof(DateTime);
                        string yName = definition.YFieldName;
                        if (!variableNames.Contains(yName))
                        {
                            variableNames.Add(yName);
                            if (definition.YFieldUnits != null)
                                yName = yName + " (" + definition.YFieldUnits + ")";

                            titles.Add(yName);
                        }
                    }
                }

                // Create a default title by appending all 'names' together.
                title = StringUtilities.BuildString(titles.ToArray(), Environment.NewLine);
            }

            graphView.FormatAxis(axis.Position, title, axis.Inverted, axis.Minimum ?? double.NaN, axis.Maximum ?? double.NaN, axis.Interval ?? double.NaN, axis.CrossesAtZero);
        }
        
        /// <summary>The graph model has changed.</summary>
        /// <param name="model">The model.</param>
        private void OnGraphModelChanged(object model)
        {
            if (model == graph || graph.FindAllDescendants().Contains(model) || graph.Axis.Contains(model))
                DrawGraph();
        }

        /// <summary>User has clicked an axis.</summary>
        /// <param name="axisType">Type of the axis.</param>
        private void OnAxisClick(AxisPosition axisType)
        {
            if (CurrentPresenter != null)
            {
                CurrentPresenter.Detach();
            }

            AxisPresenter axisPresenter = new AxisPresenter();
            CurrentPresenter = axisPresenter;
            AxisView a = new AxisView(graphView as GraphView);
            string dimension = (axisType == AxisPosition.Left || axisType == AxisPosition.Right) ? "Y" : "X";
            graphView.ShowEditorPanel(a.MainWidget, dimension + "-Axis options");
            axisPresenter.Attach(GetAxis(axisType), a, explorerPresenter);
        }

        /// <summary>User has clicked a footer.</summary>
        /// <param name="sender">Sender of event</param>
        /// <param name="e">Event arguments</param>
        private void OnCaptionClick(object sender, EventArgs e)
        {
            if (CurrentPresenter != null)
            {
                CurrentPresenter.Detach();
            }

            TitlePresenter titlePresenter = new TitlePresenter();
            CurrentPresenter = titlePresenter;
            titlePresenter.ShowCaption = true;

            TitleView t = new TitleView(graphView as GraphView);
            graphView.ShowEditorPanel(t.MainWidget, "Title options");
            titlePresenter.Attach(graph, t, explorerPresenter);
        }

        /// <summary>Get an axis</summary>
        /// <param name="position">Type of the axis.</param>
        /// <returns>Return the axis</returns>
        /// <exception cref="System.Exception">Cannot find axis with type:  + axisType.ToString()</exception>
        private object GetAxis(AxisPosition position)
        {
            foreach (Axis a in graph.Axis)
                if (a.Position == position)
                    return a;

            throw new Exception("Cannot find axis with type: " + position.ToString());
        }

        /// <summary>The axis has changed</summary>
        /// <param name="axis">The axis.</param>
        private void OnAxisChanged(Axis axis)
        {
            DrawGraph();
        }

        /// <summary>User has clicked the legend.</summary>
        /// <param name="sender">Sender of event</param>
        /// <param name="e">Event arguments</param>
        private void OnLegendClick(object sender, LegendClickArgs e)
        {
            if (CurrentPresenter != null)
            {
                CurrentPresenter.Detach();
            }

            LegendPresenter presenter = new LegendPresenter(this);
            CurrentPresenter = presenter;

            LegendView view = new LegendView(graphView as GraphView);
            graphView.ShowEditorPanel(view.MainWidget, "Legend options");
            presenter.Attach(graph, view, explorerPresenter);
        }

        /// <summary>
        /// User has clicked on graph annotation.
        /// </summary>
        /// <param name="sender"></param>
        /// <param name="e"></param>
        private void OnAnnotationClick(object sender, EventArgs e)
        {
            if (CurrentPresenter != null)
                CurrentPresenter.Detach();

            AnnotationPresenter presenter = new AnnotationPresenter();
            CurrentPresenter = presenter;

            //LegendView view = new LegendView(graphView as GraphView);
            var view = new ViewBase(graphView as ViewBase, "ApsimNG.Resources.Glade.AnnotationView.glade");
            graphView.ShowEditorPanel(view.MainWidget, "Stats / Equation options");
            presenter.Attach(graph, view, explorerPresenter);
        }

        /// <summary>User has hovered over a point on the graph.</summary>
        /// <param name="sender">Event sender</param>
        /// <param name="e">Event arguments</param>
        private void OnHoverOverPoint(object sender, EventArguments.HoverPointArgs e)
        {
            // Find the correct series.
            foreach (SeriesDefinition definition in SeriesDefinitions)
            {
                if (definition.Title == e.SeriesName)
                {
                    e.HoverText = GetSimulationNameForPoint(e.X, e.Y);
                    if (e.HoverText == null)
                    {
                        e.HoverText = e.SeriesName;
                    }

                    return;
                }
            }
        }

        /// <summary>User has clicked "copy graph" menu item.</summary>
        /// <param name="sender">Sender of event</param>
        /// <param name="e">Event arguments</param>
        private void CopyGraphToClipboard(object sender, EventArgs e)
        {
            graphView.ExportToClipboard();
        }

        /// <summary>User has clicked "Include In Documentation" menu item.</summary>
        /// <param name="sender">Sender of event</param>
        /// <param name="e">Event arguments</param>
        private void IncludeInDocumentationClicked(object sender, EventArgs e)
        {
            graph.IncludeInDocumentation = !graph.IncludeInDocumentation; // toggle
            this.graphView.AddContextOption("Include in auto-documentation?", IncludeInDocumentationClicked, graph.IncludeInDocumentation);
        }

        /// <summary>
        /// Look for the row in data that has the specified x and y. 
        /// </summary>
        /// <param name="x">The x coordinate</param>
        /// <param name="y">The y coordinate</param>
        /// <returns>The simulation name of the row</returns>
        private string GetSimulationNameForPoint(double x, double y)
        {
            foreach (SeriesDefinition definition in SeriesDefinitions)
            {
                if (definition.SimulationNamesForEachPoint != null)
                {
                    IEnumerator xEnum = definition.X.GetEnumerator();
                    IEnumerator yEnum = definition.Y.GetEnumerator();
                    IEnumerator simNameEnum = definition.SimulationNamesForEachPoint.GetEnumerator();

                    while (xEnum.MoveNext() && yEnum.MoveNext() && simNameEnum.MoveNext())
                    {
                        object rowX = xEnum.Current;
                        object rowY = yEnum.Current;

                        if (rowX is double && rowY is double &&
                            MathUtilities.FloatsAreEqual(x, (double)rowX) &&
                            MathUtilities.FloatsAreEqual(y, (double)rowY))
                        {
                            object simulationName = simNameEnum.Current;
                            if (simulationName != null)
                            {
                                return simulationName.ToString();
                            }
                        }
                    }
                }
            }

            return null;
        }
    }
}<|MERGE_RESOLUTION|>--- conflicted
+++ resolved
@@ -321,19 +321,12 @@
         /// <param name="annotations">The list of annotations</param>
         private void DrawOnView(IEnumerable<IAnnotation> annotations)
         {
-<<<<<<< HEAD
-            double minimumX = graphView.AxisMinimum(AxisPosition.Bottom) * 1.01;
+            var range = graphView.AxisMaximum(AxisPosition.Bottom) - graphView.AxisMinimum(AxisPosition.Bottom);
+
+            double minimumX = graphView.AxisMinimum(AxisPosition.Bottom) + range * 0.03;
             double maximumX = graphView.AxisMaximum(AxisPosition.Bottom);
             double minimumY = graphView.AxisMinimum(AxisPosition.Left);
             double maximumY = graphView.AxisMaximum(AxisPosition.Left);
-=======
-            var range = graphView.AxisMaximum(Axis.AxisType.Bottom) - graphView.AxisMinimum(Axis.AxisType.Bottom);
-
-            double minimumX = graphView.AxisMinimum(Axis.AxisType.Bottom) + range * 0.03;
-            double maximumX = graphView.AxisMaximum(Axis.AxisType.Bottom);
-            double minimumY = graphView.AxisMinimum(Axis.AxisType.Left);
-            double maximumY = graphView.AxisMaximum(Axis.AxisType.Left);
->>>>>>> 661b1b05
             double lowestAxisScale = Math.Min(minimumX, minimumY);
             double largestAxisScale = Math.Max(maximumX, maximumY);
             for (int i = 0; i < annotations.Count(); i++)
@@ -348,44 +341,18 @@
                     bool topAlign = textAnnotation.topAlign;
                     if (textAnnotation.Name != null && textAnnotation.Name.StartsWith("Regression"))
                     {
-<<<<<<< HEAD
-                        double interval = (largestAxisScale - lowestAxisScale) / 8; // fit 10 annotations on graph.
-
-                        double yPosition = largestAxisScale - (i * interval);
-                        graphView.DrawText(
-                                            textAnnotation.text, 
-                                            minimumX, 
-                                            yPosition,
-                                            textAnnotation.leftAlign, 
-                                            textAnnotation.textRotation,
-                                            AxisPosition.Bottom, 
-                                            AxisPosition.Left,
-                                            Utility.Configuration.Settings.DarkTheme ? Color.White : textAnnotation.colour);
-                    }
-                    else
-                    {
-                        graphView.DrawText(
-                                            textAnnotation.text, 
-                                            textAnnotation.x, 
-                                            textAnnotation.y,
-                                            textAnnotation.leftAlign, 
-                                            textAnnotation.textRotation,
-                                            AxisPosition.Bottom, 
-                                            AxisPosition.Left,
-                                            Utility.Configuration.Settings.DarkTheme ? Color.White : textAnnotation.colour);
-=======
-                        if (graph.AnnotationPosition == Graph.AnnotationPositionType.TopLeft)
+                        if (graph.AnnotationLocation == AnnotationPosition.TopLeft)
                         {
                             x = minimumX;
                             y = maximumY - i * interval;
                         }
-                        else if (graph.AnnotationPosition == Graph.AnnotationPositionType.TopRight)
+                        else if (graph.AnnotationLocation == AnnotationPosition.TopRight)
                         {
                             x = minimumX + range * 0.95;
                             y = maximumY - i * interval;
                             leftAlign = false;
                         }
-                        else if (graph.AnnotationPosition == Graph.AnnotationPositionType.BottomRight)
+                        else if (graph.AnnotationLocation == AnnotationPosition.BottomRight)
                         {
                             x = minimumX + range * 0.95;
                             y = minimumY + i * interval;
@@ -405,7 +372,6 @@
                     {
                         x = textAnnotation.x;
                         y = textAnnotation.y;
->>>>>>> 661b1b05
                     }
 
                     graphView.DrawText( textAnnotation.text,
@@ -414,8 +380,8 @@
                                         leftAlign,
                                         topAlign,
                                         textAnnotation.textRotation,
-                                        Axis.AxisType.Bottom,
-                                        Axis.AxisType.Left,
+                                        AxisPosition.Bottom,
+                                        AxisPosition.Left,
                                         Utility.Configuration.Settings.DarkTheme ? Color.White : textAnnotation.colour);
                 }
                 else if (annotation is LineAnnotation lineAnnotation)
