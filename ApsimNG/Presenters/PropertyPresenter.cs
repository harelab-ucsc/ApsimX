--- conflicted
+++ resolved
@@ -202,17 +202,7 @@
 
             IGridCell selectedCell = grid.GetCurrentCell;
             this.model = model;
-<<<<<<< HEAD
-            DataTable table = new DataTable();
-            bool hasData = properties.Count > 0;
-            table.Columns.Add(hasData ? "Description" : "No values are currently available", typeof(string));
-            table.Columns.Add(hasData ? "Value" : " ", typeof(object));
-            table.Columns.Add("tooltip", typeof(string));
-            table.Columns[2].ExtendedProperties["tooltip"] = true;
-=======
-
             DataTable table = CreateGrid();
->>>>>>> 8fe3bbff
             FillTable(table);
             grid.DataSource = table;
             FormatGrid();
@@ -442,19 +432,12 @@
                 table.Rows.Add(new object[] { property.Description, Apsim.FullPath(property.Value as IModel) });
             else
             {
-<<<<<<< HEAD
                 if (property is VariableObject)
                     table.Rows.Add(new object[] { property.Value , null, property.Description });
                 else if (property.Value is IModel)
                     table.Rows.Add(new object[] { property.Description, Apsim.FullPath(property.Value as IModel), property.Description });
                 else
                     table.Rows.Add(new object[] { property.Description, property.ValueWithArrayHandling, property.Description });
-=======
-                string description = property.Description;
-                if (!string.IsNullOrEmpty(property.Units))
-                    description += " (" + property.Units + ")";
-                table.Rows.Add(new object[] { description, property.ValueWithArrayHandling });
->>>>>>> 8fe3bbff
             }
         }
 
