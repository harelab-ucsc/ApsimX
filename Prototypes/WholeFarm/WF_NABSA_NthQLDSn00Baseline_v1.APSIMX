<?xml version="1.0" encoding="utf-8"?>
<Simulations xmlns:xsi="http://www.w3.org/2001/XMLSchema-instance" Version="6">
  <Name>Simulations</Name>
  <Simulation>
    <Name>Simulation</Name>
    <FileGRASP>
      <Name>File GRASP</Name>
      <ErrorMessage />
      <FileName>GRASP_FZHlCk_Blk_NABSAdb.CSV</FileName>
    </FileGRASP>
    <Clock>
      <Name>clock</Name>
      <StartDate>1995-01-01T00:00:00</StartDate>
      <EndDate>2009-12-31T00:00:00</EndDate>
    </Clock>
    <Summary>
      <Name>summaryfile</Name>
    </Summary>
    <WholeFarm>
      <Name>WF_NABSANthQLDSn00Baseline_v1</Name>
      <ResourcesHolder>
        <Name>Resources</Name>
        <Land>
          <Name>Land</Name>
          <LandType>
            <Name>NthQld_NtvPast_SandyCntry</Name>
            <LandArea>30000</LandArea>
            <UnusablePortion>30</UnusablePortion>
            <BundedPortion>0</BundedPortion>
            <SoilType>1</SoilType>
            <NDecline>3000</NDecline>
          </LandType>
          <LandType>
            <Name>NthQld_CrackingClayPlains</Name>
            <LandArea>250</LandArea>
            <UnusablePortion>0</UnusablePortion>
            <BundedPortion>0</BundedPortion>
            <SoilType>3</SoilType>
            <NDecline>4000</NDecline>
          </LandType>
          <UnitOfArea>Hectares</UnitOfArea>
        </Land>
        <Finance>
          <Name>Finances</Name>
          <FinanceType>
            <Name>General account</Name>
            <OpeningBalance>10000</OpeningBalance>
            <WithdrawalLimit>-5000</WithdrawalLimit>
            <InterestRateCharged>7.5</InterestRateCharged>
            <InterestRatePaid>2</InterestRatePaid>
          </FinanceType>
        </Finance>
        <GrazeFoodStore>
          <Name>GrazeFoodStore</Name>
          <GrazeFoodStoreType>
            <Name>Native Pasture</Name>
            <NToDMDCoefficient>11.03</NToDMDCoefficient>
            <NToDMDIntercept>41.4</NToDMDIntercept>
            <GreenNitrogen>2</GreenNitrogen>
            <DecayNitrogen>0.35</DecayNitrogen>
            <MinimumNitrogen>4</MinimumNitrogen>
            <DecayDMD>0.1</DecayDMD>
            <MinimumDMD>43</MinimumDMD>
            <DetachRate>0.03</DetachRate>
            <CarryoverDetachRate>0.12</CarryoverDetachRate>
            <IntakeTropicalQualityCoefficient>0.16</IntakeTropicalQualityCoefficient>
            <IntakeQualityCoefficient>1.7</IntakeQualityCoefficient>
          </GrazeFoodStoreType>
        </GrazeFoodStore>
        <AnimalFoodStore>
          <Name>AnimalFoodStore</Name>
          <AnimalFoodStoreType>
            <Name>Lucerne</Name>
            <DryMatter>61</DryMatter>
            <DMD>61</DMD>
            <Nitrogen>7</Nitrogen>
            <StartingAmount>10000</StartingAmount>
          </AnimalFoodStoreType>
          <AnimalFoodStoreType>
            <Name>Maize</Name>
            <DryMatter>50</DryMatter>
            <DMD>50</DMD>
            <Nitrogen>20</Nitrogen>
            <StartingAmount>100</StartingAmount>
          </AnimalFoodStoreType>
          <AnimalFoodStoreType>
            <Name>BoughtSupplement_SorghumStraw</Name>
            <DryMatter>80</DryMatter>
            <DMD>47</DMD>
            <Nitrogen>0.7</Nitrogen>
            <StartingAmount>100</StartingAmount>
          </AnimalFoodStoreType>
        </AnimalFoodStore>
        <RuminantHerd>
          <Name>Ruminants</Name>
          <RuminantType>
            <Name>BosIndicus</Name>
            <RuminantTypeCohort>
              <Name>CalfF</Name>
              <Gender>Female</Gender>
              <StartingAge>5</StartingAge>
              <StartingNumber>200</StartingNumber>
              <StartingWeight>40</StartingWeight>
              <StartingWeightSD>0</StartingWeightSD>
              <Suckling>true</Suckling>
            </RuminantTypeCohort>
            <RuminantTypeCohort>
              <Name>CalfM</Name>
              <Gender>Male</Gender>
              <StartingAge>5</StartingAge>
              <StartingNumber>200</StartingNumber>
              <StartingWeight>40</StartingWeight>
              <StartingWeightSD>0</StartingWeightSD>
              <Suckling>true</Suckling>
            </RuminantTypeCohort>
            <RuminantTypeCohort>
              <Name>WeanerF</Name>
              <Gender>Female</Gender>
              <StartingAge>5</StartingAge>
              <StartingNumber>500</StartingNumber>
              <StartingWeight>180</StartingWeight>
              <StartingWeightSD>0</StartingWeightSD>
              <Suckling>false</Suckling>
            </RuminantTypeCohort>
            <RuminantTypeCohort>
              <Name>WeanerM</Name>
              <Gender>Male</Gender>
              <StartingAge>5</StartingAge>
              <StartingNumber>500</StartingNumber>
              <StartingWeight>180</StartingWeight>
              <StartingWeightSD>0</StartingWeightSD>
              <Suckling>false</Suckling>
            </RuminantTypeCohort>
            <RuminantTypeCohort>
              <Name>Female1_2</Name>
              <Gender>Female</Gender>
              <StartingAge>18</StartingAge>
              <StartingNumber>200</StartingNumber>
              <StartingWeight>270</StartingWeight>
              <StartingWeightSD>0</StartingWeightSD>
              <Suckling>false</Suckling>
            </RuminantTypeCohort>
            <RuminantTypeCohort>
              <Name>Female2_3</Name>
              <Gender>Female</Gender>
              <StartingAge>30</StartingAge>
              <StartingNumber>200</StartingNumber>
              <StartingWeight>400</StartingWeight>
              <StartingWeightSD>0</StartingWeightSD>
              <Suckling>false</Suckling>
            </RuminantTypeCohort>
            <RuminantTypeCohort>
              <Name>Female3_4</Name>
              <Gender>Female</Gender>
              <StartingAge>42</StartingAge>
              <StartingNumber>200</StartingNumber>
              <StartingWeight>450</StartingWeight>
              <StartingWeightSD>0</StartingWeightSD>
              <Suckling>false</Suckling>
            </RuminantTypeCohort>
            <RuminantTypeCohort>
              <Name>Female4_5</Name>
              <Gender>Female</Gender>
              <StartingAge>54</StartingAge>
              <StartingNumber>180</StartingNumber>
              <StartingWeight>460</StartingWeight>
              <StartingWeightSD>0</StartingWeightSD>
              <Suckling>false</Suckling>
            </RuminantTypeCohort>
            <RuminantTypeCohort>
              <Name>Female5_6</Name>
              <Gender>Female</Gender>
              <StartingAge>66</StartingAge>
              <StartingNumber>180</StartingNumber>
              <StartingWeight>470</StartingWeight>
              <StartingWeightSD>0</StartingWeightSD>
              <Suckling>false</Suckling>
            </RuminantTypeCohort>
            <RuminantTypeCohort>
              <Name>Female6_7</Name>
              <Gender>Female</Gender>
              <StartingAge>78</StartingAge>
              <StartingNumber>150</StartingNumber>
              <StartingWeight>480</StartingWeight>
              <StartingWeightSD>0</StartingWeightSD>
              <Suckling>false</Suckling>
            </RuminantTypeCohort>
            <RuminantTypeCohort>
              <Name>Female7_8</Name>
              <Gender>Female</Gender>
              <StartingAge>90</StartingAge>
              <StartingNumber>150</StartingNumber>
              <StartingWeight>480</StartingWeight>
              <StartingWeightSD>0</StartingWeightSD>
              <Suckling>false</Suckling>
            </RuminantTypeCohort>
            <RuminantTypeCohort>
              <Name>Female8_9</Name>
              <Gender>Female</Gender>
              <StartingAge>102</StartingAge>
              <StartingNumber>150</StartingNumber>
              <StartingWeight>490</StartingWeight>
              <StartingWeightSD>0</StartingWeightSD>
              <Suckling>false</Suckling>
            </RuminantTypeCohort>
            <RuminantTypeCohort>
              <Name>Female9_10</Name>
              <Gender>Female</Gender>
              <StartingAge>114</StartingAge>
              <StartingNumber>150</StartingNumber>
              <StartingWeight>500</StartingWeight>
              <StartingWeightSD>0</StartingWeightSD>
              <Suckling>false</Suckling>
            </RuminantTypeCohort>
            <RuminantTypeCohort>
              <Name>Male1_2</Name>
              <Gender>Male</Gender>
              <StartingAge>18</StartingAge>
              <StartingNumber>200</StartingNumber>
              <StartingWeight>350</StartingWeight>
              <StartingWeightSD>0</StartingWeightSD>
              <Suckling>false</Suckling>
            </RuminantTypeCohort>
            <RuminantTypeCohort>
              <Name>Male2_3</Name>
              <Gender>Male</Gender>
              <StartingAge>30</StartingAge>
              <StartingNumber>200</StartingNumber>
              <StartingWeight>520</StartingWeight>
              <StartingWeightSD>0</StartingWeightSD>
              <Suckling>false</Suckling>
            </RuminantTypeCohort>
            <RuminantTypeCohort>
              <Name>Male3_4</Name>
              <Gender>Male</Gender>
              <StartingAge>42</StartingAge>
              <StartingNumber>0</StartingNumber>
              <StartingWeight>610</StartingWeight>
              <StartingWeightSD>0</StartingWeightSD>
              <Suckling>false</Suckling>
            </RuminantTypeCohort>
            <RuminantTypeCohort>
              <Name>Breeding_sires</Name>
              <Gender>Male</Gender>
              <StartingAge>36</StartingAge>
              <StartingNumber>60</StartingNumber>
              <StartingWeight>720</StartingWeight>
              <StartingWeightSD>0</StartingWeightSD>
              <Suckling>false</Suckling>
            </RuminantTypeCohort>
            <AnimalPricing>
              <Name>Prices</Name>
              <AnimalPriceEntry>
                <Name>Female calves</Name>
                <Gender>Female</Gender>
                <Age>0</Age>
                <PurchaseValue>2</PurchaseValue>
                <SellValue>2</SellValue>
              </AnimalPriceEntry>
              <AnimalPriceEntry>
                <Name>Female weaners</Name>
                <Gender>Female</Gender>
                <Age>9</Age>
                <PurchaseValue>1.8</PurchaseValue>
                <SellValue>1.8</SellValue>
              </AnimalPriceEntry>
              <AnimalPriceEntry>
                <Name>Female 1-3y</Name>
                <Gender>Female</Gender>
                <Age>12</Age>
                <PurchaseValue>1.6</PurchaseValue>
                <SellValue>1.6</SellValue>
              </AnimalPriceEntry>
              <AnimalPriceEntry>
                <Name>Female 3+y</Name>
                <Gender>Female</Gender>
                <Age>36</Age>
                <PurchaseValue>1.2</PurchaseValue>
                <SellValue>1.2</SellValue>
              </AnimalPriceEntry>
              <AnimalPriceEntry>
                <Name>Male calves</Name>
                <Gender>Male</Gender>
                <Age>0</Age>
                <PurchaseValue>2</PurchaseValue>
                <SellValue>2</SellValue>
              </AnimalPriceEntry>
              <AnimalPriceEntry>
                <Name>Male weaners</Name>
                <Gender>Male</Gender>
                <Age>9</Age>
                <PurchaseValue>1.8</PurchaseValue>
                <SellValue>1.8</SellValue>
              </AnimalPriceEntry>
              <AnimalPriceEntry>
                <Name>Male 1-3y</Name>
                <Gender>Male</Gender>
                <Age>12</Age>
                <PurchaseValue>1.6</PurchaseValue>
                <SellValue>1.6</SellValue>
              </AnimalPriceEntry>
              <AnimalPriceEntry>
                <Name>Male 3+y</Name>
                <Gender>Male</Gender>
                <Age>36</Age>
                <PurchaseValue>1.5</PurchaseValue>
                <SellValue>1.5</SellValue>
              </AnimalPriceEntry>
              <PricingStyle>perKg</PricingStyle>
            </AnimalPricing>
            <Breed>Bos indicus</Breed>
            <EMaintCoefficient>0.35</EMaintCoefficient>
            <EMaintIntercept>0.503</EMaintIntercept>
            <EMaintExponent>0</EMaintExponent>
            <EGrowthCoefficient>0.79</EGrowthCoefficient>
            <EGrowthIntercept>0</EGrowthIntercept>
            <ELactationCoefficient>0.35</ELactationCoefficient>
            <ELactationIntercept>0.42</ELactationIntercept>
            <Kme>1</Kme>
            <GrowthEnergyIntercept1>6.7</GrowthEnergyIntercept1>
            <GrowthEnergyIntercept2>20.3</GrowthEnergyIntercept2>
            <GrowthEfficiency>1.09</GrowthEfficiency>
            <SRWFemale>500</SRWFemale>
            <SRWMaleMultiplier>1.2</SRWMaleMultiplier>
            <SRWBirth>0.08</SRWBirth>
            <AgeGrowthRateCoefficient>0.0115</AgeGrowthRateCoefficient>
            <SRWGrowthScalar>0.32</SRWGrowthScalar>
            <IntakeCoefficient>0.024</IntakeCoefficient>
            <IntakeIntercept>1.7</IntakeIntercept>
            <ProteinCoefficient>120</ProteinCoefficient>
            <BaseAnimalEquivalent>450</BaseAnimalEquivalent>
            <GreenDietMax>98</GreenDietMax>
            <GreenDietCoefficient>0.15</GreenDietCoefficient>
            <GreenDietZero>4</GreenDietZero>
            <IntakeTropicalQuality>0.16</IntakeTropicalQuality>
            <IntakeCoefficientQuality>1.7</IntakeCoefficientQuality>
            <IntakeCoefficientBiomass>0.006</IntakeCoefficientBiomass>
            <StrictFeedingLimits>true</StrictFeedingLimits>
            <MilkIntakeCoefficient>0.1206</MilkIntakeCoefficient>
            <MilkIntakeIntercept>3.8146</MilkIntakeIntercept>
            <MilkIntakeMaximum>20</MilkIntakeMaximum>
            <MilkLWTFodderSubstitutionProportion>0.2</MilkLWTFodderSubstitutionProportion>
            <MaxJuvenileIntake>0.035</MaxJuvenileIntake>
            <ProportionalDiscountDueToMilk>0.3</ProportionalDiscountDueToMilk>
            <ProportionOfMaxWeightToSurvive>0.5</ProportionOfMaxWeightToSurvive>
            <LactatingPotentialModifierConstantA>0.42</LactatingPotentialModifierConstantA>
            <LactatingPotentialModifierConstantB>61</LactatingPotentialModifierConstantB>
            <LactatingPotentialModifierConstantC>1.7</LactatingPotentialModifierConstantC>
            <MaximumSizeOfIndividual>1.2</MaximumSizeOfIndividual>
            <MortalityBase>0.03</MortalityBase>
            <MortalityCoefficient>2.5</MortalityCoefficient>
            <MortalityIntercept>0.05</MortalityIntercept>
            <MortalityExponent>3</MortalityExponent>
            <JuvenileMortalityCoefficient>3</JuvenileMortalityCoefficient>
            <JuvenileMortalityMaximum>0.2</JuvenileMortalityMaximum>
            <JuvenileMortalityExponent>1.8</JuvenileMortalityExponent>
            <WoolCoefficient>0</WoolCoefficient>
            <CashmereCoefficient>0</CashmereCoefficient>
            <MilkCurveSuckling>0.6</MilkCurveSuckling>
            <MilkCurveNonSuckling>0.11</MilkCurveNonSuckling>
            <MilkingDays>300</MilkingDays>
            <MilkPeakYield>20</MilkPeakYield>
            <MilkOffsetDay>4</MilkOffsetDay>
            <MilkPeakDay>45</MilkPeakDay>
            <InterParturitionIntervalIntercept>10.847</InterParturitionIntervalIntercept>
            <InterParturitionIntervalCoefficient>-0.7994</InterParturitionIntervalCoefficient>
            <GestationLength>9</GestationLength>
            <MinimumAge1stMating>24</MinimumAge1stMating>
            <MinimumSize1stMating>0.5</MinimumSize1stMating>
            <TwinRate>0</TwinRate>
            <CriticalCowWeight>0.5</CriticalCowWeight>
            <ConceptionRateCoefficent>
              <double>-12.634</double>
              <double>-14.247</double>
              <double>-11</double>
              <double>-9.8353</double>
            </ConceptionRateCoefficent>
            <ConceptionRateIntercept>
              <double>7.073</double>
              <double>5.182</double>
              <double>8.6</double>
              <double>6.754</double>
            </ConceptionRateIntercept>
            <ConceptionRateAsymptote>
              <double>90</double>
              <double>90</double>
              <double>90</double>
              <double>95</double>
            </ConceptionRateAsymptote>
            <MaximumMaleMatingsPerDay>30</MaximumMaleMatingsPerDay>
            <PrenatalMortality>7.9</PrenatalMortality>
            <MaximumConceptionUncontrolledBreeding>0.7</MaximumConceptionUncontrolledBreeding>
            <MethaneProductionIntercept>35.16</MethaneProductionIntercept>
            <MethaneProductionCoefficient>-34.8</MethaneProductionCoefficient>
          </RuminantType>
        </RuminantHerd>
        <GreenhouseGases>
          <Name>GreenhouseGases</Name>
          <GreenhouseGasesType>
            <Name>Methane store</Name>
            <StartingAmount>1100</StartingAmount>
            <GlobalWarmingPotential>25</GlobalWarmingPotential>
          </GreenhouseGasesType>
          <GreenhouseGasesType>
            <Name>Methane</Name>
            <StartingAmount>0</StartingAmount>
            <GlobalWarmingPotential>25</GlobalWarmingPotential>
          </GreenhouseGasesType>
          <GreenhouseGasesType>
            <Name>CO2</Name>
            <StartingAmount>0</StartingAmount>
            <GlobalWarmingPotential>1</GlobalWarmingPotential>
          </GreenhouseGasesType>
          <GreenhouseGasesType>
            <Name>NOx</Name>
            <StartingAmount>0</StartingAmount>
            <GlobalWarmingPotential>298</GlobalWarmingPotential>
          </GreenhouseGasesType>
        </GreenhouseGases>
      </ResourcesHolder>
      <ActivitiesHolder>
        <Name>Activities</Name>
        <ActivityFolder>
          <Name>Cash flow</Name>
          <FinanceActivityCalculateInterest>
            <Name>Bank interest</Name>
            <OnPartialResourcesAvailableAction>SkipActivity</OnPartialResourcesAvailableAction>
          </FinanceActivityCalculateInterest>
          <FinanceActivityPayOverhead>
            <Name>General farm maintenance</Name>
            <OnPartialResourcesAvailableAction>SkipActivity</OnPartialResourcesAvailableAction>
            <PaymentInterval>1</PaymentInterval>
            <MonthDue>1</MonthDue>
            <Amount>40000</Amount>
            <AccountName>General account</AccountName>
          </FinanceActivityPayOverhead>
          <FinanceActivityPayOverhead>
            <Name>Fuel costs</Name>
            <OnPartialResourcesAvailableAction>SkipActivity</OnPartialResourcesAvailableAction>
            <PaymentInterval>1</PaymentInterval>
            <MonthDue>1</MonthDue>
            <Amount>30000</Amount>
            <AccountName>General account</AccountName>
          </FinanceActivityPayOverhead>
          <FinanceActivityPayOverhead>
            <Name>Pest control</Name>
            <OnPartialResourcesAvailableAction>SkipActivity</OnPartialResourcesAvailableAction>
            <PaymentInterval>12</PaymentInterval>
            <MonthDue>12</MonthDue>
            <Amount>5000</Amount>
            <AccountName>General account</AccountName>
          </FinanceActivityPayOverhead>
          <FinanceActivityPayOverhead>
            <Name>Contractors</Name>
            <OnPartialResourcesAvailableAction>SkipActivity</OnPartialResourcesAvailableAction>
            <PaymentInterval>12</PaymentInterval>
            <MonthDue>10</MonthDue>
            <Amount>30000</Amount>
            <AccountName>General account</AccountName>
          </FinanceActivityPayOverhead>
          <FinanceActivityPayOverhead>
            <Name>Administration</Name>
            <OnPartialResourcesAvailableAction>SkipActivity</OnPartialResourcesAvailableAction>
            <PaymentInterval>1</PaymentInterval>
            <MonthDue>1</MonthDue>
            <Amount>1666.67</Amount>
            <AccountName>General account</AccountName>
          </FinanceActivityPayOverhead>
          <FinanceActivityPayOverhead>
            <Name>Rates and Fees</Name>
            <OnPartialResourcesAvailableAction>SkipActivity</OnPartialResourcesAvailableAction>
            <PaymentInterval>12</PaymentInterval>
            <MonthDue>7</MonthDue>
            <Amount>15000</Amount>
            <AccountName>General account</AccountName>
          </FinanceActivityPayOverhead>
          <FinanceActivityPayOverhead>
            <Name>Insurance</Name>
            <OnPartialResourcesAvailableAction>SkipActivity</OnPartialResourcesAvailableAction>
            <PaymentInterval>12</PaymentInterval>
            <MonthDue>12</MonthDue>
            <Amount>20000</Amount>
            <AccountName>General account</AccountName>
          </FinanceActivityPayOverhead>
          <FinanceActivityPayOverhead>
            <Name>Electricity</Name>
            <OnPartialResourcesAvailableAction>SkipActivity</OnPartialResourcesAvailableAction>
            <PaymentInterval>3</PaymentInterval>
            <MonthDue>1</MonthDue>
            <Amount>2000</Amount>
            <AccountName>General account</AccountName>
          </FinanceActivityPayOverhead>
          <FinanceActivityPayOverhead>
            <Name>Living costs</Name>
            <OnPartialResourcesAvailableAction>SkipActivity</OnPartialResourcesAvailableAction>
            <PaymentInterval>6</PaymentInterval>
            <MonthDue>6</MonthDue>
            <Amount>1000</Amount>
            <AccountName>General account</AccountName>
          </FinanceActivityPayOverhead>
          <OnPartialResourcesAvailableAction>ReportErrorAndStop</OnPartialResourcesAvailableAction>
        </ActivityFolder>
        <ActivityFolder>
          <Name>Manage paddocks</Name>
          <PastureActivityManage>
            <Name>Native pasture paddock</Name>
            <Relationship>
              <Name>LandConditionIndex</Name>
              <StartingValue>2</StartingValue>
              <Minumum>0</Minumum>
              <Maximum>11</Maximum>
              <XValues>
                <double>0</double>
                <double>15</double>
                <double>35</double>
                <double>100</double>
              </XValues>
              <YValues>
                <double>-1.5</double>
                <double>-0.3</double>
                <double>0.3</double>
                <double>1.5</double>
              </YValues>
            </Relationship>
            <Relationship>
              <Name>GrassBasalArea</Name>
              <StartingValue>3</StartingValue>
              <Minumum>0</Minumum>
              <Maximum>3</Maximum>
              <XValues>
                <double>0</double>
                <double>15</double>
                <double>35</double>
                <double>100</double>
              </XValues>
              <YValues>
                <double>-0.75</double>
                <double>-0.15</double>
                <double>0.15</double>
                <double>0.75</double>
              </YValues>
            </Relationship>
<<<<<<< HEAD
            <PerformWithPartialResources>true</PerformWithPartialResources>
            <Region>1</Region>
            <SoilNumber>1</SoilNumber>
=======
            <OnPartialResourcesAvailableAction>UseResourcesAvailable</OnPartialResourcesAvailableAction>
>>>>>>> bdc01f80
            <LandTypeNameToUse>NthQld_NtvPast_SandyCntry</LandTypeNameToUse>
            <FeedTypeName>Native Pasture</FeedTypeName>
            <StartingAmount>2000</StartingAmount>
            <StartingStockingRate>1</StartingStockingRate>
            <UnitsOfArea>Hectares</UnitsOfArea>
            <AreaRequested>30000</AreaRequested>
            <EcolCalculationMonth>9</EcolCalculationMonth>
            <EcolCalculationInterval>12</EcolCalculationInterval>
          </PastureActivityManage>
          <OnPartialResourcesAvailableAction>ReportErrorAndStop</OnPartialResourcesAvailableAction>
        </ActivityFolder>
        <ActivityFolder>
          <Name>Manage breeding herd</Name>
          <RuminantActivityFeed>
            <Name>Feed Bos indicus lucerne</Name>
            <RuminantFeedGroup>
              <Name>BosIndicus</Name>
              <RuminantFilter>
                <Name>Filter[HerdName=BosIndicus]</Name>
                <Parameter>HerdName</Parameter>
                <Operator>Equal</Operator>
                <Value>BosIndicus</Value>
              </RuminantFilter>
              <MonthlyValues>
                <double>1</double>
                <double>1</double>
                <double>1</double>
                <double>1</double>
                <double>1</double>
                <double>1</double>
                <double>1</double>
                <double>1</double>
                <double>1</double>
                <double>1</double>
                <double>1</double>
                <double>1</double>
              </MonthlyValues>
            </RuminantFeedGroup>
            <OnPartialResourcesAvailableAction>UseResourcesAvailable</OnPartialResourcesAvailableAction>
            <FeedTypeName>Lucerne</FeedTypeName>
            <ProportionTramplingWastage>0</ProportionTramplingWastage>
            <LabourFilterList />
            <FeedStyle>ProportionOfPotentialIntake</FeedStyle>
          </RuminantActivityFeed>
          <RuminantActivityGrow>
            <Name>Grow all ruminants</Name>
            <OnPartialResourcesAvailableAction>ReportErrorAndStop</OnPartialResourcesAvailableAction>
            <EnergyGross>18.4</EnergyGross>
          </RuminantActivityGrow>
          <RuminantActivityBreed>
            <Name>Breed Bos indicus</Name>
            <ControlledMatingSettings>
              <Name>Controlled mating</Name>
              <BreedInterval>12</BreedInterval>
              <MonthDue>8</MonthDue>
            </ControlledMatingSettings>
            <OnPartialResourcesAvailableAction>ReportErrorAndStop</OnPartialResourcesAvailableAction>
            <HerdName>BosIndicus</HerdName>
            <MaximumConceptionRateUncontrolled>0.8</MaximumConceptionRateUncontrolled>
          </RuminantActivityBreed>
          <RuminantActivityManage>
            <Name>Manage Bos indicus herd</Name>
            <OnPartialResourcesAvailableAction>ReportErrorAndStop</OnPartialResourcesAvailableAction>
            <HerdName>BosIndicus</HerdName>
            <MaximumBreedersKept>1800</MaximumBreedersKept>
            <MaximumBreederAge>120</MaximumBreederAge>
            <MaximumSiresKept>60</MaximumSiresKept>
            <MaximumBullAge>96</MaximumBullAge>
            <AllowSireReplacement>false</AllowSireReplacement>
            <MaleSellingAge>0</MaleSellingAge>
            <MaleSellingWeight>0</MaleSellingWeight>
            <ManagementMonth>10</ManagementMonth>
            <MonthlyManagement>false</MonthlyManagement>
            <WeaningAge>9</WeaningAge>
            <WeaningWeight>250</WeaningWeight>
            <MinimumPastureBeforeRestock>0</MinimumPastureBeforeRestock>
            <SellFemalesLikeMales>false</SellFemalesLikeMales>
          </RuminantActivityManage>
          <RuminantActivityBuySell>
            <Name>Buy and sell Bos indicus</Name>
            <RuminantSaleFee>
              <Name>MLA Fee</Name>
              <PaymentStyle>perHead</PaymentStyle>
              <Amount>2</Amount>
            </RuminantSaleFee>
            <RuminantSaleFee>
              <Name>Yard Fees</Name>
              <PaymentStyle>perHead</PaymentStyle>
              <Amount>2</Amount>
            </RuminantSaleFee>
            <RuminantSaleFee>
              <Name>Sales commission</Name>
              <PaymentStyle>ProportionOfTotalSales</PaymentStyle>
              <Amount>0.02</Amount>
            </RuminantSaleFee>
            <OnPartialResourcesAvailableAction>ReportErrorAndStop</OnPartialResourcesAvailableAction>
            <BreedName>Bos indicus</BreedName>
            <BreedingSirePrice>4500</BreedingSirePrice>
            <BankAccountName>General account</BankAccountName>
          </RuminantActivityBuySell>
          <RuminantActivityHerdCost>
            <Name>Vet costs</Name>
            <RuminantFilterGroup>
              <Name>BosIndicus</Name>
              <RuminantFilter>
                <Name>Filter[HerdName=Breeding]</Name>
                <Parameter>HerdName</Parameter>
                <Operator>Equal</Operator>
                <Value>Breeding</Value>
              </RuminantFilter>
            </RuminantFilterGroup>
            <OnPartialResourcesAvailableAction>ReportErrorAndStop</OnPartialResourcesAvailableAction>
            <PaymentInterval>6</PaymentInterval>
            <MonthDue>2</MonthDue>
            <Amount>2</Amount>
            <PaymentStyle>perHead</PaymentStyle>
            <AccountName>General account</AccountName>
          </RuminantActivityHerdCost>
          <RuminantActivityHerdCost>
            <Name>Vaccines and drenches</Name>
            <OnPartialResourcesAvailableAction>SkipActivity</OnPartialResourcesAvailableAction>
            <PaymentInterval>5</PaymentInterval>
            <MonthDue>7</MonthDue>
            <Amount>200</Amount>
            <PaymentStyle>Fixed</PaymentStyle>
            <AccountName>General account</AccountName>
          </RuminantActivityHerdCost>
          <RuminantActivityHerdCost>
            <Name>Dips and sprays</Name>
            <RuminantFilterGroup>
              <Name>BosIndicus</Name>
              <RuminantFilter>
                <Name>Filter[HerdName=Breeding]</Name>
                <Parameter>HerdName</Parameter>
                <Operator>Equal</Operator>
                <Value>Breeding</Value>
              </RuminantFilter>
            </RuminantFilterGroup>
            <OnPartialResourcesAvailableAction>SkipActivity</OnPartialResourcesAvailableAction>
            <PaymentInterval>12</PaymentInterval>
            <MonthDue>5</MonthDue>
            <Amount>5</Amount>
            <PaymentStyle>perAE</PaymentStyle>
            <AccountName>General account</AccountName>
          </RuminantActivityHerdCost>
          <OnPartialResourcesAvailableAction>ReportErrorAndStop</OnPartialResourcesAvailableAction>
        </ActivityFolder>
        <SummariseRuminantHerd>
          <Name>SummariseHerd</Name>
        </SummariseRuminantHerd>
      </ActivitiesHolder>
      <Folder>
        <Name>Reports</Name>
        <Report>
          <Name>HerdLedger</Name>
          <ExperimentFactorNames />
          <ExperimentFactorValues />
          <VariableNames>
            <string>[Clock].Today</string>
            <string>[Resources].Ruminants.LastTransaction.ExtraInformation.ID as UId</string>
            <string>[Resources].Ruminants.LastTransaction.ExtraInformation.Breed as Breed</string>
            <string>[Resources].Ruminants.LastTransaction.ExtraInformation.HerdName as Herd</string>
            <string>[Resources].Ruminants.LastTransaction.ExtraInformation.GenderAsString as Sex</string>
            <string>[Resources].Ruminants.LastTransaction.ExtraInformation.Age as Age</string>
            <string>[Resources].Ruminants.LastTransaction.ExtraInformation.Weight as Weight</string>
            <string>[Resources].Ruminants.LastTransaction.ExtraInformation.SaleFlagAsString as Reason</string>
            <string>[Resources].Ruminants.LastTransaction.ExtraInformation.PopulationChangeDirection as Change</string>
          </VariableNames>
          <EventNames>
            <string>[Resources].Ruminants.TransactionOccurred</string>
          </EventNames>
        </Report>
        <Report>
          <Name>HerdSummary</Name>
          <ExperimentFactorNames />
          <ExperimentFactorValues />
          <VariableNames>
            <string>[Clock].Today</string>
            <string>[Activities].SummariseHerd.ReportDetails.Breed as Breed</string>
            <string>[Activities].SummariseHerd.ReportDetails.Herd as Herd</string>
            <string>[Activities].SummariseHerd.ReportDetails.Age as AgeGroup</string>
            <string>[Activities].SummariseHerd.ReportDetails.Sex as Sex</string>
            <string>[Activities].SummariseHerd.ReportDetails.Number as Num</string>
            <string>[Activities].SummariseHerd.ReportDetails.AverageWeight as AvgWt</string>
            <string>[Activities].SummariseHerd.ReportDetails.AverageWeightGain as AvgWtGn</string>
            <string>[Activities].SummariseHerd.ReportDetails.AverageIntake as AvgIntake</string>
            <string>[Activities].SummariseHerd.ReportDetails.AdultEquivalents as AE</string>
            <string>[Activities].SummariseHerd.ReportDetails.NumberPregnant as NoPregnant</string>
            <string>[Activities].SummariseHerd.ReportDetails.NumberOfBirths as Births</string>
          </VariableNames>
          <EventNames>
            <string>[Activities].SummariseHerd.OnReportItemGenerated</string>
          </EventNames>
        </Report>
        <Report>
          <Name>FinancesLedger</Name>
          <ExperimentFactorNames />
          <ExperimentFactorValues />
          <VariableNames>
            <string>[Clock].Today as Date</string>
            <string>[Resources].Finances.LastTransaction.Credit as Credit</string>
            <string>[Resources].Finances.LastTransaction.Debit as Debit</string>
            <string>[Resources].Finances.LastTransaction.ResourceType as Resource</string>
            <string>[Resources].Finances.LastTransaction.Activity as Activity</string>
            <string>[Resources].Finances.LastTransaction.Reason as Reason</string>
          </VariableNames>
          <EventNames>
            <string>[Resources].Finances.TransactionOccurred</string>
          </EventNames>
        </Report>
        <Report>
          <Name>LandLedger</Name>
          <ExperimentFactorNames />
          <ExperimentFactorValues />
          <VariableNames>
            <string>[Clock].Today as Date</string>
            <string>[Resources].Land.LastTransaction.Credit as Credit</string>
            <string>[Resources].Land.LastTransaction.Debit as Debit</string>
            <string>[Resources].Land.LastTransaction.ResourceType as Resource</string>
            <string>[Resources].Land.LastTransaction.Activity as Activity</string>
            <string>[Resources].Land.LastTransaction.Reason as Reason</string>
          </VariableNames>
          <EventNames>
            <string>[Resources].Land.TransactionOccurred</string>
          </EventNames>
        </Report>
        <Report>
          <Name>AnimalFoodLedger</Name>
          <ExperimentFactorNames />
          <ExperimentFactorValues />
          <VariableNames>
            <string>[Clock].Today as Date</string>
            <string>[Resources].AnimalFoodStore.LastTransaction.Credit as Credit</string>
            <string>[Resources].AnimalFoodStore.LastTransaction.Debit as Debit</string>
            <string>[Resources].AnimalFoodStore.LastTransaction.ResourceType as Resource</string>
            <string>[Resources].AnimalFoodStore.LastTransaction.Activity as Activity</string>
          </VariableNames>
          <EventNames>
            <string>[Resources].AnimalFoodStore.TransactionOccurred</string>
          </EventNames>
        </Report>
        <Report>
          <Name>ResourceShortfallLedger</Name>
          <ExperimentFactorNames />
          <ExperimentFactorValues />
          <VariableNames>
            <string>[Clock].Today as Date</string>
            <string>[Activities].LastShortfallResourceRequest.ResourceName as Resource</string>
            <string>[Activities].LastShortfallResourceRequest.ResourceTypeName as Type</string>
            <string>[Activities].LastShortfallResourceRequest.ActivityName as Activity</string>
            <string>[Activities].LastShortfallResourceRequest.Required as Required</string>
            <string>[Activities].LastShortfallResourceRequest.Available as Available</string>
          </VariableNames>
          <EventNames>
            <string>[Activities].ResourceShortfallOccurred</string>
          </EventNames>
        </Report>
        <Report>
          <Name>Pasture</Name>
          <ExperimentFactorNames />
          <ExperimentFactorValues />
          <VariableNames>
            <string>[Clock].Today as Date</string>
            <string>[Resources].GrazeFoodStore.Native Pasture.TonnesPerHectare as NativePasture</string>
          </VariableNames>
          <EventNames>
            <string>[Clock].EndOfMonth</string>
          </EventNames>
        </Report>
        <Report>
          <Name>GreenhouseGases</Name>
          <ExperimentFactorNames />
          <ExperimentFactorValues />
          <VariableNames>
            <string>[Clock].Today as Date</string>
            <string>[Resources].GreenhouseGases.LastTransaction.Credit as Credit</string>
            <string>[Resources].GreenhouseGases.LastTransaction.CreditStandardised as CreditCO2e</string>
            <string>[Resources].GreenhouseGases.LastTransaction.ResourceType as Resource</string>
            <string>[Resources].GreenhouseGases.LastTransaction.Activity as Activity</string>
            <string>[Resources].GreenhouseGases.LastTransaction.Reason as Reason</string>
          </VariableNames>
          <EventNames>
            <string>[Resources].GreenhouseGases.TransactionOccurred</string>
          </EventNames>
        </Report>
      </Folder>
      <Area>1</Area>
      <Slope>0</Slope>
      <RandomSeed>0</RandomSeed>
      <EcologicalIndicatorsCalculationInterval>12</EcologicalIndicatorsCalculationInterval>
      <EcologicalIndicatorsCalculationMonth>9</EcologicalIndicatorsCalculationMonth>
    </WholeFarm>
    <Graph>
      <Name>Graph</Name>
      <Series>
        <Name>Series</Name>
        <Type>Scatter</Type>
        <XAxis>Bottom</XAxis>
        <YAxis>Left</YAxis>
        <ColourArgb>-16777216</ColourArgb>
        <FactorIndexToVaryColours>-1</FactorIndexToVaryColours>
        <FactorIndexToVaryMarkers>-1</FactorIndexToVaryMarkers>
        <FactorIndexToVaryLines>-1</FactorIndexToVaryLines>
        <Marker>FilledCircle</Marker>
        <MarkerSize>Normal</MarkerSize>
        <Line>None</Line>
        <LineThickness>Normal</LineThickness>
        <TableName>FinancesLedger</TableName>
        <XFieldName>Date</XFieldName>
        <YFieldName>Credit</YFieldName>
        <ShowInLegend>false</ShowInLegend>
        <IncludeSeriesNameInLegend>false</IncludeSeriesNameInLegend>
        <Cumulative>true</Cumulative>
        <CumulativeX>false</CumulativeX>
      </Series>
      <Axis>
        <Type>Bottom</Type>
        <Inverted>false</Inverted>
        <Minimum>NaN</Minimum>
        <Maximum>NaN</Maximum>
        <Interval>NaN</Interval>
      </Axis>
      <Axis>
        <Type>Left</Type>
        <Inverted>false</Inverted>
        <Minimum>NaN</Minimum>
        <Maximum>NaN</Maximum>
        <Interval>NaN</Interval>
      </Axis>
      <LegendPosition>TopLeft</LegendPosition>
      <DisabledSeries />
      <IncludeInDocumentation>false</IncludeInDocumentation>
    </Graph>
  </Simulation>
  <DataStore>
    <Name>DataStore</Name>
    <AutoExport>false</AutoExport>
    <MaximumResultsPerPage>0</MaximumResultsPerPage>
  </DataStore>
  <ExplorerWidth>281</ExplorerWidth>
</Simulations><|MERGE_RESOLUTION|>--- conflicted
+++ resolved
@@ -540,13 +540,9 @@
                 <double>0.75</double>
               </YValues>
             </Relationship>
-<<<<<<< HEAD
-            <PerformWithPartialResources>true</PerformWithPartialResources>
+            <OnPartialResourcesAvailableAction>UseResourcesAvailable</OnPartialResourcesAvailableAction>
             <Region>1</Region>
             <SoilNumber>1</SoilNumber>
-=======
-            <OnPartialResourcesAvailableAction>UseResourcesAvailable</OnPartialResourcesAvailableAction>
->>>>>>> bdc01f80
             <LandTypeNameToUse>NthQld_NtvPast_SandyCntry</LandTypeNameToUse>
             <FeedTypeName>Native Pasture</FeedTypeName>
             <StartingAmount>2000</StartingAmount>
