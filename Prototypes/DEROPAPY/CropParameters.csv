ParamName,ParamUnit,Description,Category,Maize,Wheat,Hemp,OSR,Grapevine,Macadamia,Lemon,Avocado,Apple,RyeGrass,Clover
CropType,string,Type of crop (i.e. crop name) used for characterising organic matter residues composition,Type,Maize,Maize,Maize,Maize,Grapevine,Grapevine,Grapevine,Grapevine,Grapevine,pasture,whiteclover
AgeToMaxDimension,Y,Years until plant reaches mature size,Structure,1,1,1,1,6,6,6,6,6,1,1
AgeAtStartSimulation,Y,How old is the plant at the start of the simulation (needs to be 1 for annuals),Structure,1,1,1,1,6,6,6,6,6,0.3,1
SeasonalDimensionPattern,0-1,Relative values for seasonal height and width at StartGrowth | FullCanopy | StartSenescence | Maturity,Structure,(0.05 .3 0.3 1),(0.05 .3 0.3 1),(0.05 1 1 1),(0.05 1 1 1),(0 1 1 1),(0 1 1 1),(0 1 1 1),(0 1 1 1),(0 0.3 0.3 1.0),(0 1.0 1.0 1.0),(0 1.0 1.0 1.0)
TrunkWtAtMaxDimension,g/m2,The weight of perennial biomass when crop has reached max size,Structure,0,0,0,0,500,1500,1000,1500,1500,0,0
MaxRootDepth,mm,Potential depth that roots achieve when plant is mature,Structure,1600,1100,2000,2300,2000,2000,2000,2000,2000,600,600
RootTheNeighboursZone,bool,Do roots grow into neighbouring zone if multi simulation run?,Structure,TRUE,TRUE,TRUE,TRUE,TRUE,TRUE,TRUE,TRUE,TRUE,TRUE,TRUE
ProduceDryMatterFrac,0-1,Fraction of drymatter in produce,Structure,0.86,0.86,0.8,0.91,0.23,0.2,0.2,0.29,0.2,0.2,0.2
Frost_Temp_X,oC,Minimum temperatures for frost damage,Stress,(-1 4),(-9 -1),(-4 0 4),(-10 -5),(-5 0),(-5 0),(-5 -2),(-3 0),(-10 -5),(-5 0),(-5 0)
Frost_Frac_Y,0-1,Frost damage at x-axes temperaure,Stress,(1 0),(0 0),(1 0 0),(1 0),(0 0),(1 0),(1 0),(1 0),(1 0),(1 0),(1 0)
WaterStressLAI_Fw_X,0-1,Fractional degree of water stress,Stress,(0 0.5 1),(0 0.5 1),(0 0.5 1),(0 0.5 1),(0 0.5 1),(0 0.5 1),(0 0.5 1),(0 0.5 1),(0 0.5 1),(0 0.5 1),(0 0.5 1)
WaterStressLAI_Frac_Y,0-1,Fractional multiplier of LAI expansion rates,Stress,(0 1 1),(0 1 1),(0 1 1),(0 1 1),(0 1 1),(0 1 1),(0 1 1),(0 1 1),(0 1 1),(0 1 1),(0 1 1)
WaterStressExtCoeff_Fw_X,0-1,Fractional degree of water stress,Stress,(0 0.5 1),(0 0.9 1),(0 0.5 1),(0 0.5 1),(0 0.5 1),(0 0.5 1),(0 0.5 1),(0 0.5 1),(0 0.5 1),(0 0.5 1),(0 0.5 1)
WaterStressExtCoeff_Frac_Y,0-1,Fractional multiplier of extinction coefficient,Stress,(0 1 1),(0.5 1 1),(0 1 1),(0 1 1),(0 1 1),(0 1 1),(0 1 1),(0 1 1),(0 1 1),(0 1 1),(0 1 1)
WaterStressRUE_Fw_X,0-1,Fractional degree of water stress,Stress,(0 0.8 1),(0 0.8 1),(0 0.5 1),(0 0.8 1),(0 0.5 1),(0 1 1),(0 0.5 1),(0 1 1),(0 0.5 1),(0 0.5 1),(0 0.5 1)
WaterStressRUE_Fract_Y,0-1,Fractional multiplier of extinction coefficient,Stress,(0 1 1),(0 1 1),(0 1 1),(0 1 1),(0 1 1),(0 1 1),(0 1 1),(0 1 1),(0 1 1),(0 1 1),(0 1 1)
WaterStressLAISenes_X,0-1,Fractional degree of water stress,Stress,(0 0.5 1),(0 0.3 1),(0 0.5 1),(0 0.5 1),(0 0.5 1),(0 0.5 1),(0 0.5 1),(0 0.5 1),(0 0.5 1),(0 0.5 1),(0 0.5 1)
WaterStressLAISenes_Y,0-1,The proportion of LAI senesced each day due to water stress,Stress,(1 0 0),(1 0 0),(1 0 0),(1 0 0),(1 0 0),(1 0 0),(1 0 0),(1 0 0),(1 0 0),(1 0 0),(1 0 0)
<<<<<<< HEAD
FlowerMaxTempStress_Temp_X,oC,Maximum temperature at flowering,Stress,(0 35 45),(0 28 45),(0 30 45),(0 30 45),(0 15 30 35),(0 17 30 45),(0 15 30 45),(0 17 30 45),(0 30 45),(0 30 45),(0 30 45)
FlowerMaxTempStress_Factor_Y,0-1,Multiplier of potential flower number at threshold MAXIMUM temperature,Stress,(1 1 0),(1 1 0),(1 1 0),(1 1 0),(0 1 1 0),(0 1 1 0),(0 1 1 0),(0 1 1 0),(1 1 0),(1 1 0),(1 1 1)
FlowerMinTempStress_Temp_X,oC,Minimum temperature at flowering,Stress,(-5 0 1),(-5 0 1),(-5 0 1),(-5 0 1),(0 0),(-2 0),(-2 0),(-2 0),(0 10),(0 10),(0 10)
FlowerMinTempStress_Factor_Y,0-1,Multiplier of potential flower number at threshold MINIMUM temperature,Stress,(1 1 1),(1 1 1),(1 1 1),(1 1 1),(0 1),(0 1),(0 1),(0 1),(1 1),(1 1),(1 1)
=======
FlowerMaxTempStress_Temp_X,oC,Maximum temperature at flowering,Stress,(0 35 45),(0 28 45),(0 30 45),(0 27 30 35),(0 15 30 35),(0 30 45),(0 15 30 45),(0 17 30 45),(0 30 45),(0 30 45),(0 30 45)
FlowerMaxTempStress_Factor_Y,0-1,Multiplier of potential flower number at threshold MAXIMUM temperature,Stress,(1 1 0),(1 1 0),(1 1 0),(1 1 1 0),(0 1 1 0),(1 1 0),(0 1 1 0),(0 1 1 0),(1 1 0),(1 1 0),(1 1 1)
FlowerMinTempStress_Temp_X,oC,Minimum temperature at flowering,Stress,(-5 0 1),(-5 0 1),(-5 0 1),(-5 0 1),(0 0),(0 10),(-2 0),(-2 0),(0 10),(0 10),(0 10)
FlowerMinTempStress_Factor_Y,0-1,Multiplier of potential flower number at threshold MINIMUM temperature,Stress,(1 1 1),(1 1 1),(1 1 1),(1 1 1),(0 1),(1 1),(0 1),(0 1),(1 1),(1 1),(1 1)
>>>>>>> 115b6659
RainfallExcessDamage_mm_X,mm/year,Annual rainfall amount (cycle or full-year?),Stress,(0 1500 1700),(0 1500),(0 1500),(0 1500 1700),(0 1500 1700),(0 1500 1700),(0 1500 1700),(0 1500 1700),(0 1500 1700),(0 1500 1700),(0 1500 1700)
RainfallExcessDamage_Fract_Y,0-1,Fractional multiplier of produce (excess water damage),Stress,(1 1 0),(1 1),(1 1),(1 1 0),(1 1 0),(1 1 0),(1 1 0),(1 1 0),(1 1 0),(1 1 0),(1 1 0)
LeafMaxNConc,gN/gDM,Highest N conc of organ,PlantNitrogen,0,0,0,0,0,0,0,0,0,0,0
LeafMinNConc,gN/gDM,Lowest N conc of organ,PlantNitrogen,0,0,0,0,0,0,0,0,0,0,0
ProductMaxNConc,gN/gDM,Highest N conc of organ,PlantNitrogen,0,0,0,0,0,0,0,0,0,0,0
ProductMinNConc,gN/gDM,Lowest N conc of organ,PlantNitrogen,0,0,0,0,0,0,0,0,0,0,0
RootMaxNConc,gN/gDM,Highest N conc of organ,PlantNitrogen,0,0,0,0,0,0,0,0,0,0,0
RootMinNConc,gN/gDM,Lowest N conc of organ,PlantNitrogen,0,0,0,0,0,0,0,0,0,0,0
TrunkMaxNConc,gN/gDM,Highest N conc of organ,PlantNitrogen,0,0,0,0,0,0,0,0,0,0,0
TrunkMinNConc,gN/gDM,Lowest N conc of organ,PlantNitrogen,0,0,0,0,0,0,0,0,0,0,0
Pp_FullCover_02,h,Photoperiod x-values for full cover target thermal-time lengths,Phenology,(11 14 24),(12 17),(14 16),(13 14),(13 15),(10 11),(8 16),(10 11 16),(8.0 16.0),(8.0 16.0),(8.0 16.0)
<<<<<<< HEAD
Tt_FullCover_02,oCd,Thermal-time duration of full-cover phase at PP x-values (FullCanopy to StartSenescence),Phenology,(0 700 700),(1000 800),(1000 800),(900 800),(400 300),(450 450),(1167 1167),(0 450 450),(200 1000),(1300 1300),(1300 1300)
Tt_Senescent_03,oCd,Thermal-time accumulation from StartSenescence to Maturity,Phenology,600,1100,660,700,700,100,100,520,200,0,0
D_StartGrowth_00,DAWS,Earliest day after winter solstice when sowing/end-dorm is resumed every year,Phenology,72,280,116,267,60,70,1,70,102,0,0
T_StartGrowth_00,oC,Temperature 14-day running av temp from StartGrowthDOY_00 when growth starts,Phenology,13,0,7,0,8,10,520,10,10,0,0
Tt_Growing_01,oCd,Thermal-time accumulation from StartGrowth to FullCanopy,Phenology,700,1500,670,1200,1000,1000,1000,700,450,300,300
DefoliateOrDevelop,string,Phase to rewind if defoliated at FullCanopy (FullCover or Graze),Phenology,FullCover,FullCover,FullCover,FullCover,FullCover,FullCover,FullCover,FullCover,FullCover,Graze,Graze
Tt_Mature_04,oCd,Thermal-time accumulation from Maturity to Dormancy,Phenology,0,0,0,0,100,0,0,0,50,0,0
D_EndGrowth,DAWS,The last day after winter solstice that the crop may remain acitive before its phenology is reset for next season,Phenology,300,270,300,210,350,65,360,65,350,0,0
=======
Tt_FullCover_02,oCd,Thermal-time duration of full-cover phase at PP x-values (FullCanopy to StartSenescence),Phenology,(0 700 700),(1000 800),(1000 800),(900 800),(400 300),(1167 1167),(1167 1167),(0 450 450),(200 1000),(1300 1300),(1300 1300)
Tt_Senescent_03,oCd,Thermal-time accumulation from StartSenescence to Maturity,Phenology,600,1100,660,1000,700,100,100,520,200,0,0
D_StartGrowth_00,DAWS,Earliest day after winter solstice when sowing/end-dorm is resumed every year,Phenology,72,280,116,267,60,100,1,70,102,0,0
T_StartGrowth_00,oC,Temperature 14-day running av temp from StartGrowthDOY_00 when growth starts,Phenology,13,0,7,0,8,0,10,10,10,0,0
Tt_Growing_01,oCd,Thermal-time accumulation from StartGrowth to FullCanopy,Phenology,700,1500,670,1200,1000,1000,1000,700,450,300,300
DefoliateOrDevelop,string,Phase to rewind if defoliated at FullCanopy (FullCover or Graze),Phenology,FullCover,FullCover,FullCover,FullCover,FullCover,FullCover,FullCover,FullCover,FullCover,Graze,Graze
Tt_Mature_04,oCd,Thermal-time accumulation from Maturity to Dormancy,Phenology,0,0,0,0,100,0,0,0,50,0,0
D_EndGrowth,DAWS,The last day after winter solstice that the crop may remain acitive before its phenology is reset for next season,Phenology,300,270,300,240,350,350,360,65,350,0,0
>>>>>>> 115b6659
EndOrHarvest,string,If plant is harvested and pruned or dies completely at end of growth phase,Phenology,EndCrop,EndCrop,EndCrop,EndCrop,HarvestAndPrune,HarvestAndPrune,HarvestAndPrune,HarvestAndPrune,HarvestAndPrune,HarvestAndPrune,HarvestAndPrune
AC_Dormant_05,oCd,Accumulated chill units (x-value),Phenology,(0 0),(0 0),(0 0),(0 0),(0 100),(0 0),(0 0),(0 0),(0 100),(0.0 30),(0.0 30)
Tt_Dormant_05,oCd,Thermal-time duration of dormant phase at  accumulated chill unit (y-value),Phenology,(0 0),(0 0),(0 0),(0 0),(600 300),(0 0),(0 0),(0 0),(500 0),(0 0),(0 0)
VegetativeStartStage,Value,Phenological stage to start accumulating vegetative tt,Phenology,3.01,6.01,3.01,3.9,3.01,3.01,3.01,3.01,3.01,3.01,3.01
Pp_Vegetative,h,Photoperiod x-values for pre flowering target thermal-time lengths,Phenology,(12.5 24),(12 17),(14 16),(13 14),(13 15),(10 11),(8 16),(8 16),(8.0 16.0),(8.0 16.0),(8.0 16.0)
<<<<<<< HEAD
Tt_Vegetative,oCd,Thermal-time duration of pre flowering phase at PP x-values,Phenology,(500 200),(650 500),(800 600),(600 500),(600 600),(80 80),(300 300),(80 80),(0 0),(1300 1300),(1300 1300)
Tt_Flowering,oCd,Thermal time for flowering window,Phenology,500,300,600,600,400,200,200,100,200,200,200
Tt_Reproductive,oCd,Thermal-time duration of produce growth post flowering,Phenology,600,800,760,800,900,1300,1500,1340,1000,700,700
Chill_Temp_X,oC,Temperatures when chilling-time accumulation occurs,Phenology,(0 0 0 0),(-2 -1 16 17),(0 0 0 0),(0 2 8 15),(0 5 20),(0 0 0 0),(0 0 0 0),(0 0 0 0),(-5.0 0.0 8.0 12.0),(-5.0 0.0 8.0 12.0),(-5.0 0.0 8.0 12.0)
Chill_Acc_Y,oCd,Chilling rate accumulation at a given cardinal temperature,Phenology,(0 0 0 0),(0 1 1 0),(0 0 0 0),(0 1 0.5 0),(1 0.8 0),(0 0 0 0),(0 0 0 0),(0 0 0 0),(0.0 1.0 1.0 0.0),(0.0 1.0 1.0 0.0),(0.0 1.0 1.0 0.0)
TT_Temp_X,oC,Average temperature for thermal time calculation,Phenology,(0   18  26  34  44),(0  26  37),(1.9 26  40),2  30  35,(3.9  29  37.9),(10 25 33  45),(7.2  28.9  40.1),(10 25 33 45),(0   18.0  26.0  34.0  44.0),(0   18.0  26.0  34.0  44.0),(0   18.0  26.0  34.0  44.0)
TT_Acc_Y,oCd,Thermal time accumulation at average temperature,Phenology,(0   10  18  26   0),(0  26  0),(0 24.1 0),0  28  0,(0  25  0),(0 14 16 0),(0 21.7 0),(0 15 23 0),(0   10.0  18.0  26.0   0.0),(0   10.0  18.0  26.0   0.0),(0   10.0  18.0  26.0   0.0)
=======
Tt_Vegetative,oCd,Thermal-time duration of pre flowering phase at PP x-values,Phenology,(500 200),(650 500),(800 600),(500 400),(600 600),(1167 1167),(300 300),(80 80),(0 0),(1300 1300),(1300 1300)
Tt_Flowering,oCd,Thermal time for flowering window,Phenology,500,300,600,300,400,200,200,100,200,200,200
Tt_Reproductive,oCd,Thermal-time duration of produce growth post flowering,Phenology,600,800,760,600,900,700,1500,1340,1000,700,700
Chill_Temp_X,oC,Temperatures when chilling-time accumulation occurs,Phenology,(0 0 0 0),(-2 -1 16 17),(0 0 0 0),(0 2 8 15),(0 5 20),(0 0 0 0),(0 0 0 0),(0 0 0 0),(-5.0 0.0 8.0 12.0),(-5.0 0.0 8.0 12.0),(-5.0 0.0 8.0 12.0)
Chill_Acc_Y,oCd,Chilling rate accumulation at a given cardinal temperature,Phenology,(0 0 0 0),(0 1 1 0),(0 0 0 0),(0 1 0.5 0),(1 0.8 0),(0 0 0 0),(0 0 0 0),(0 0 0 0),(0.0 1.0 1.0 0.0),(0.0 1.0 1.0 0.0),(0.0 1.0 1.0 0.0)
TT_Temp_X,oC,Average temperature for thermal time calculation,Phenology,(0   18  26  34  44),(0  26  37),(1.9 26  40),(2  30  35),(3.9  29  37.9),(10  24 26  35),(7.2  28.9  40.1),(10 25 33 45),(0   18.0  26.0  34.0  44.0),(0   18.0  26.0  34.0  44.0),(0   18.0  26.0  34.0  44.0)
TT_Acc_Y,oCd,Thermal time accumulation at average temperature,Phenology,(0   10  18  26   0),(0  26  0),(0 24.1 0),(0  28  0),(0  25  0),(0 14 16 0),(0 21.7 0),(0 15 23 0),(0   10.0  18.0  26.0   0.0),(0   10.0  18.0  26.0   0.0),(0   10.0  18.0  26.0   0.0)
>>>>>>> 115b6659
RUEtotal,g DM/MJ global rad,Radiation use efficiency for total plant biomass (global solar radiation),CarbonSupply,1.8,1.2,1.05,1.66,0.9,2.3,1,.9,1.2,1,0.9
PhotosynthesisType,C3 or C4,Select if a C3 or C4 crop to set sensitivity to atmospheric CO2,CarbonSupply,C4,C3,C3,C3,C3,C3,C3,C3,C3,C3,C3
RUETempThresholds,oC,Radiation Use Efficiency temperatures for lower_minimum | lower_optima | upper_optima | upper_minimum,CarbonSupply,(8 20 35 50),(0 15 25 35),(0 25 30 45),(0  15 25 35),(5 25 30 45),(10  24 33  45),(10 25 30 45),(10 25 33 45),(5 20 30 40),(3 18 25 35),(5 20 25 35)
FlowerNumberMax,/m2,Maximum (potential) number of flowers per square meter,CarbonDemand,3600,30000,35400,97000,800,150,70,12,40,1000,1000
FruitWeightPotential,g DM/fruit,Dry weight potential per fruit,CarbonDemand,0.34,0.045,0.00718,0.0032,.5,2,10,70,35,10,10
LeafPartitionFrac,0-1,Proportion of total biomass partitioned to Leaf (Note leaf is all above ground biomass that is not removed as product or remaining in permenant trunk),CarbonDemand,0.42,0.45,0.7,0.60,.2,0.14,0.2,.3,0.3,0.1,0.1
ProductPartitionFrac,0-1,Proportion of total biomass partitioned to Product,CarbonDemand,0.42,0.45,0.15,0.25,0.6,0.06,0.6,.4,0.8,0.7,0.7
RootPartitionFrac,0-1,Proportion of total biomass partitioned to Root,CarbonDemand,0.16,0.1,0.15,0.15,0.2,0.2,0.4,0.3,0.2,0.2,0.2
MaxCanopyBaseHeight,mm,Height of the base of the canopy of mature plant,Canopy,0,0,0,0,1100,1100,1000,1370,1500,0,0
MaxCanopyPrunedHeight,mm,Height of the top of the canopy of a mature plant after pruning or grazing,Canopy,0,0,0,0,1100,3000,3500,3500,2500,100,100
MaxCanopyHeight,mm,Maximum canopy height,Canopy,2500,1000,1800,900,2600,5700,4500,4500,3500,300,300
MaxCanopyPrunedWidth,mm,Width of the canopy of mature plants after pruning,Canopy,0,0,0,0,10,1200,1200,1000,1200,300,300
MaxCanopyWidth,mm,Width of the canopy of mature plants before pruning,Canopy,800,800,800,800,500,1500,1500,1500,1500,300,300
LAIbase,m2/m2,The LAI during the winter period for evergreen crops,Canopy,0,0,0,0,0,6,6,6,0,0,0
LAIAnnualGrowth,m2/m2,Maximum achievable leaf are index less the LAI base (optimal management),Canopy,6,7,7,6,6,2,2,2,8,6,3
ExtCoeff,0-1,Extinction coefficient for diffuse light across canopy,Canopy,.75,0.75,0.96,0.55,.7,.6,.7,.7,0.7,0.5,0.8
RelSlowLAI,0-1,Releative progress through Growing Phase when LAI reaches 10% of its maximum (3.1 - 3.8),Canopy,3.5,3.5,3.5,3.5,3.2,3.2,3.2,3.2,3.2,3.2,3.2
Gsmax350,m/s,Maximum stomatal conductance at 350 ppm co2,Transpiration,0.011,0.011,0.011,0.011,0.005,0.005,0.005,0.005,0.005,0.005,0.005
R50,MJ/m2,Net radiation levels at which gs is half gsmax,Transpiration,150,150,150,150,200,200,200,200,200,200,200<|MERGE_RESOLUTION|>--- conflicted
+++ resolved
@@ -1,8 +1,9 @@
 ParamName,ParamUnit,Description,Category,Maize,Wheat,Hemp,OSR,Grapevine,Macadamia,Lemon,Avocado,Apple,RyeGrass,Clover
+,,,,,,,,,,,,,,
 CropType,string,Type of crop (i.e. crop name) used for characterising organic matter residues composition,Type,Maize,Maize,Maize,Maize,Grapevine,Grapevine,Grapevine,Grapevine,Grapevine,pasture,whiteclover
 AgeToMaxDimension,Y,Years until plant reaches mature size,Structure,1,1,1,1,6,6,6,6,6,1,1
 AgeAtStartSimulation,Y,How old is the plant at the start of the simulation (needs to be 1 for annuals),Structure,1,1,1,1,6,6,6,6,6,0.3,1
-SeasonalDimensionPattern,0-1,Relative values for seasonal height and width at StartGrowth | FullCanopy | StartSenescence | Maturity,Structure,(0.05 .3 0.3 1),(0.05 .3 0.3 1),(0.05 1 1 1),(0.05 1 1 1),(0 1 1 1),(0 1 1 1),(0 1 1 1),(0 1 1 1),(0 0.3 0.3 1.0),(0 1.0 1.0 1.0),(0 1.0 1.0 1.0)
+SeasonalDimensionPattern,0-1,Relative values for seasonal height and width at StartGrowth | FullCanopy | StartSenescence | Maturity,Structure,(0.05 .3 0.3 1),(0.05 .3 0.3 1),(0.05 1 1 1),(0.05 1 1 1),(0 1 1 1),0 1 1 1),(0 1 1 1),(0 1 1 1),(0 0.3 0.3 1.0),(0 1.0 1.0 1.0),(0 1.0 1.0 1.0)
 TrunkWtAtMaxDimension,g/m2,The weight of perennial biomass when crop has reached max size,Structure,0,0,0,0,500,1500,1000,1500,1500,0,0
 MaxRootDepth,mm,Potential depth that roots achieve when plant is mature,Structure,1600,1100,2000,2300,2000,2000,2000,2000,2000,600,600
 RootTheNeighboursZone,bool,Do roots grow into neighbouring zone if multi simulation run?,Structure,TRUE,TRUE,TRUE,TRUE,TRUE,TRUE,TRUE,TRUE,TRUE,TRUE,TRUE
@@ -17,17 +18,10 @@
 WaterStressRUE_Fract_Y,0-1,Fractional multiplier of extinction coefficient,Stress,(0 1 1),(0 1 1),(0 1 1),(0 1 1),(0 1 1),(0 1 1),(0 1 1),(0 1 1),(0 1 1),(0 1 1),(0 1 1)
 WaterStressLAISenes_X,0-1,Fractional degree of water stress,Stress,(0 0.5 1),(0 0.3 1),(0 0.5 1),(0 0.5 1),(0 0.5 1),(0 0.5 1),(0 0.5 1),(0 0.5 1),(0 0.5 1),(0 0.5 1),(0 0.5 1)
 WaterStressLAISenes_Y,0-1,The proportion of LAI senesced each day due to water stress,Stress,(1 0 0),(1 0 0),(1 0 0),(1 0 0),(1 0 0),(1 0 0),(1 0 0),(1 0 0),(1 0 0),(1 0 0),(1 0 0)
-<<<<<<< HEAD
-FlowerMaxTempStress_Temp_X,oC,Maximum temperature at flowering,Stress,(0 35 45),(0 28 45),(0 30 45),(0 30 45),(0 15 30 35),(0 17 30 45),(0 15 30 45),(0 17 30 45),(0 30 45),(0 30 45),(0 30 45)
-FlowerMaxTempStress_Factor_Y,0-1,Multiplier of potential flower number at threshold MAXIMUM temperature,Stress,(1 1 0),(1 1 0),(1 1 0),(1 1 0),(0 1 1 0),(0 1 1 0),(0 1 1 0),(0 1 1 0),(1 1 0),(1 1 0),(1 1 1)
-FlowerMinTempStress_Temp_X,oC,Minimum temperature at flowering,Stress,(-5 0 1),(-5 0 1),(-5 0 1),(-5 0 1),(0 0),(-2 0),(-2 0),(-2 0),(0 10),(0 10),(0 10)
-FlowerMinTempStress_Factor_Y,0-1,Multiplier of potential flower number at threshold MINIMUM temperature,Stress,(1 1 1),(1 1 1),(1 1 1),(1 1 1),(0 1),(0 1),(0 1),(0 1),(1 1),(1 1),(1 1)
-=======
 FlowerMaxTempStress_Temp_X,oC,Maximum temperature at flowering,Stress,(0 35 45),(0 28 45),(0 30 45),(0 27 30 35),(0 15 30 35),(0 30 45),(0 15 30 45),(0 17 30 45),(0 30 45),(0 30 45),(0 30 45)
 FlowerMaxTempStress_Factor_Y,0-1,Multiplier of potential flower number at threshold MAXIMUM temperature,Stress,(1 1 0),(1 1 0),(1 1 0),(1 1 1 0),(0 1 1 0),(1 1 0),(0 1 1 0),(0 1 1 0),(1 1 0),(1 1 0),(1 1 1)
 FlowerMinTempStress_Temp_X,oC,Minimum temperature at flowering,Stress,(-5 0 1),(-5 0 1),(-5 0 1),(-5 0 1),(0 0),(0 10),(-2 0),(-2 0),(0 10),(0 10),(0 10)
 FlowerMinTempStress_Factor_Y,0-1,Multiplier of potential flower number at threshold MINIMUM temperature,Stress,(1 1 1),(1 1 1),(1 1 1),(1 1 1),(0 1),(1 1),(0 1),(0 1),(1 1),(1 1),(1 1)
->>>>>>> 115b6659
 RainfallExcessDamage_mm_X,mm/year,Annual rainfall amount (cycle or full-year?),Stress,(0 1500 1700),(0 1500),(0 1500),(0 1500 1700),(0 1500 1700),(0 1500 1700),(0 1500 1700),(0 1500 1700),(0 1500 1700),(0 1500 1700),(0 1500 1700)
 RainfallExcessDamage_Fract_Y,0-1,Fractional multiplier of produce (excess water damage),Stress,(1 1 0),(1 1),(1 1),(1 1 0),(1 1 0),(1 1 0),(1 1 0),(1 1 0),(1 1 0),(1 1 0),(1 1 0)
 LeafMaxNConc,gN/gDM,Highest N conc of organ,PlantNitrogen,0,0,0,0,0,0,0,0,0,0,0
@@ -39,16 +33,6 @@
 TrunkMaxNConc,gN/gDM,Highest N conc of organ,PlantNitrogen,0,0,0,0,0,0,0,0,0,0,0
 TrunkMinNConc,gN/gDM,Lowest N conc of organ,PlantNitrogen,0,0,0,0,0,0,0,0,0,0,0
 Pp_FullCover_02,h,Photoperiod x-values for full cover target thermal-time lengths,Phenology,(11 14 24),(12 17),(14 16),(13 14),(13 15),(10 11),(8 16),(10 11 16),(8.0 16.0),(8.0 16.0),(8.0 16.0)
-<<<<<<< HEAD
-Tt_FullCover_02,oCd,Thermal-time duration of full-cover phase at PP x-values (FullCanopy to StartSenescence),Phenology,(0 700 700),(1000 800),(1000 800),(900 800),(400 300),(450 450),(1167 1167),(0 450 450),(200 1000),(1300 1300),(1300 1300)
-Tt_Senescent_03,oCd,Thermal-time accumulation from StartSenescence to Maturity,Phenology,600,1100,660,700,700,100,100,520,200,0,0
-D_StartGrowth_00,DAWS,Earliest day after winter solstice when sowing/end-dorm is resumed every year,Phenology,72,280,116,267,60,70,1,70,102,0,0
-T_StartGrowth_00,oC,Temperature 14-day running av temp from StartGrowthDOY_00 when growth starts,Phenology,13,0,7,0,8,10,520,10,10,0,0
-Tt_Growing_01,oCd,Thermal-time accumulation from StartGrowth to FullCanopy,Phenology,700,1500,670,1200,1000,1000,1000,700,450,300,300
-DefoliateOrDevelop,string,Phase to rewind if defoliated at FullCanopy (FullCover or Graze),Phenology,FullCover,FullCover,FullCover,FullCover,FullCover,FullCover,FullCover,FullCover,FullCover,Graze,Graze
-Tt_Mature_04,oCd,Thermal-time accumulation from Maturity to Dormancy,Phenology,0,0,0,0,100,0,0,0,50,0,0
-D_EndGrowth,DAWS,The last day after winter solstice that the crop may remain acitive before its phenology is reset for next season,Phenology,300,270,300,210,350,65,360,65,350,0,0
-=======
 Tt_FullCover_02,oCd,Thermal-time duration of full-cover phase at PP x-values (FullCanopy to StartSenescence),Phenology,(0 700 700),(1000 800),(1000 800),(900 800),(400 300),(1167 1167),(1167 1167),(0 450 450),(200 1000),(1300 1300),(1300 1300)
 Tt_Senescent_03,oCd,Thermal-time accumulation from StartSenescence to Maturity,Phenology,600,1100,660,1000,700,100,100,520,200,0,0
 D_StartGrowth_00,DAWS,Earliest day after winter solstice when sowing/end-dorm is resumed every year,Phenology,72,280,116,267,60,100,1,70,102,0,0
@@ -57,21 +41,11 @@
 DefoliateOrDevelop,string,Phase to rewind if defoliated at FullCanopy (FullCover or Graze),Phenology,FullCover,FullCover,FullCover,FullCover,FullCover,FullCover,FullCover,FullCover,FullCover,Graze,Graze
 Tt_Mature_04,oCd,Thermal-time accumulation from Maturity to Dormancy,Phenology,0,0,0,0,100,0,0,0,50,0,0
 D_EndGrowth,DAWS,The last day after winter solstice that the crop may remain acitive before its phenology is reset for next season,Phenology,300,270,300,240,350,350,360,65,350,0,0
->>>>>>> 115b6659
 EndOrHarvest,string,If plant is harvested and pruned or dies completely at end of growth phase,Phenology,EndCrop,EndCrop,EndCrop,EndCrop,HarvestAndPrune,HarvestAndPrune,HarvestAndPrune,HarvestAndPrune,HarvestAndPrune,HarvestAndPrune,HarvestAndPrune
 AC_Dormant_05,oCd,Accumulated chill units (x-value),Phenology,(0 0),(0 0),(0 0),(0 0),(0 100),(0 0),(0 0),(0 0),(0 100),(0.0 30),(0.0 30)
 Tt_Dormant_05,oCd,Thermal-time duration of dormant phase at  accumulated chill unit (y-value),Phenology,(0 0),(0 0),(0 0),(0 0),(600 300),(0 0),(0 0),(0 0),(500 0),(0 0),(0 0)
 VegetativeStartStage,Value,Phenological stage to start accumulating vegetative tt,Phenology,3.01,6.01,3.01,3.9,3.01,3.01,3.01,3.01,3.01,3.01,3.01
 Pp_Vegetative,h,Photoperiod x-values for pre flowering target thermal-time lengths,Phenology,(12.5 24),(12 17),(14 16),(13 14),(13 15),(10 11),(8 16),(8 16),(8.0 16.0),(8.0 16.0),(8.0 16.0)
-<<<<<<< HEAD
-Tt_Vegetative,oCd,Thermal-time duration of pre flowering phase at PP x-values,Phenology,(500 200),(650 500),(800 600),(600 500),(600 600),(80 80),(300 300),(80 80),(0 0),(1300 1300),(1300 1300)
-Tt_Flowering,oCd,Thermal time for flowering window,Phenology,500,300,600,600,400,200,200,100,200,200,200
-Tt_Reproductive,oCd,Thermal-time duration of produce growth post flowering,Phenology,600,800,760,800,900,1300,1500,1340,1000,700,700
-Chill_Temp_X,oC,Temperatures when chilling-time accumulation occurs,Phenology,(0 0 0 0),(-2 -1 16 17),(0 0 0 0),(0 2 8 15),(0 5 20),(0 0 0 0),(0 0 0 0),(0 0 0 0),(-5.0 0.0 8.0 12.0),(-5.0 0.0 8.0 12.0),(-5.0 0.0 8.0 12.0)
-Chill_Acc_Y,oCd,Chilling rate accumulation at a given cardinal temperature,Phenology,(0 0 0 0),(0 1 1 0),(0 0 0 0),(0 1 0.5 0),(1 0.8 0),(0 0 0 0),(0 0 0 0),(0 0 0 0),(0.0 1.0 1.0 0.0),(0.0 1.0 1.0 0.0),(0.0 1.0 1.0 0.0)
-TT_Temp_X,oC,Average temperature for thermal time calculation,Phenology,(0   18  26  34  44),(0  26  37),(1.9 26  40),2  30  35,(3.9  29  37.9),(10 25 33  45),(7.2  28.9  40.1),(10 25 33 45),(0   18.0  26.0  34.0  44.0),(0   18.0  26.0  34.0  44.0),(0   18.0  26.0  34.0  44.0)
-TT_Acc_Y,oCd,Thermal time accumulation at average temperature,Phenology,(0   10  18  26   0),(0  26  0),(0 24.1 0),0  28  0,(0  25  0),(0 14 16 0),(0 21.7 0),(0 15 23 0),(0   10.0  18.0  26.0   0.0),(0   10.0  18.0  26.0   0.0),(0   10.0  18.0  26.0   0.0)
-=======
 Tt_Vegetative,oCd,Thermal-time duration of pre flowering phase at PP x-values,Phenology,(500 200),(650 500),(800 600),(500 400),(600 600),(1167 1167),(300 300),(80 80),(0 0),(1300 1300),(1300 1300)
 Tt_Flowering,oCd,Thermal time for flowering window,Phenology,500,300,600,300,400,200,200,100,200,200,200
 Tt_Reproductive,oCd,Thermal-time duration of produce growth post flowering,Phenology,600,800,760,600,900,700,1500,1340,1000,700,700
@@ -79,11 +53,10 @@
 Chill_Acc_Y,oCd,Chilling rate accumulation at a given cardinal temperature,Phenology,(0 0 0 0),(0 1 1 0),(0 0 0 0),(0 1 0.5 0),(1 0.8 0),(0 0 0 0),(0 0 0 0),(0 0 0 0),(0.0 1.0 1.0 0.0),(0.0 1.0 1.0 0.0),(0.0 1.0 1.0 0.0)
 TT_Temp_X,oC,Average temperature for thermal time calculation,Phenology,(0   18  26  34  44),(0  26  37),(1.9 26  40),(2  30  35),(3.9  29  37.9),(10  24 26  35),(7.2  28.9  40.1),(10 25 33 45),(0   18.0  26.0  34.0  44.0),(0   18.0  26.0  34.0  44.0),(0   18.0  26.0  34.0  44.0)
 TT_Acc_Y,oCd,Thermal time accumulation at average temperature,Phenology,(0   10  18  26   0),(0  26  0),(0 24.1 0),(0  28  0),(0  25  0),(0 14 16 0),(0 21.7 0),(0 15 23 0),(0   10.0  18.0  26.0   0.0),(0   10.0  18.0  26.0   0.0),(0   10.0  18.0  26.0   0.0)
->>>>>>> 115b6659
 RUEtotal,g DM/MJ global rad,Radiation use efficiency for total plant biomass (global solar radiation),CarbonSupply,1.8,1.2,1.05,1.66,0.9,2.3,1,.9,1.2,1,0.9
 PhotosynthesisType,C3 or C4,Select if a C3 or C4 crop to set sensitivity to atmospheric CO2,CarbonSupply,C4,C3,C3,C3,C3,C3,C3,C3,C3,C3,C3
-RUETempThresholds,oC,Radiation Use Efficiency temperatures for lower_minimum | lower_optima | upper_optima | upper_minimum,CarbonSupply,(8 20 35 50),(0 15 25 35),(0 25 30 45),(0  15 25 35),(5 25 30 45),(10  24 33  45),(10 25 30 45),(10 25 33 45),(5 20 30 40),(3 18 25 35),(5 20 25 35)
-FlowerNumberMax,/m2,Maximum (potential) number of flowers per square meter,CarbonDemand,3600,30000,35400,97000,800,150,70,12,40,1000,1000
+RUETempThresholds,oC,Radiation Use Efficiency temperatures for lower_minimum | lower_optima | upper_optima | upper_minimum,CarbonSupply,(8 20 35 50),(0 15 25 35),(0 25 30 45),(0  15 25 35),(5 25 30 45),(10  24 26  35),(10 25 30 45),(10 25 33 45),(5 20 30 40),(3 18 25 35),(5 20 25 35)
+FlowerNumberMax,/m2,Maximum (potential) number of flowers per square meter,CarbonDemand,3600,30000,35400,97000,800,250,70,12,40,1000,1000
 FruitWeightPotential,g DM/fruit,Dry weight potential per fruit,CarbonDemand,0.34,0.045,0.00718,0.0032,.5,2,10,70,35,10,10
 LeafPartitionFrac,0-1,Proportion of total biomass partitioned to Leaf (Note leaf is all above ground biomass that is not removed as product or remaining in permenant trunk),CarbonDemand,0.42,0.45,0.7,0.60,.2,0.14,0.2,.3,0.3,0.1,0.1
 ProductPartitionFrac,0-1,Proportion of total biomass partitioned to Product,CarbonDemand,0.42,0.45,0.15,0.25,0.6,0.06,0.6,.4,0.8,0.7,0.7
