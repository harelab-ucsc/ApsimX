--- conflicted
+++ resolved
@@ -50,16 +50,12 @@
                         StorageViaSockets storage = null;
                         try
                         {
-<<<<<<< HEAD
                             if (runnable is Simulation sim)
-=======
-                            // Need to create a Simulations object and make simulation a child of it 
-                            // so that managers can find a ScriptCompiler instance (from Simulations)
-                            // during a call to their OnCreate. The problem is that during OnCreate
-                            // links are not resolved. Need a better way to do this!!
-                            if (sim != null)
->>>>>>> 2d977079
                             {
+                                // Need to create a Simulations object and make simulation a child of it 
+                                // so that managers can find a ScriptCompiler instance (from Simulations)
+                                // during a call to their OnCreate. The problem is that during OnCreate
+                                // links are not resolved. Need a better way to do this!!
                                 storage = new StorageViaSockets(sim.FileName);
 
                                 // Remove existing DataStore
@@ -68,12 +64,17 @@
                                 // Add in a socket datastore to satisfy links.
                                 sim.Children.Add(storage);
 
-<<<<<<< HEAD
                                 if (sim.Services != null)
                                 {
                                     sim.Services.RemoveAll(s => s is Models.Storage.IDataStore);
                                     sim.Services.Add(storage);
                                 }
+
+                                // Initialise the model so that Simulation.Run doesn't call OnCreated.
+                                // We don't need to recompile any manager scripts and a simulation
+                                // should be ready to run at this point following a binary 
+                                // deserialisation.
+                                Apsim.ParentAllChildren(sim);
                             }
                             else if (runnable is IModel model)
                             {
@@ -82,13 +83,6 @@
                                     storage = new StorageViaSockets(oldStorage.FileName);
                                 else
                                     storage = new StorageViaSockets();
-=======
-                                // Initialise the model so that Simulation.Run doesn't call OnCreated.
-                                // We don't need to recompile any manager scripts and a simulation
-                                // should be ready to run at this point following a binary 
-                                // deserialisation.
-                                Apsim.ParentAllChildren(sim);
->>>>>>> 2d977079
 
                                 storage.Parent = model;
                                 storage.Children.AddRange(model.Children.OfType<DataStore>().SelectMany(d => d.Children).Select(m => Apsim.Clone(m)));
