<<<<<<< HEAD
using APSIM.Shared.Interfaces;
using DocumentFormat.OpenXml.Spreadsheet;
using static Models.Climate.Weather;
using System;
using DocumentFormat.OpenXml.Drawing.Charts;
using DocumentFormat.OpenXml.EMMA;
using DocumentFormat.OpenXml.Office2013.Drawing.ChartStyle;
using MathNet.Numerics.LinearAlgebra.Factorization;
using Models.GrazPlan;
using Models.PMF.Phen;
using Models.Soils;
using SkiaSharp;
using static Models.Core.AutoDocumentation;
using System.Drawing;
using Models.Aqua;
using Models.Soils.Arbitrator;
using APSIM.Shared.APSoil;
using MathNet.Numerics.LinearAlgebra;
using Models.CLEM.Resources;
using System.Runtime.ConstrainedExecution;
using DocumentFormat.OpenXml.Office2016.Drawing.ChartDrawing;

namespace Models.GrazPlan
{
    using System;
    using System.Collections.Generic;
    using System.Linq;
    using System.Reflection;
    using DocumentFormat.OpenXml.Bibliography;
    using DocumentFormat.OpenXml.Office2019.Excel.RichData2;
    using MathNet.Numerics.Statistics.Mcmc;
    using Models.DCAPST.Environment;
    using Models.Soils;
    using Newtonsoft.Json.Linq;
    using StdUnits;
   
=======
using System;

namespace Models.GrazPlan
{

>>>>>>> 0ddf9e32
    /// <summary>
    /// Environment interface
    /// </summary>
    public static class GrazEnv
    {
        // Unit conversion constants    

        /// <summary>
        /// Convert day-of-year to radians
        /// </summary>
        public const double DAY2RAD = 2 * Math.PI / 365;

        /// <summary>
        /// Convert degrees to radians
        /// </summary>
        public const double DEG2RAD = 2 * Math.PI / 360;

        /// <summary>
        /// Convert km/d to m/s
        /// </summary>
        public const double KMD_2_MS = 1.0E3 / (24 * 60 * 60);

        /// <summary>
        /// Convert W/m^2 to MJ/m^2/d
        /// </summary>
        public const double WM2_2_MJM2 = 1.0E6 / (24 * 60 * 60);

        /// <summary>
        /// Convert degrees C to K
        /// </summary>
        public const double C_2_K = 273.15;

        /// <summary>
        /// The herbage albedo
        /// </summary>
        public const double HERBAGE_ALBEDO = 0.23;

        /// <summary>
        /// Reference [CO2] in ppm
        /// </summary>
        public const double REFERENCE_CO2 = 350.0;
<<<<<<< HEAD
    }

    /// <summary>
    /// Evaporation method for Potential ET calculation
    /// </summary>
    public enum EvapMethod
    {
        emPropnPan,
        emPenman,
        emCERES,
        emPriestley,
        emFAO
    };

    /// <summary>
    /// Daily weather data, used as inputs
    /// </summary>
    public enum TWeatherData                                                  
    {
        wdtMaxT,                                                    //   Maximum air temperature     deg C   
        wdtMinT,                                                    //   Minimum air temperature     deg C   
        wdtRain,                                                    //   Rainfall                    mm      
        wdtSnow,                                                    //   Snow (rain equivalents)     mm      
        wdtRadn,                                                    //   Solar radiation             MJ/m^2/d
        wdtVP,                                                      //   Actual vapour pressure      kPa     
        wdtWind,                                                    //   Average windspeed           m/s     
        wdtEpan,                                                    //   Pan evaporation             mm      
        wdtRelH,                                                    //   Relative humidity           0-1     
        wdtSunH,                                                    //   Hours of bright sunshine    hr      
        wdtTrMT                                                     //   Terrestrial min. temperature deg C  
    };

    /// <summary>
    /// Class TWeatherHandler
    /// </summary>
    [Serializable]
    public class TWeatherHandler
    {
        public const int NO_ELEMENTS = 1 + (int)TWeatherData.wdtTrMT;

        private double FLatitude;                                   // Latitude,  in degrees                 
        private double FLongitude;                                  // Longitude, in degrees                 
        private double FElevation;                                  // Elevation, in m                       
        private double FSlope;                                      // Slope,     in degrees                 
        private double FAspect;                                     // Aspect,    in degrees                 

        private double[] FData = new double[NO_ELEMENTS];
        private bool[] FDataKnown = new bool[NO_ELEMENTS];
        private double[] FDaylengths = new double[2]; // T/F index
        private bool FDayLenIncr;
        private double FET_Radn;

        private int FCO2_Order;
        private double[] FCO2_Coeffs = new double[6];                // Coefficients of a polynomial for [CO2]
        private double FCO2_Conc;

        protected int FToday;      // StdDATE.Date;

        public double this[TWeatherData D]
        { get { return getData(D); } set { setData(D, value); } }

        public double fLatDegrees { get { return FLatitude; } set { FLatitude = value; } }
        public double fLongDegrees { get { return FLongitude; } set { FLongitude = value; } }
        public double fElevationM { get { return FElevation; } set { FElevation = value; } }
        public double fSlopeDegrees { get { return FSlope; } set { FSlope = value; } }
        public double fAspectDegrees { get { return FAspect; } set { FAspect = value; } }
        public double fCO2_PPM { get { return FCO2_Conc; } }

        // Constants for daylength & extraterrestrial radiation calculations            

        public static double[] DAYANGLE = { 90.0 * GrazEnv.DEG2RAD, 90.833 * GrazEnv.DEG2RAD };     // Horizon angles                        
        public const double MAXDECLIN = 23.45 * GrazEnv.DEG2RAD;                                    // Maximum declination of the sun (rad)  
        public const double DECLINBASE = 172;                                                       // Day of year for maximum declination   

        //  SOLARCONST   = 1360;                                                                    // Solar constant (W/m^2)                
        //  ECCENTRICITY = 0.035;                                                                   // Effect of eccentricity of Earth's orbit
        public const double SOLARCONST = 1367;                                                      // Solar constant (W/m^2)                
        public const double ECCENTRICITY = 0.033;                                                   // Effect of eccentricity of Earth's orbit
        public const double OMEGA = 2 * Math.PI / 24;                                               // Earth's angular velocity (rad/hr)     

        // Constants for the Parton & Logan model of diurnal T variation                
        // Parton WJ & Logan JA (1981), Agric.Meteorol. 23:205-216                      

        public const double PARTON_A = 1.86;
        public const double PARTON_B = 2.20;
        public const double PARTON_C = -0.17;

        // Constants used in evapotranspiration calculations                            
        public const double SIGMA = 4.903E-9;           // Stefan - Boltzmann constant, MJ / m ^ 2 / d / K ^ 4 
        public const double KARMAN = 0.41;              //    von Karman's constant                 
        public const double SEC2DAY = 1.0 / 86400.0;    // Convert seconds to days               
        public const double EPSILON = 0.622;            // Molecular weight ratio H20:air        
        public const double GAS_CONST = 0.287;         // Specific gas constant,     kJ / kg / K    

        /// <summary>
        /// Default parameters for the fEvaporation method 
        /// </summary>
        public double[,] EVAPDEFAULTS = {
                    {0.8, 0.0, 0.0 },                       // emPropnPan              
                    { GrazEnv.HERBAGE_ALBEDO, 0.12, 70.0 }, // emPenman
                    { GrazEnv.HERBAGE_ALBEDO, 0.0, 0.0 },   // emCERES
                    { GrazEnv.HERBAGE_ALBEDO, 1.26, 0.0 },  // emPriestley
                    { GrazEnv.HERBAGE_ALBEDO, 1.0, 0.0 }    // emFAO
        };

        /// <summary>
        /// Fields required by the various evap calculation methods
        /// </summary>
        public TWeatherData[][] EVAP_REQUIREMENT =
        {
            new TWeatherData[] { TWeatherData.wdtEpan },                                                                                        // emPropnPan
            new TWeatherData[] { TWeatherData.wdtMaxT, TWeatherData.wdtMinT, TWeatherData.wdtRadn, TWeatherData.wdtVP, TWeatherData.wdtWind },  // emPenman
            new TWeatherData[] { TWeatherData.wdtMaxT, TWeatherData.wdtMinT, TWeatherData.wdtRadn },
            new TWeatherData[] { TWeatherData.wdtMaxT, TWeatherData.wdtMinT, TWeatherData.wdtRadn, TWeatherData.wdtVP },
            new TWeatherData[] { TWeatherData.wdtMaxT, TWeatherData.wdtMinT, TWeatherData.wdtRadn, TWeatherData.wdtVP, TWeatherData.wdtWind }
        };

        /// <summary>
        /// TWeatherHandler constructor
        /// </summary>
        public TWeatherHandler()
        {
            FCO2_Order = 0;
            FCO2_Coeffs[0] = GrazEnv.REFERENCE_CO2;
            FCO2_Conc = GrazEnv.REFERENCE_CO2;
        }

        /// <summary>
        /// Horizontal angle of the sun.  All three input angles are in radians   
        /// </summary>
        /// <param name="fLat"></param>
        /// <param name="fDeclin"></param>
        /// <param name="fHorizAngle"></param>
        /// <returns></returns>
        private double HASFunc(double fLat, double fDeclin, double fHorizAngle)
        {
            double fCosine;
            double Result;

            fCosine = (Math.Cos(fHorizAngle) - Math.Sin(fLat) * Math.Sin(fDeclin)) / (Math.Cos(fLat) * Math.Cos(fDeclin));
            if (fCosine <= -1.0)
                Result = 12.0 * OMEGA;
            else if (fCosine >= 1.0)
                Result = 0.0;
            else
                Result = Math.Acos(fCosine);

            return Result;
        }


        /// <summary>
        /// Computes daylengths and E-T radiation                                         
        /// </summary>
        /// <param name="iDOY"></param>
        /// <param name="fDL0"></param>
        /// <param name="fDLC"></param>
        /// <param name="fETR"></param>
        public void computeDLandETR(int iDOY, ref double fDL0, ref double fDLC, ref double fETR)
        {
            double fLatRad,
            fSlopeRad,
            fAspectRad,
            fDeclination,                                                                // Declination of the sun (rad)          
            fSunRiseRad = 0,                                                             // These are in radians, not hours       
            fSunSetRad = 0,
            fEquivLat,                                                                   // Latitude "equivalent" to the slope/aspect
            fHalfDay0,                                                                   // Half-daylength on flat surface (rad)  
            fHalfDayE,                                                                   // Ditto  at "equivalent" latitude       
            fAlpha,
            fDenom;


            fLatRad = GrazEnv.DEG2RAD * fLatDegrees;                                     // Convert latitude, slope and aspect to 
            fSlopeRad = GrazEnv.DEG2RAD * fSlopeDegrees;                                 //   radians                             
            fAspectRad = GrazEnv.DEG2RAD * fAspectDegrees;

            fDeclination = MAXDECLIN * Math.Cos(GrazEnv.DAY2RAD * (iDOY - DECLINBASE));

            fDenom = Math.Cos(fSlopeRad) * Math.Cos(fLatRad)                             // Trap e.g. flat surface at equator     
                      - Math.Cos(fAspectRad) * Math.Sin(fSlopeRad) * Math.Sin(fLatRad);
            if ((Math.Abs(fDenom) < 1.0E-8))
                fAlpha = Math.Sign(Math.Sin(fSlopeRad) * Math.Sin(fAspectRad)) * Math.PI / 2.0;
            else
                fAlpha = Math.Atan(Math.Sin(fSlopeRad) * Math.Sin(fAspectRad) / fDenom);

            fEquivLat = Math.Asin(Math.Sin(fSlopeRad) * Math.Cos(fAspectRad) * Math.Cos(fLatRad)         // Determine the "equivalent latitude"   
                                 + Math.Cos(fSlopeRad) * Math.Sin(fLatRad));

            foreach (bool bCivil in new[] { true, false })                           // Do bCivil=FALSE last so that fSunRise 
            {                                                                        //   and fSunSet are set for the E-T     
                fHalfDay0 = HASFunc(fLatRad, fDeclination, DAYANGLE[Convert.ToInt32(bCivil)]);       //   radiation calculation               
                fHalfDayE = HASFunc(fEquivLat, fDeclination, DAYANGLE[Convert.ToInt32(bCivil)]);
                fSunRiseRad = Math.Max(-fHalfDay0, -fHalfDayE - fAlpha);
                fSunSetRad = Math.Min(+fHalfDay0, +fHalfDayE - fAlpha);
                if (bCivil)
                    fDLC = (fSunSetRad - fSunRiseRad) / OMEGA;                                // Convert daylength to hours here       
                else
                    fDL0 = (fSunSetRad - fSunRiseRad) / OMEGA;
            }

            fETR = SOLARCONST / GrazEnv.WM2_2_MJM2 / 24.0                                       // Extra-terrestrial radiation           
                    * (1.0 + ECCENTRICITY * Math.Cos(GrazEnv.DAY2RAD * iDOY))                           //   calculation                         
                    * (fDL0 * Math.Sin(fDeclination) * Math.Sin(fEquivLat)
                        + (Math.Sin(fSunSetRad + fAlpha) - Math.Sin(fSunRiseRad + fAlpha)) / OMEGA
                          * Math.Cos(fDeclination) * Math.Cos(fEquivLat));
        }

        /// <summary>
        /// Daylength, in hours. Values are pre-computed when Today is set.
        /// </summary>
        /// <param name="bCivil"></param>
        /// <returns>If TRUE, the daylength value includes civil twilight.</returns>
        public double Daylength(bool bCivil = false)
        {
            return FDaylengths[Convert.ToInt32(bCivil)];
        }

        /// <summary>
        /// TRUE i.f.f. the daylength is increasing. The value is pre-computed when      
        /// Today is set.
        /// </summary>
        /// <returns></returns>
        public bool DaylengthIncreasing()
        {
            return FDayLenIncr;
        }

        /// <summary>
        /// Extra-terrestrial radiation, in MJ/m^2/d. The value is pre-computed when     
        /// Today is set.                                                                
        /// </summary>
        /// <returns></returns>
        public double ExtraT_Radiation()
        {
            return FET_Radn;
        }

        /// <summary>
        /// Mean daily temperature, taken as the average of maximum and minimum T         
        /// </summary>
        /// <returns></returns>
        /// <exception cref="Exception"></exception>
        public double MeanTemp()
        {
            if (!bInputKnown(new TWeatherData[] { TWeatherData.wdtMaxT, TWeatherData.wdtMinT }))
                throw new Exception("Weather handler: Mean temperature cannot be calculated");
            else
                return 0.5 * (getData(TWeatherData.wdtMaxT) + getData(TWeatherData.wdtMinT));
        }

        /// <summary>
        /// Equation for the mean temperature during daylight hours.  Integrated from a  
        /// model of Parton and Logan (1981), Agric.Meteorol. 23:205                       
        /// </summary>
        /// <returns></returns>
        /// <exception cref="Exception"></exception>
        public double MeanDayTemp()
        {
            double fDayLen;

            if (!bInputKnown(new TWeatherData[] { TWeatherData.wdtMaxT, TWeatherData.wdtMinT }))
                throw new Exception("Weather handler: Mean daytime temperature cannot be calculated");

            fDayLen = Daylength(true);
            double Result = getData(TWeatherData.wdtMinT) + (getData(TWeatherData.wdtMaxT) - getData(TWeatherData.wdtMinT))
                                       * (1.0 + 2.0 * PARTON_A / fDayLen)
                                       * (Math.Cos(-PARTON_C / (fDayLen + 2.0 * PARTON_A) * Math.PI)
                                          - Math.Cos((fDayLen - PARTON_C) / (fDayLen + 2.0 * PARTON_A) * Math.PI))
                                       / Math.PI;
            return Result;
        }

        /// <summary>
        /// Returns TRUE i.f.f. the data value for the weather element has been assigned 
        /// since Today was last set.                                                    
        /// </summary>
        /// <param name="Query"></param>
        /// <returns></returns>
        public bool bInputKnown(TWeatherData Query)
        {
            return FDataKnown[(int)Query];
        }

        /// <summary>
        /// Returns TRUE i.f.f. the data value for all members of Query has been assigned
        /// since Today was last set.                                                    
        /// </summary>
        /// <param name="Query"></param>
        /// <returns></returns>
        public bool bInputKnown(TWeatherData[] Query)
        {
            bool Result = true;
            for (int D = 0; D <= Query.Length - 1; D++)
                Result = Result && (FDataKnown[(int)Query[D]]);

            return Result;
        }

        public void setToday(int iDay, int iMonth, int iYear)
        {
            int Dt;         // StdDATE.Date;
            double fOldDayLen;
            double X, XN;
            int Idx;

            Dt = StdDate.DateVal(iDay, iMonth, iYear);

            if ((FToday == 0) || (StdDate.DateShift(FToday, 1, 0, 0) != Dt))                     
            {
                // Compute yesterday's day length where it isn't already known   
                FToday = StdDate.DateShift(Dt, -1, 0, 0);
                computeDLandETR(StdDate.DOY(FToday, true), ref FDaylengths[0], ref FDaylengths[1], ref FET_Radn);   // 0 - false
            }

            FToday = Dt;
            var values = Enum.GetValues(typeof(TWeatherData)).Cast<TWeatherData>().ToArray();
            foreach (var D in values)
                FDataKnown[(int)D] = false;

            fOldDayLen = Daylength();
            computeDLandETR(StdDate.DOY(FToday, true), ref FDaylengths[0], ref FDaylengths[1], ref FET_Radn);
            FDayLenIncr = Daylength() > fOldDayLen;

            FCO2_Conc = FCO2_Coeffs[0];
            if (FCO2_Order > 0)                                                      
            {
                // Polynomial time course for [CO2]      
                X = StdDate.Interval(StdDate.DateVal(1, 1, 2001), FToday) / 365.25; // Years since reference date            
                XN = 1;
                for (Idx = 1; Idx <= FCO2_Order; Idx++)
                {
                    XN = XN * X;
                    FCO2_Conc = FCO2_Conc + FCO2_Coeffs[Idx] * XN;
                }
            }
        }

        /// <summary>
        /// Accessor function to FData
        /// </summary>
        /// <param name="D"></param>
        /// <returns></returns>
        private double getData(TWeatherData D)
        {
            return FData[(int)D];
        }

        /// <summary>
        /// Accessor function to FData
        /// </summary>
        /// <param name="D"></param>
        /// <param name="value"></param>
        private void setData(TWeatherData D, double value)
        {
            if (!double.IsNaN(value))
            {
                FData[(int)D] = value;
                FDataKnown[(int)D] = true;
            }
        }
                     
        /// <summary>
        /// Calculate Potential evapotranspiration (mm H2O)
        /// </summary>
        /// <param name="albedo"></param>
        /// <returns>Potential ET. If input requirements are not met return MISSING</returns>
        public double PotentialET(double albedo)
        {
            double fUpperBound;
            double result = 0.0;

            EvapMethod evapMethod = EvapMethod.emPropnPan;  // **** default ****
            double evapParam = 0.8;

            if (!bInputKnown(EVAP_REQUIREMENT[(int)evapMethod]))
                result = StdMath.DMISSING;
            else if (evapMethod == EvapMethod.emPropnPan)
            {
                if (bInputKnown(new TWeatherData[] { TWeatherData.wdtMaxT, TWeatherData.wdtMinT, TWeatherData.wdtRadn }))
                    fUpperBound = Math.Max(4.0, 1.5 * Evaporation(EvapMethod.emCERES, GrazEnv.HERBAGE_ALBEDO));
                else
                    fUpperBound = 20.0;

                result = Math.Min(Evaporation(EvapMethod.emPropnPan, evapParam), fUpperBound);
            }
            else
                result = Evaporation(evapMethod, albedo);

            return result;
        }

        /// <summary>
        /// Evapotranspiration calculation using various methods.                        
        ///  *All methods return potential evaporation except pmPenman, which returns    
        ///  the estimated evaporation rate for a nominated surface resistance.         
        ///  *The meaning of param1, param2 and param3 depends upon the method:       
        ///  Method Param.  Meaning Unit  Default       
        ///  emPropnPan     1     potential: pan evaporation ratio - 0.8           
        ///  emPenman       1     albedo - 0.23          
        ///                 2     crop height                      m     0.12          
        ///                 3     surface resistance               s/m   70.0          
        ///  emCERES        1     albedo - 0.23          
        ///  emPriestley    1     albedo - 0.23          
        ///                 2     potential: equilibrium ratio     -1.26          
        ///  emFAO          1     albedo - 0.23          
        ///                 2     crop coefficient                 -1.0           
        /// </summary>
        /// <param name="method"></param>
        /// <param name="param1"></param>
        /// <param name="param2"></param>
        /// <param name="param3"></param>
        /// <returns>Potential evaporation</returns>
        private double Evaporation(EvapMethod method, double param1 = 0.0, double param2 = 0.0, double param3 = 0.0)
        {
            if (param1 == 0.0)
                param1 = EVAPDEFAULTS[(int)method, 0];
            if (param2 == 0.0)
                param2 = EVAPDEFAULTS[(int)method, 1];
            if (param3 == 0.0)
                param3 = EVAPDEFAULTS[(int)method, 2];

            double result = 0;
            switch (method) {
                case EvapMethod.emPropnPan:
                    result = param1 * getData(TWeatherData.wdtEpan);
                    if (result >= 12.0)                                    // Large E(pan) values are untrustworthy 
                        result = Math.Min(result, CeresPET(GrazEnv.HERBAGE_ALBEDO ));
                    break;
                case EvapMethod.emPenman: result = PenmanPET(param1, param2, param3);
                    break;
                case EvapMethod.emCERES: result = CeresPET(param1);
                    break;
                // TODO:
                /*case EvapMethod.emPriestley: result = PriestleyPET(param1, param2);
                      break;
                  case EvapMethod.emFAO: result = param2 * FAO_ReferenceET(param1);
                      break;*/
                default: result = 0.0; 
                    break;
            }

            return result;
        }

        /// <summary>
        /// Potential evaporation estimator using the logic from the CERES suite of crop 
        /// growth models. This estimator is a variant of the Priestley - Taylor estimator 
        /// </summary>
        /// <param name="albedo"></param>
        /// <returns></returns>
        /// <exception cref="Exception"></exception>
        private double CeresPET(double albedo)
        {
            double fMeanT;
            double fEEQ;
            double fEEQ_FAC;

            if (!bInputKnown(EVAP_REQUIREMENT[(int)EvapMethod.emCERES]))
                throw new Exception("Weather handler: CERES evaporation cannot be calculated");

            double maxt = getData(TWeatherData.wdtMaxT);
            fMeanT = 0.6 * maxt + 0.4 * getData(TWeatherData.wdtMinT);
            fEEQ = getData(TWeatherData.wdtRadn) * 23.8846 * (0.000204 - 0.000183 * albedo) * (29.0 + fMeanT);
            if (maxt >= 5.0)
                fEEQ_FAC = 1.1 + 0.05 * Math.Max(0.0, maxt - 35.0);
            else
                fEEQ_FAC = 0.01 * Math.Exp(0.18 * (maxt + 20.0));

            return fEEQ_FAC * fEEQ;
        }

        private const double MEASURE_HEIGHT = 2.0;                                                        // Assumed height of measurement(m)
        private double PenmanPET(double albedo, double cropHeight, double surfaceResist)
        {
            double fDelta;
            double fGamma;
            double fVirtualT;                                                 // "Virtual temperature" for gas law, K  
            double fRho_Cp;                                                 // Density x specific heat of air, MJ/m^3/K

            double fSoilFlux;           // Soil heat flux G, MJ/ m ^ 2 / d            
            double fZeroPlaneDispl;     // Zero plane displacement d, m          
            double fRoughLengthMom;     // Roughness length for momentum z(om), m
            double fRoughLengthVapour;  // Roughness length for heat & water vapour z(oh), m                     
            double fAeroResist;         // Aerodynamic resistance, s/ m and d/ m   

            if (!bInputKnown(EVAP_REQUIREMENT[(int)EvapMethod.emPenman]))
                throw new  Exception( "Weather handler: Penman-Monteith evaporation cannot be calculated" );

            double meanTemp = MeanTemp();
            fDelta = SatVPSlope(meanTemp);
            fGamma = PsychrometricConst();

            fVirtualT = 1.01 * (meanTemp + GrazEnv.C_2_K);
            fRho_Cp = fGamma * EPSILON * LatentHeat(meanTemp) / (GAS_CONST * fVirtualT);

            fSoilFlux = 0.0;

            fZeroPlaneDispl = 2 / 3 * Math.Max(0.005, cropHeight);            // Set a floor of 5mm on the height used 
            fRoughLengthMom = 0.123 * Math.Max(0.005, cropHeight);            //   in calculating the aerodynamic      
            fRoughLengthVapour = 0.1 * Math.Max(0.005, cropHeight);            // resistance                          
            // Aerodynamic resistance in s / m         
            fAeroResist = Math.Log((MEASURE_HEIGHT - fZeroPlaneDispl) / fRoughLengthMom   
                            * (MEASURE_HEIGHT - fZeroPlaneDispl) / fRoughLengthVapour)
                            / (Math.Pow(KARMAN, 2) * getData(TWeatherData.wdtWind));

            fAeroResist = fAeroResist * SEC2DAY;                // Convert the resistances to d / m for    
            surfaceResist = fAeroResist * SEC2DAY;             // consistency with other units        

            double result = (fDelta * (NetRadiation(albedo) - fSoilFlux) + fRho_Cp * VP_Deficit() / fAeroResist)
                            / (fDelta + fGamma * (1.0 + surfaceResist / fAeroResist))
                            / LatentHeat(meanTemp);

            return result;
        }

        //Derivative of the SVP-temperature curve
        private double SatVPSlope(double temperature)
        {
            return 17.27 * 237.3 / Math.Pow(temperature + 237.3, 2) * SaturatedVP(temperature);
        }

        // Psychrometric constant, following Allen et al(1998).                        }
        // * The equation for atmospheric pressure is also taken from Allen et al.      }
        private double PsychrometricConst()
        {
            double fPressure;

            fPressure = 101.3 * Math.Pow(1.0 - 0.0065 * fElevationM / (20.0 + GrazEnv.C_2_K), 5.26); // Atmospheric pressure, in kPa          
            return 6.65E-4 * fPressure;
        }

        // Latent heat of vaporization of water, in MJ/kg
        private double LatentHeat(double meanT)
        {
            return 2.501 - 0.002361 * meanT;
        }

        /// <summary>
        ///   Net radiation estimate.                                                      
        /// This calculation follows Allen et al (1998)                                  
        /// </summary>
        /// <param name="albedo"></param>
        /// <returns></returns>
        private double NetRadiation(double albedo)
        {
            double fRadClearDay;
            double fRadFract;
            double fNetLongWave;

            fRadClearDay = (0.75 + 2.0e-5 * fElevationM) * ExtraT_Radiation();
            fRadFract = Math.Min(1.0, getData(TWeatherData.wdtRadn) / fRadClearDay);
            fNetLongWave = SIGMA * (Math.Pow(getData(TWeatherData.wdtMaxT) + GrazEnv.C_2_K, 4) + Math.Pow(getData(TWeatherData.wdtMinT) + GrazEnv.C_2_K, 4)) / 2.0
                            * (0.34 - 0.14 * Math.Sqrt( getData(TWeatherData.wdtVP) ))
                            * (1.35 * fRadFract - 0.35);

            return (1.0 - albedo) * getData(TWeatherData.wdtRadn) - fNetLongWave;
        }

        /// <summary>
        /// Saturated vapour pressure at a given temperature, in kPa.                   
        /// The equation is taken from Allen et al(1998), FAO Irrigation and Drainage   
        /// Paper 56.                                                                    
        /// </summary>
        /// <param name="temperature"></param>
        /// <returns></returns>
        private double SaturatedVP(double temperature)
        {
            return 0.6108 * Math.Exp(17.27 * temperature / (temperature + 237.3));
        }

        /// <summary>
        /// Daily average vapour pressure deficit
        /// * The weighting in the saturated VP calculation follows Jeffrey et al.    
        /// (2001), Env.Modelling and Software 16:309                                   
        /// * In the absence of VP or RH data, assumes that dew point can be approximated
        /// by the minimum temperature.                                                
        /// </summary>
        /// <returns></returns>
        private double VP_Deficit()
        {
            double SVP;

            SVP = 0.75 * SaturatedVP(getData(TWeatherData.wdtMaxT)) + 0.25 * SaturatedVP(getData(TWeatherData.wdtMinT));

            if (!bInputKnown(TWeatherData.wdtVP))
                computeVP();
            return SVP - getData(TWeatherData.wdtVP);
        }

        /// <summary>
        /// Computes the daily average vapour pressure, in kPa, and stores it in   
        /// Data[wdtVP]. Computation is done as follows:                                 
        /// 1. If relative humidity is available, it is computed from that.              
        /// 2. Otherwise, VP is computed by assuming that dew point = min. T.            
        /// </summary>
        /// <returns></returns>
        private void computeVP()
        {
            double SVP;
            double dewPoint;

            if (bInputKnown(TWeatherData.wdtRelH))
            {
                SVP = 0.75 * SaturatedVP(getData(TWeatherData.wdtMaxT)) + 0.25 * SaturatedVP(getData(TWeatherData.wdtMinT));
                setData(TWeatherData.wdtVP, getData(TWeatherData.wdtRelH) * SVP);
            }
            else
            {
                dewPoint = getData(TWeatherData.wdtMinT);
                setData(TWeatherData.wdtVP, SaturatedVP(dewPoint));
            }
        }
=======
>>>>>>> 0ddf9e32
    }
}<|MERGE_RESOLUTION|>--- conflicted
+++ resolved
@@ -1,47 +1,8 @@
-<<<<<<< HEAD
-using APSIM.Shared.Interfaces;
-using DocumentFormat.OpenXml.Spreadsheet;
-using static Models.Climate.Weather;
-using System;
-using DocumentFormat.OpenXml.Drawing.Charts;
-using DocumentFormat.OpenXml.EMMA;
-using DocumentFormat.OpenXml.Office2013.Drawing.ChartStyle;
-using MathNet.Numerics.LinearAlgebra.Factorization;
-using Models.GrazPlan;
-using Models.PMF.Phen;
-using Models.Soils;
-using SkiaSharp;
-using static Models.Core.AutoDocumentation;
-using System.Drawing;
-using Models.Aqua;
-using Models.Soils.Arbitrator;
-using APSIM.Shared.APSoil;
-using MathNet.Numerics.LinearAlgebra;
-using Models.CLEM.Resources;
-using System.Runtime.ConstrainedExecution;
-using DocumentFormat.OpenXml.Office2016.Drawing.ChartDrawing;
-
-namespace Models.GrazPlan
-{
-    using System;
-    using System.Collections.Generic;
-    using System.Linq;
-    using System.Reflection;
-    using DocumentFormat.OpenXml.Bibliography;
-    using DocumentFormat.OpenXml.Office2019.Excel.RichData2;
-    using MathNet.Numerics.Statistics.Mcmc;
-    using Models.DCAPST.Environment;
-    using Models.Soils;
-    using Newtonsoft.Json.Linq;
-    using StdUnits;
-   
-=======
 using System;
 
 namespace Models.GrazPlan
 {
 
->>>>>>> 0ddf9e32
     /// <summary>
     /// Environment interface
     /// </summary>
@@ -83,621 +44,5 @@
         /// Reference [CO2] in ppm
         /// </summary>
         public const double REFERENCE_CO2 = 350.0;
-<<<<<<< HEAD
-    }
-
-    /// <summary>
-    /// Evaporation method for Potential ET calculation
-    /// </summary>
-    public enum EvapMethod
-    {
-        emPropnPan,
-        emPenman,
-        emCERES,
-        emPriestley,
-        emFAO
-    };
-
-    /// <summary>
-    /// Daily weather data, used as inputs
-    /// </summary>
-    public enum TWeatherData                                                  
-    {
-        wdtMaxT,                                                    //   Maximum air temperature     deg C   
-        wdtMinT,                                                    //   Minimum air temperature     deg C   
-        wdtRain,                                                    //   Rainfall                    mm      
-        wdtSnow,                                                    //   Snow (rain equivalents)     mm      
-        wdtRadn,                                                    //   Solar radiation             MJ/m^2/d
-        wdtVP,                                                      //   Actual vapour pressure      kPa     
-        wdtWind,                                                    //   Average windspeed           m/s     
-        wdtEpan,                                                    //   Pan evaporation             mm      
-        wdtRelH,                                                    //   Relative humidity           0-1     
-        wdtSunH,                                                    //   Hours of bright sunshine    hr      
-        wdtTrMT                                                     //   Terrestrial min. temperature deg C  
-    };
-
-    /// <summary>
-    /// Class TWeatherHandler
-    /// </summary>
-    [Serializable]
-    public class TWeatherHandler
-    {
-        public const int NO_ELEMENTS = 1 + (int)TWeatherData.wdtTrMT;
-
-        private double FLatitude;                                   // Latitude,  in degrees                 
-        private double FLongitude;                                  // Longitude, in degrees                 
-        private double FElevation;                                  // Elevation, in m                       
-        private double FSlope;                                      // Slope,     in degrees                 
-        private double FAspect;                                     // Aspect,    in degrees                 
-
-        private double[] FData = new double[NO_ELEMENTS];
-        private bool[] FDataKnown = new bool[NO_ELEMENTS];
-        private double[] FDaylengths = new double[2]; // T/F index
-        private bool FDayLenIncr;
-        private double FET_Radn;
-
-        private int FCO2_Order;
-        private double[] FCO2_Coeffs = new double[6];                // Coefficients of a polynomial for [CO2]
-        private double FCO2_Conc;
-
-        protected int FToday;      // StdDATE.Date;
-
-        public double this[TWeatherData D]
-        { get { return getData(D); } set { setData(D, value); } }
-
-        public double fLatDegrees { get { return FLatitude; } set { FLatitude = value; } }
-        public double fLongDegrees { get { return FLongitude; } set { FLongitude = value; } }
-        public double fElevationM { get { return FElevation; } set { FElevation = value; } }
-        public double fSlopeDegrees { get { return FSlope; } set { FSlope = value; } }
-        public double fAspectDegrees { get { return FAspect; } set { FAspect = value; } }
-        public double fCO2_PPM { get { return FCO2_Conc; } }
-
-        // Constants for daylength & extraterrestrial radiation calculations            
-
-        public static double[] DAYANGLE = { 90.0 * GrazEnv.DEG2RAD, 90.833 * GrazEnv.DEG2RAD };     // Horizon angles                        
-        public const double MAXDECLIN = 23.45 * GrazEnv.DEG2RAD;                                    // Maximum declination of the sun (rad)  
-        public const double DECLINBASE = 172;                                                       // Day of year for maximum declination   
-
-        //  SOLARCONST   = 1360;                                                                    // Solar constant (W/m^2)                
-        //  ECCENTRICITY = 0.035;                                                                   // Effect of eccentricity of Earth's orbit
-        public const double SOLARCONST = 1367;                                                      // Solar constant (W/m^2)                
-        public const double ECCENTRICITY = 0.033;                                                   // Effect of eccentricity of Earth's orbit
-        public const double OMEGA = 2 * Math.PI / 24;                                               // Earth's angular velocity (rad/hr)     
-
-        // Constants for the Parton & Logan model of diurnal T variation                
-        // Parton WJ & Logan JA (1981), Agric.Meteorol. 23:205-216                      
-
-        public const double PARTON_A = 1.86;
-        public const double PARTON_B = 2.20;
-        public const double PARTON_C = -0.17;
-
-        // Constants used in evapotranspiration calculations                            
-        public const double SIGMA = 4.903E-9;           // Stefan - Boltzmann constant, MJ / m ^ 2 / d / K ^ 4 
-        public const double KARMAN = 0.41;              //    von Karman's constant                 
-        public const double SEC2DAY = 1.0 / 86400.0;    // Convert seconds to days               
-        public const double EPSILON = 0.622;            // Molecular weight ratio H20:air        
-        public const double GAS_CONST = 0.287;         // Specific gas constant,     kJ / kg / K    
-
-        /// <summary>
-        /// Default parameters for the fEvaporation method 
-        /// </summary>
-        public double[,] EVAPDEFAULTS = {
-                    {0.8, 0.0, 0.0 },                       // emPropnPan              
-                    { GrazEnv.HERBAGE_ALBEDO, 0.12, 70.0 }, // emPenman
-                    { GrazEnv.HERBAGE_ALBEDO, 0.0, 0.0 },   // emCERES
-                    { GrazEnv.HERBAGE_ALBEDO, 1.26, 0.0 },  // emPriestley
-                    { GrazEnv.HERBAGE_ALBEDO, 1.0, 0.0 }    // emFAO
-        };
-
-        /// <summary>
-        /// Fields required by the various evap calculation methods
-        /// </summary>
-        public TWeatherData[][] EVAP_REQUIREMENT =
-        {
-            new TWeatherData[] { TWeatherData.wdtEpan },                                                                                        // emPropnPan
-            new TWeatherData[] { TWeatherData.wdtMaxT, TWeatherData.wdtMinT, TWeatherData.wdtRadn, TWeatherData.wdtVP, TWeatherData.wdtWind },  // emPenman
-            new TWeatherData[] { TWeatherData.wdtMaxT, TWeatherData.wdtMinT, TWeatherData.wdtRadn },
-            new TWeatherData[] { TWeatherData.wdtMaxT, TWeatherData.wdtMinT, TWeatherData.wdtRadn, TWeatherData.wdtVP },
-            new TWeatherData[] { TWeatherData.wdtMaxT, TWeatherData.wdtMinT, TWeatherData.wdtRadn, TWeatherData.wdtVP, TWeatherData.wdtWind }
-        };
-
-        /// <summary>
-        /// TWeatherHandler constructor
-        /// </summary>
-        public TWeatherHandler()
-        {
-            FCO2_Order = 0;
-            FCO2_Coeffs[0] = GrazEnv.REFERENCE_CO2;
-            FCO2_Conc = GrazEnv.REFERENCE_CO2;
-        }
-
-        /// <summary>
-        /// Horizontal angle of the sun.  All three input angles are in radians   
-        /// </summary>
-        /// <param name="fLat"></param>
-        /// <param name="fDeclin"></param>
-        /// <param name="fHorizAngle"></param>
-        /// <returns></returns>
-        private double HASFunc(double fLat, double fDeclin, double fHorizAngle)
-        {
-            double fCosine;
-            double Result;
-
-            fCosine = (Math.Cos(fHorizAngle) - Math.Sin(fLat) * Math.Sin(fDeclin)) / (Math.Cos(fLat) * Math.Cos(fDeclin));
-            if (fCosine <= -1.0)
-                Result = 12.0 * OMEGA;
-            else if (fCosine >= 1.0)
-                Result = 0.0;
-            else
-                Result = Math.Acos(fCosine);
-
-            return Result;
-        }
-
-
-        /// <summary>
-        /// Computes daylengths and E-T radiation                                         
-        /// </summary>
-        /// <param name="iDOY"></param>
-        /// <param name="fDL0"></param>
-        /// <param name="fDLC"></param>
-        /// <param name="fETR"></param>
-        public void computeDLandETR(int iDOY, ref double fDL0, ref double fDLC, ref double fETR)
-        {
-            double fLatRad,
-            fSlopeRad,
-            fAspectRad,
-            fDeclination,                                                                // Declination of the sun (rad)          
-            fSunRiseRad = 0,                                                             // These are in radians, not hours       
-            fSunSetRad = 0,
-            fEquivLat,                                                                   // Latitude "equivalent" to the slope/aspect
-            fHalfDay0,                                                                   // Half-daylength on flat surface (rad)  
-            fHalfDayE,                                                                   // Ditto  at "equivalent" latitude       
-            fAlpha,
-            fDenom;
-
-
-            fLatRad = GrazEnv.DEG2RAD * fLatDegrees;                                     // Convert latitude, slope and aspect to 
-            fSlopeRad = GrazEnv.DEG2RAD * fSlopeDegrees;                                 //   radians                             
-            fAspectRad = GrazEnv.DEG2RAD * fAspectDegrees;
-
-            fDeclination = MAXDECLIN * Math.Cos(GrazEnv.DAY2RAD * (iDOY - DECLINBASE));
-
-            fDenom = Math.Cos(fSlopeRad) * Math.Cos(fLatRad)                             // Trap e.g. flat surface at equator     
-                      - Math.Cos(fAspectRad) * Math.Sin(fSlopeRad) * Math.Sin(fLatRad);
-            if ((Math.Abs(fDenom) < 1.0E-8))
-                fAlpha = Math.Sign(Math.Sin(fSlopeRad) * Math.Sin(fAspectRad)) * Math.PI / 2.0;
-            else
-                fAlpha = Math.Atan(Math.Sin(fSlopeRad) * Math.Sin(fAspectRad) / fDenom);
-
-            fEquivLat = Math.Asin(Math.Sin(fSlopeRad) * Math.Cos(fAspectRad) * Math.Cos(fLatRad)         // Determine the "equivalent latitude"   
-                                 + Math.Cos(fSlopeRad) * Math.Sin(fLatRad));
-
-            foreach (bool bCivil in new[] { true, false })                           // Do bCivil=FALSE last so that fSunRise 
-            {                                                                        //   and fSunSet are set for the E-T     
-                fHalfDay0 = HASFunc(fLatRad, fDeclination, DAYANGLE[Convert.ToInt32(bCivil)]);       //   radiation calculation               
-                fHalfDayE = HASFunc(fEquivLat, fDeclination, DAYANGLE[Convert.ToInt32(bCivil)]);
-                fSunRiseRad = Math.Max(-fHalfDay0, -fHalfDayE - fAlpha);
-                fSunSetRad = Math.Min(+fHalfDay0, +fHalfDayE - fAlpha);
-                if (bCivil)
-                    fDLC = (fSunSetRad - fSunRiseRad) / OMEGA;                                // Convert daylength to hours here       
-                else
-                    fDL0 = (fSunSetRad - fSunRiseRad) / OMEGA;
-            }
-
-            fETR = SOLARCONST / GrazEnv.WM2_2_MJM2 / 24.0                                       // Extra-terrestrial radiation           
-                    * (1.0 + ECCENTRICITY * Math.Cos(GrazEnv.DAY2RAD * iDOY))                           //   calculation                         
-                    * (fDL0 * Math.Sin(fDeclination) * Math.Sin(fEquivLat)
-                        + (Math.Sin(fSunSetRad + fAlpha) - Math.Sin(fSunRiseRad + fAlpha)) / OMEGA
-                          * Math.Cos(fDeclination) * Math.Cos(fEquivLat));
-        }
-
-        /// <summary>
-        /// Daylength, in hours. Values are pre-computed when Today is set.
-        /// </summary>
-        /// <param name="bCivil"></param>
-        /// <returns>If TRUE, the daylength value includes civil twilight.</returns>
-        public double Daylength(bool bCivil = false)
-        {
-            return FDaylengths[Convert.ToInt32(bCivil)];
-        }
-
-        /// <summary>
-        /// TRUE i.f.f. the daylength is increasing. The value is pre-computed when      
-        /// Today is set.
-        /// </summary>
-        /// <returns></returns>
-        public bool DaylengthIncreasing()
-        {
-            return FDayLenIncr;
-        }
-
-        /// <summary>
-        /// Extra-terrestrial radiation, in MJ/m^2/d. The value is pre-computed when     
-        /// Today is set.                                                                
-        /// </summary>
-        /// <returns></returns>
-        public double ExtraT_Radiation()
-        {
-            return FET_Radn;
-        }
-
-        /// <summary>
-        /// Mean daily temperature, taken as the average of maximum and minimum T         
-        /// </summary>
-        /// <returns></returns>
-        /// <exception cref="Exception"></exception>
-        public double MeanTemp()
-        {
-            if (!bInputKnown(new TWeatherData[] { TWeatherData.wdtMaxT, TWeatherData.wdtMinT }))
-                throw new Exception("Weather handler: Mean temperature cannot be calculated");
-            else
-                return 0.5 * (getData(TWeatherData.wdtMaxT) + getData(TWeatherData.wdtMinT));
-        }
-
-        /// <summary>
-        /// Equation for the mean temperature during daylight hours.  Integrated from a  
-        /// model of Parton and Logan (1981), Agric.Meteorol. 23:205                       
-        /// </summary>
-        /// <returns></returns>
-        /// <exception cref="Exception"></exception>
-        public double MeanDayTemp()
-        {
-            double fDayLen;
-
-            if (!bInputKnown(new TWeatherData[] { TWeatherData.wdtMaxT, TWeatherData.wdtMinT }))
-                throw new Exception("Weather handler: Mean daytime temperature cannot be calculated");
-
-            fDayLen = Daylength(true);
-            double Result = getData(TWeatherData.wdtMinT) + (getData(TWeatherData.wdtMaxT) - getData(TWeatherData.wdtMinT))
-                                       * (1.0 + 2.0 * PARTON_A / fDayLen)
-                                       * (Math.Cos(-PARTON_C / (fDayLen + 2.0 * PARTON_A) * Math.PI)
-                                          - Math.Cos((fDayLen - PARTON_C) / (fDayLen + 2.0 * PARTON_A) * Math.PI))
-                                       / Math.PI;
-            return Result;
-        }
-
-        /// <summary>
-        /// Returns TRUE i.f.f. the data value for the weather element has been assigned 
-        /// since Today was last set.                                                    
-        /// </summary>
-        /// <param name="Query"></param>
-        /// <returns></returns>
-        public bool bInputKnown(TWeatherData Query)
-        {
-            return FDataKnown[(int)Query];
-        }
-
-        /// <summary>
-        /// Returns TRUE i.f.f. the data value for all members of Query has been assigned
-        /// since Today was last set.                                                    
-        /// </summary>
-        /// <param name="Query"></param>
-        /// <returns></returns>
-        public bool bInputKnown(TWeatherData[] Query)
-        {
-            bool Result = true;
-            for (int D = 0; D <= Query.Length - 1; D++)
-                Result = Result && (FDataKnown[(int)Query[D]]);
-
-            return Result;
-        }
-
-        public void setToday(int iDay, int iMonth, int iYear)
-        {
-            int Dt;         // StdDATE.Date;
-            double fOldDayLen;
-            double X, XN;
-            int Idx;
-
-            Dt = StdDate.DateVal(iDay, iMonth, iYear);
-
-            if ((FToday == 0) || (StdDate.DateShift(FToday, 1, 0, 0) != Dt))                     
-            {
-                // Compute yesterday's day length where it isn't already known   
-                FToday = StdDate.DateShift(Dt, -1, 0, 0);
-                computeDLandETR(StdDate.DOY(FToday, true), ref FDaylengths[0], ref FDaylengths[1], ref FET_Radn);   // 0 - false
-            }
-
-            FToday = Dt;
-            var values = Enum.GetValues(typeof(TWeatherData)).Cast<TWeatherData>().ToArray();
-            foreach (var D in values)
-                FDataKnown[(int)D] = false;
-
-            fOldDayLen = Daylength();
-            computeDLandETR(StdDate.DOY(FToday, true), ref FDaylengths[0], ref FDaylengths[1], ref FET_Radn);
-            FDayLenIncr = Daylength() > fOldDayLen;
-
-            FCO2_Conc = FCO2_Coeffs[0];
-            if (FCO2_Order > 0)                                                      
-            {
-                // Polynomial time course for [CO2]      
-                X = StdDate.Interval(StdDate.DateVal(1, 1, 2001), FToday) / 365.25; // Years since reference date            
-                XN = 1;
-                for (Idx = 1; Idx <= FCO2_Order; Idx++)
-                {
-                    XN = XN * X;
-                    FCO2_Conc = FCO2_Conc + FCO2_Coeffs[Idx] * XN;
-                }
-            }
-        }
-
-        /// <summary>
-        /// Accessor function to FData
-        /// </summary>
-        /// <param name="D"></param>
-        /// <returns></returns>
-        private double getData(TWeatherData D)
-        {
-            return FData[(int)D];
-        }
-
-        /// <summary>
-        /// Accessor function to FData
-        /// </summary>
-        /// <param name="D"></param>
-        /// <param name="value"></param>
-        private void setData(TWeatherData D, double value)
-        {
-            if (!double.IsNaN(value))
-            {
-                FData[(int)D] = value;
-                FDataKnown[(int)D] = true;
-            }
-        }
-                     
-        /// <summary>
-        /// Calculate Potential evapotranspiration (mm H2O)
-        /// </summary>
-        /// <param name="albedo"></param>
-        /// <returns>Potential ET. If input requirements are not met return MISSING</returns>
-        public double PotentialET(double albedo)
-        {
-            double fUpperBound;
-            double result = 0.0;
-
-            EvapMethod evapMethod = EvapMethod.emPropnPan;  // **** default ****
-            double evapParam = 0.8;
-
-            if (!bInputKnown(EVAP_REQUIREMENT[(int)evapMethod]))
-                result = StdMath.DMISSING;
-            else if (evapMethod == EvapMethod.emPropnPan)
-            {
-                if (bInputKnown(new TWeatherData[] { TWeatherData.wdtMaxT, TWeatherData.wdtMinT, TWeatherData.wdtRadn }))
-                    fUpperBound = Math.Max(4.0, 1.5 * Evaporation(EvapMethod.emCERES, GrazEnv.HERBAGE_ALBEDO));
-                else
-                    fUpperBound = 20.0;
-
-                result = Math.Min(Evaporation(EvapMethod.emPropnPan, evapParam), fUpperBound);
-            }
-            else
-                result = Evaporation(evapMethod, albedo);
-
-            return result;
-        }
-
-        /// <summary>
-        /// Evapotranspiration calculation using various methods.                        
-        ///  *All methods return potential evaporation except pmPenman, which returns    
-        ///  the estimated evaporation rate for a nominated surface resistance.         
-        ///  *The meaning of param1, param2 and param3 depends upon the method:       
-        ///  Method Param.  Meaning Unit  Default       
-        ///  emPropnPan     1     potential: pan evaporation ratio - 0.8           
-        ///  emPenman       1     albedo - 0.23          
-        ///                 2     crop height                      m     0.12          
-        ///                 3     surface resistance               s/m   70.0          
-        ///  emCERES        1     albedo - 0.23          
-        ///  emPriestley    1     albedo - 0.23          
-        ///                 2     potential: equilibrium ratio     -1.26          
-        ///  emFAO          1     albedo - 0.23          
-        ///                 2     crop coefficient                 -1.0           
-        /// </summary>
-        /// <param name="method"></param>
-        /// <param name="param1"></param>
-        /// <param name="param2"></param>
-        /// <param name="param3"></param>
-        /// <returns>Potential evaporation</returns>
-        private double Evaporation(EvapMethod method, double param1 = 0.0, double param2 = 0.0, double param3 = 0.0)
-        {
-            if (param1 == 0.0)
-                param1 = EVAPDEFAULTS[(int)method, 0];
-            if (param2 == 0.0)
-                param2 = EVAPDEFAULTS[(int)method, 1];
-            if (param3 == 0.0)
-                param3 = EVAPDEFAULTS[(int)method, 2];
-
-            double result = 0;
-            switch (method) {
-                case EvapMethod.emPropnPan:
-                    result = param1 * getData(TWeatherData.wdtEpan);
-                    if (result >= 12.0)                                    // Large E(pan) values are untrustworthy 
-                        result = Math.Min(result, CeresPET(GrazEnv.HERBAGE_ALBEDO ));
-                    break;
-                case EvapMethod.emPenman: result = PenmanPET(param1, param2, param3);
-                    break;
-                case EvapMethod.emCERES: result = CeresPET(param1);
-                    break;
-                // TODO:
-                /*case EvapMethod.emPriestley: result = PriestleyPET(param1, param2);
-                      break;
-                  case EvapMethod.emFAO: result = param2 * FAO_ReferenceET(param1);
-                      break;*/
-                default: result = 0.0; 
-                    break;
-            }
-
-            return result;
-        }
-
-        /// <summary>
-        /// Potential evaporation estimator using the logic from the CERES suite of crop 
-        /// growth models. This estimator is a variant of the Priestley - Taylor estimator 
-        /// </summary>
-        /// <param name="albedo"></param>
-        /// <returns></returns>
-        /// <exception cref="Exception"></exception>
-        private double CeresPET(double albedo)
-        {
-            double fMeanT;
-            double fEEQ;
-            double fEEQ_FAC;
-
-            if (!bInputKnown(EVAP_REQUIREMENT[(int)EvapMethod.emCERES]))
-                throw new Exception("Weather handler: CERES evaporation cannot be calculated");
-
-            double maxt = getData(TWeatherData.wdtMaxT);
-            fMeanT = 0.6 * maxt + 0.4 * getData(TWeatherData.wdtMinT);
-            fEEQ = getData(TWeatherData.wdtRadn) * 23.8846 * (0.000204 - 0.000183 * albedo) * (29.0 + fMeanT);
-            if (maxt >= 5.0)
-                fEEQ_FAC = 1.1 + 0.05 * Math.Max(0.0, maxt - 35.0);
-            else
-                fEEQ_FAC = 0.01 * Math.Exp(0.18 * (maxt + 20.0));
-
-            return fEEQ_FAC * fEEQ;
-        }
-
-        private const double MEASURE_HEIGHT = 2.0;                                                        // Assumed height of measurement(m)
-        private double PenmanPET(double albedo, double cropHeight, double surfaceResist)
-        {
-            double fDelta;
-            double fGamma;
-            double fVirtualT;                                                 // "Virtual temperature" for gas law, K  
-            double fRho_Cp;                                                 // Density x specific heat of air, MJ/m^3/K
-
-            double fSoilFlux;           // Soil heat flux G, MJ/ m ^ 2 / d            
-            double fZeroPlaneDispl;     // Zero plane displacement d, m          
-            double fRoughLengthMom;     // Roughness length for momentum z(om), m
-            double fRoughLengthVapour;  // Roughness length for heat & water vapour z(oh), m                     
-            double fAeroResist;         // Aerodynamic resistance, s/ m and d/ m   
-
-            if (!bInputKnown(EVAP_REQUIREMENT[(int)EvapMethod.emPenman]))
-                throw new  Exception( "Weather handler: Penman-Monteith evaporation cannot be calculated" );
-
-            double meanTemp = MeanTemp();
-            fDelta = SatVPSlope(meanTemp);
-            fGamma = PsychrometricConst();
-
-            fVirtualT = 1.01 * (meanTemp + GrazEnv.C_2_K);
-            fRho_Cp = fGamma * EPSILON * LatentHeat(meanTemp) / (GAS_CONST * fVirtualT);
-
-            fSoilFlux = 0.0;
-
-            fZeroPlaneDispl = 2 / 3 * Math.Max(0.005, cropHeight);            // Set a floor of 5mm on the height used 
-            fRoughLengthMom = 0.123 * Math.Max(0.005, cropHeight);            //   in calculating the aerodynamic      
-            fRoughLengthVapour = 0.1 * Math.Max(0.005, cropHeight);            // resistance                          
-            // Aerodynamic resistance in s / m         
-            fAeroResist = Math.Log((MEASURE_HEIGHT - fZeroPlaneDispl) / fRoughLengthMom   
-                            * (MEASURE_HEIGHT - fZeroPlaneDispl) / fRoughLengthVapour)
-                            / (Math.Pow(KARMAN, 2) * getData(TWeatherData.wdtWind));
-
-            fAeroResist = fAeroResist * SEC2DAY;                // Convert the resistances to d / m for    
-            surfaceResist = fAeroResist * SEC2DAY;             // consistency with other units        
-
-            double result = (fDelta * (NetRadiation(albedo) - fSoilFlux) + fRho_Cp * VP_Deficit() / fAeroResist)
-                            / (fDelta + fGamma * (1.0 + surfaceResist / fAeroResist))
-                            / LatentHeat(meanTemp);
-
-            return result;
-        }
-
-        //Derivative of the SVP-temperature curve
-        private double SatVPSlope(double temperature)
-        {
-            return 17.27 * 237.3 / Math.Pow(temperature + 237.3, 2) * SaturatedVP(temperature);
-        }
-
-        // Psychrometric constant, following Allen et al(1998).                        }
-        // * The equation for atmospheric pressure is also taken from Allen et al.      }
-        private double PsychrometricConst()
-        {
-            double fPressure;
-
-            fPressure = 101.3 * Math.Pow(1.0 - 0.0065 * fElevationM / (20.0 + GrazEnv.C_2_K), 5.26); // Atmospheric pressure, in kPa          
-            return 6.65E-4 * fPressure;
-        }
-
-        // Latent heat of vaporization of water, in MJ/kg
-        private double LatentHeat(double meanT)
-        {
-            return 2.501 - 0.002361 * meanT;
-        }
-
-        /// <summary>
-        ///   Net radiation estimate.                                                      
-        /// This calculation follows Allen et al (1998)                                  
-        /// </summary>
-        /// <param name="albedo"></param>
-        /// <returns></returns>
-        private double NetRadiation(double albedo)
-        {
-            double fRadClearDay;
-            double fRadFract;
-            double fNetLongWave;
-
-            fRadClearDay = (0.75 + 2.0e-5 * fElevationM) * ExtraT_Radiation();
-            fRadFract = Math.Min(1.0, getData(TWeatherData.wdtRadn) / fRadClearDay);
-            fNetLongWave = SIGMA * (Math.Pow(getData(TWeatherData.wdtMaxT) + GrazEnv.C_2_K, 4) + Math.Pow(getData(TWeatherData.wdtMinT) + GrazEnv.C_2_K, 4)) / 2.0
-                            * (0.34 - 0.14 * Math.Sqrt( getData(TWeatherData.wdtVP) ))
-                            * (1.35 * fRadFract - 0.35);
-
-            return (1.0 - albedo) * getData(TWeatherData.wdtRadn) - fNetLongWave;
-        }
-
-        /// <summary>
-        /// Saturated vapour pressure at a given temperature, in kPa.                   
-        /// The equation is taken from Allen et al(1998), FAO Irrigation and Drainage   
-        /// Paper 56.                                                                    
-        /// </summary>
-        /// <param name="temperature"></param>
-        /// <returns></returns>
-        private double SaturatedVP(double temperature)
-        {
-            return 0.6108 * Math.Exp(17.27 * temperature / (temperature + 237.3));
-        }
-
-        /// <summary>
-        /// Daily average vapour pressure deficit
-        /// * The weighting in the saturated VP calculation follows Jeffrey et al.    
-        /// (2001), Env.Modelling and Software 16:309                                   
-        /// * In the absence of VP or RH data, assumes that dew point can be approximated
-        /// by the minimum temperature.                                                
-        /// </summary>
-        /// <returns></returns>
-        private double VP_Deficit()
-        {
-            double SVP;
-
-            SVP = 0.75 * SaturatedVP(getData(TWeatherData.wdtMaxT)) + 0.25 * SaturatedVP(getData(TWeatherData.wdtMinT));
-
-            if (!bInputKnown(TWeatherData.wdtVP))
-                computeVP();
-            return SVP - getData(TWeatherData.wdtVP);
-        }
-
-        /// <summary>
-        /// Computes the daily average vapour pressure, in kPa, and stores it in   
-        /// Data[wdtVP]. Computation is done as follows:                                 
-        /// 1. If relative humidity is available, it is computed from that.              
-        /// 2. Otherwise, VP is computed by assuming that dew point = min. T.            
-        /// </summary>
-        /// <returns></returns>
-        private void computeVP()
-        {
-            double SVP;
-            double dewPoint;
-
-            if (bInputKnown(TWeatherData.wdtRelH))
-            {
-                SVP = 0.75 * SaturatedVP(getData(TWeatherData.wdtMaxT)) + 0.25 * SaturatedVP(getData(TWeatherData.wdtMinT));
-                setData(TWeatherData.wdtVP, getData(TWeatherData.wdtRelH) * SVP);
-            }
-            else
-            {
-                dewPoint = getData(TWeatherData.wdtMinT);
-                setData(TWeatherData.wdtVP, SaturatedVP(dewPoint));
-            }
-        }
-=======
->>>>>>> 0ddf9e32
     }
 }