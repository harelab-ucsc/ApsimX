{
  "$type": "Models.Core.Simulations, Models",
  "ExplorerWidth": 0,
<<<<<<< HEAD
  "Version": 143,
=======
  "Version": 142,
>>>>>>> 1a507928
  "Name": "Simulations",
  "Children": [
    {
      "$type": "Models.PMF.Plant, Models",
      "CropType": "Slurp",
      "IsEnding": false,
      "DaysAfterEnding": 0,
      "ResourceName": null,
      "Name": "Slurp",
      "Children": [
        {
          "$type": "Models.Memo, Models",
          "Text": "\n# SLURP: the Sound of a crop using water\n\nThis model has been built using the Plant Modelling Framework (PMF) of [brown_plant_2014] to provide a simple representation of crops.  It is usefull for water and nitrogen balance studies where the focus is on soil processes and a very simple crop is adequate.  The model does not predict crop growth, development or yields.  It simply takes up water and nitrogen.   .  \n\nSLURP has no phenology so the behaviour of the SLURP is the same throughout its ontology (with the exception of root depth being able to increase).  SLURP consists of 2 organs:  \n\n   1. Leaf which ls represented with a Simpleleaf class and provides a Water uptake demand to the soil arbitrator.  \n   2. Root which extracts water and nitrogen from the soil for plant growth  \n \n# Inclusion in APSIM simulations\nA Slurp crop is included in a simulation the same as any other APSIM crop  \n\n * The Slurp object needs to be dragged or copied from the Crop folder in the tool box into the field of your simulation.  \n * It is then planted with a sowing rule  \n~~~\nSlurp.Sow(cultivar: StaticCrop, population: 1, depth: 10, rowSpacing: 150);  \n~~~\n  * Note that SLURP has no notion of population or rowSpacing but these parameters are required by the Sow method so filler values are provided  \n  * `depth` in the Sow arguement is the depth that the crop is sown at.  While this has no effect on emergence in SLURP it sets the depth that the root system is initialised at.  For static crops this depth should be set to the rooting depth that is expected as roots will not grow during the simulation\n\n# Altering Slurp properties during runs\nIn some cases users will wish to change properties of Slurp while the simulation is running.  This can be done using a the set method in a manager script.\n\n~~~\nobject LAIResetValue = leaflai;  \nzone.Set(\"Slurp.Leaf.LAIFunction.Value()\", LAIResetValue);  \nobject HeightResetValue = CoverToday * MaximumHeight;  \nzone.Set(\"Slurp.Leaf.HeightFunction.Value()\", HeightResetValue);  \n~~~\n",
          "Name": "TitlePage",
          "Children": [],
          "IncludeInDocumentation": true,
          "Enabled": true,
          "ReadOnly": false
        },
        {
          "$type": "Models.PMF.Phen.Phenology, Models",
          "Name": "Phenology",
          "Children": [
            {
              "$type": "Models.Functions.Constant, Models",
              "FixedValue": 1.0,
              "Units": "days",
              "Name": "ThermalTime",
              "Children": [],
              "IncludeInDocumentation": true,
              "Enabled": true,
              "ReadOnly": false
            },
            {
              "$type": "Models.PMF.Phen.GenericPhase, Models",
              "Start": "Initialisation",
              "End": "Sowing",
              "Name": "Initial",
              "Children": [
                {
                  "$type": "Models.Functions.VariableReference, Models",
                  "VariableName": "[Phenology].ThermalTime",
                  "Name": "Progression",
                  "Children": [],
                  "IncludeInDocumentation": true,
                  "Enabled": true,
                  "ReadOnly": false
                },
                {
                  "$type": "Models.Functions.Constant, Models",
                  "FixedValue": 0.0,
                  "Units": "d",
                  "Name": "Target",
                  "Children": [],
                  "IncludeInDocumentation": true,
                  "Enabled": true,
                  "ReadOnly": false
                }
              ],
              "IncludeInDocumentation": true,
              "Enabled": true,
              "ReadOnly": false
            },
            {
              "$type": "Models.PMF.Phen.GenericPhase, Models",
              "Start": "Sowing",
              "End": "Never",
              "Name": "Ongoing",
              "Children": [
                {
                  "$type": "Models.Functions.VariableReference, Models",
                  "VariableName": "[Phenology].ThermalTime",
                  "Name": "Progression",
                  "Children": [],
                  "IncludeInDocumentation": true,
                  "Enabled": true,
                  "ReadOnly": false
                },
                {
                  "$type": "Models.Functions.Constant, Models",
                  "FixedValue": 1000000000000000.0,
                  "Units": "d",
                  "Name": "Target",
                  "Children": [],
                  "IncludeInDocumentation": true,
                  "Enabled": true,
                  "ReadOnly": false
                }
              ],
              "IncludeInDocumentation": true,
              "Enabled": true,
              "ReadOnly": false
            }
          ],
          "IncludeInDocumentation": true,
          "Enabled": true,
          "ReadOnly": false
        },
        {
          "$type": "Models.PMF.OrganArbitrator, Models",
          "Name": "Arbitrator",
          "Children": [
            {
              "$type": "Models.PMF.BiomassTypeArbitrator, Models",
              "Name": "DMArbitration",
              "Children": [
                {
                  "$type": "Models.Core.Folder, Models",
                  "Name": "PotentialPartitioningMethods",
                  "Children": [
                    {
                      "$type": "Models.PMF.Arbitrator.ReallocationMethod, Models",
                      "Name": "ReallocationMethod"
                    },
                    {
                      "$type": "Models.PMF.Arbitrator.AllocateFixationMethod, Models",
                      "Name": "AllocateFixationMethod"
                    },
                    {
                      "$type": "Models.PMF.Arbitrator.RetranslocationMethod, Models",
                      "Name": "RetranslocationMethod"
                    },
                    {
                      "$type": "Models.PMF.Arbitrator.SendPotentialDMAllocationsMethod, Models",
                      "Name": "SendPotentialDMAllocationsMethod"
                    }
                  ],
                  "ShowInDocs": false
                },
                {
                  "$type": "Models.Core.Folder, Models",
                  "Name": "AllocationMethods",
                  "Children": [
                    {
                      "$type": "Models.PMF.Arbitrator.NutrientConstrainedAllocationMethod, Models",
                      "Name": "NutrientConstrainedAllocationMethod"
                    },
                    {
                      "$type": "Models.PMF.Arbitrator.DryMatterAllocationsMethod, Models",
                      "Name": "DryMatterAllocationsMethod"
                    }
                  ],
                  "ShowInDocs": false
                },
                {
                  "$type": "Models.PMF.PrioritythenRelativeAllocation, Models",
                  "Name": "ArbitrationMethod",
                  "Children": [],
                  "IncludeInDocumentation": true,
                  "Enabled": true,
                  "ReadOnly": false
                }
              ]
            },
            {
              "$type": "Models.PMF.BiomassTypeArbitrator, Models",
              "Name": "NArbitration",
              "Children": [
                {
                  "$type": "Models.Core.Folder, Models",
                  "Name": "PotentialPartitioningMethods",
                  "Children": [
                    {
                      "$type": "Models.PMF.Arbitrator.ReallocationMethod, Models",
                      "Name": "ReallocationMethod"
                    }
                  ],
                  "ShowInDocs": false
                },
                {
                  "$type": "Models.Core.Folder, Models",
                  "Name": "ActualPartitioningMethods",
                  "Children": [
                    {
                      "$type": "Models.PMF.Arbitrator.AllocateFixationMethod, Models",
                      "Name": "AllocateFixationMethod"
                    },
                    {
                      "$type": "Models.PMF.Arbitrator.RetranslocationMethod, Models",
                      "Name": "RetranslocationMethod"
                    }
                  ],
                  "ShowInDocs": false
                },
                {
                  "$type": "Models.Core.Folder, Models",
                  "Name": "AllocationMethods",
                  "Children": [
                    {
                      "$type": "Models.PMF.Arbitrator.NitrogenAllocationsMethod, Models",
                      "Name": "NitrogenAllocationsMethod"
                    }
                  ],
                  "ShowInDocs": false
                },
                {
                  "$type": "Models.PMF.PrioritythenRelativeAllocation, Models",
                  "Name": "ArbitrationMethod",
                  "Children": [],
                  "IncludeInDocumentation": true,
                  "Enabled": true,
                  "ReadOnly": false
                },
                {
                  "$type": "Models.PMF.Arbitrator.AllocateUptakesMethod, Models",
                  "Name": "AllocateUptakesMethod"
                }
              ]
            },
            {
              "$type": "Models.PMF.Arbitrator.WaterUptakeMethod, Models",
              "Name": "WaterUptakeMethod"
            },
            {
              "$type": "Models.PMF.Arbitrator.NitrogenUptakeMethod, Models",
              "Name": "NitrogenUptakeMethod"
            }
          ],
          "IncludeInDocumentation": true,
          "Enabled": true,
          "ReadOnly": false
        },
        {
          "$type": "Models.PMF.Organs.Root, Models",
          "DMSupply": null,
          "NSupply": null,
          "DMDemand": null,
          "NDemand": null,
          "potentialDMAllocation": null,
          "GrowthRespiration": 0.0,
          "MaintenanceRespiration": 0.0,
          "RootAngle": 45.0,
          "SWAvailabilityRatio": 0.0,
          "Name": "Root",
          "Children": [
            {
              "$type": "Models.Functions.RootShape.RootShapeCylinder, Models",
              "Name": "RootShape",
              "Children": []
            },
            {
              "$type": "Models.Functions.MultiplyFunction, Models",
              "Name": "RootFrontVelocity",
              "Children": [
                {
                  "$type": "Models.Functions.HourlyInterpolation, Models",
                  "Name": "TemperatureEffect",
                  "Children": [
                    {
                      "$type": "Models.Functions.XYPairs, Models",
                      "X": [
                        0.0,
                        26.0,
                        35.0
                      ],
                      "Y": [
                        0.0,
                        1.0,
                        1.0
                      ],
                      "Name": "Response",
                      "Children": [],
                      "IncludeInDocumentation": true,
                      "Enabled": true,
                      "ReadOnly": false
                    },
                    {
                      "$type": "Models.Functions.ThreeHourSin, Models",
                      "Name": "InterpolationMethod",
                      "Children": [],
                      "IncludeInDocumentation": true,
                      "Enabled": true,
                      "ReadOnly": false
                    }
                  ],
                  "IncludeInDocumentation": true,
                  "Enabled": true,
                  "ReadOnly": false,
                  "agregationMethod": "0"
                },
                {
                  "$type": "Models.Functions.Constant, Models",
                  "FixedValue": 0.0,
                  "Units": "mm/d",
                  "Name": "Potential",
                  "Children": [],
                  "IncludeInDocumentation": true,
                  "Enabled": true,
                  "ReadOnly": false
                },
                {
                  "$type": "Models.Functions.Constant, Models",
                  "FixedValue": 1.0,
                  "Units": null,
                  "Name": "DMConversionEfficiency",
                  "Children": [],
                  "IncludeInDocumentation": true,
                  "Enabled": true,
                  "ReadOnly": false
                }
              ],
              "IncludeInDocumentation": true,
              "Enabled": true,
              "ReadOnly": false
            },
            {
              "$type": "Models.Functions.Constant, Models",
              "FixedValue": 1.0,
              "Units": "g/m2",
              "Name": "MaxDailyNUptake",
              "Children": [],
              "IncludeInDocumentation": true,
              "Enabled": true,
              "ReadOnly": false
            },
            {
              "$type": "Models.Functions.Constant, Models",
              "FixedValue": 1.0,
              "Units": "g/m2",
              "Name": "DMConversionEfficiency",
              "Children": [],
              "IncludeInDocumentation": true,
              "Enabled": true,
              "ReadOnly": false
            },
            {
              "$type": "Models.Functions.Constant, Models",
              "FixedValue": 0.0,
              "Units": null,
              "Name": "RemobilisationCost",
              "Children": [],
              "IncludeInDocumentation": true,
              "Enabled": true,
              "ReadOnly": false
            },
            {
              "$type": "Models.Functions.Constant, Models",
              "FixedValue": 1000.0,
              "Units": "mm",
              "Name": "MaximumRootDepth",
              "Children": [],
              "IncludeInDocumentation": true,
              "Enabled": true,
              "ReadOnly": false
            },
            {
              "$type": "Models.Functions.Constant, Models",
              "FixedValue": 1.0,
              "Units": "0-1",
              "Name": "NitrogenDemandSwitch",
              "Children": [],
              "IncludeInDocumentation": true,
              "Enabled": true,
              "ReadOnly": false
            },
            {
              "$type": "Models.Functions.Constant, Models",
              "FixedValue": 0.01,
              "Units": null,
              "Name": "MaximumNConc",
              "Children": [],
              "IncludeInDocumentation": true,
              "Enabled": true,
              "ReadOnly": false
            },
            {
              "$type": "Models.Functions.Constant, Models",
              "FixedValue": 0.01,
              "Units": null,
              "Name": "MinimumNConc",
              "Children": [],
              "IncludeInDocumentation": true,
              "Enabled": true,
              "ReadOnly": false
            },
            {
              "$type": "Models.Functions.LinearInterpolationFunction, Models",
              "Name": "KLModifier",
              "Children": [
                {
                  "$type": "Models.Functions.XYPairs, Models",
                  "X": [
                    0.0,
                    400.0,
                    1500.0
                  ],
                  "Y": [
                    1.0,
                    1.0,
                    0.0
                  ],
                  "Name": "XYPairs",
                  "Children": [],
                  "IncludeInDocumentation": true,
                  "Enabled": true,
                  "ReadOnly": false
                },
                {
                  "$type": "Models.Memo, Models",
                  "Text": "\nThis is important in SLURP as it is set for each species to represent their differences in rooting patterns between crop species\n",
                  "Name": "Description",
                  "Children": [],
                  "IncludeInDocumentation": true,
                  "Enabled": true,
                  "ReadOnly": false
                },
                {
                  "$type": "Models.Functions.VariableReference, Models",
                  "VariableName": "[Root].LayerMidPointDepth",
                  "Name": "XValue",
                  "Children": [],
                  "IncludeInDocumentation": true,
                  "Enabled": true,
                  "ReadOnly": false
                }
              ],
              "IncludeInDocumentation": true,
              "Enabled": true,
              "ReadOnly": false
            },
            {
              "$type": "Models.Functions.Constant, Models",
              "FixedValue": 0.0,
              "Units": "/d",
              "Name": "SenescenceRate",
              "Children": [],
              "IncludeInDocumentation": true,
              "Enabled": true,
              "ReadOnly": false
            },
            {
              "$type": "Models.Functions.Constant, Models",
              "FixedValue": 105.0,
              "Units": "m/g",
              "Name": "SpecificRootLength",
              "Children": [],
              "IncludeInDocumentation": true,
              "Enabled": true,
              "ReadOnly": false
            },
            {
              "$type": "Models.Functions.LinearInterpolationFunction, Models",
              "Name": "KNO3",
              "Children": [
                {
                  "$type": "Models.Functions.XYPairs, Models",
                  "X": [
                    0.0,
                    0.003
                  ],
                  "Y": [
                    0.02,
                    0.02
                  ],
                  "Name": "XYPairs",
                  "Children": [],
                  "IncludeInDocumentation": true,
                  "Enabled": true,
                  "ReadOnly": false
                },
                {
                  "$type": "Models.Functions.VariableReference, Models",
                  "VariableName": "[Root].LengthDensity",
                  "Name": "XValue",
                  "Children": [],
                  "IncludeInDocumentation": true,
                  "Enabled": true,
                  "ReadOnly": false
                }
              ],
              "IncludeInDocumentation": true,
              "Enabled": true,
              "ReadOnly": false
            },
            {
              "$type": "Models.Functions.LinearInterpolationFunction, Models",
              "Name": "KNH4",
              "Children": [
                {
                  "$type": "Models.Functions.XYPairs, Models",
                  "X": [
                    0.0,
                    0.003
                  ],
                  "Y": [
                    0.0,
                    0.0
                  ],
                  "Name": "XYPairs",
                  "Children": [],
                  "IncludeInDocumentation": true,
                  "Enabled": true,
                  "ReadOnly": false
                },
                {
                  "$type": "Models.Functions.VariableReference, Models",
                  "VariableName": "[Root].LengthDensity",
                  "Name": "XValue",
                  "Children": [],
                  "IncludeInDocumentation": true,
                  "Enabled": true,
                  "ReadOnly": false
                }
              ],
              "IncludeInDocumentation": true,
              "Enabled": true,
              "ReadOnly": false
            },
            {
              "$type": "Models.PMF.Library.BiomassRemoval, Models",
              "Name": "BiomassRemovalDefaults",
              "Children": [
                {
                  "$type": "Models.PMF.OrganBiomassRemovalType, Models",
                  "FractionLiveToRemove": 0.0,
                  "FractionDeadToRemove": 0.0,
                  "FractionLiveToResidue": 0.0,
                  "FractionDeadToResidue": 0.0,
                  "Name": "Harvest",
                  "Children": [],
                  "IncludeInDocumentation": true,
                  "Enabled": true,
                  "ReadOnly": false
                },
                {
                  "$type": "Models.PMF.OrganBiomassRemovalType, Models",
                  "FractionLiveToRemove": 0.0,
                  "FractionDeadToRemove": 0.0,
                  "FractionLiveToResidue": 0.0,
                  "FractionDeadToResidue": 0.0,
                  "Name": "Cut",
                  "Children": [],
                  "IncludeInDocumentation": true,
                  "Enabled": true,
                  "ReadOnly": false
                },
                {
                  "$type": "Models.PMF.OrganBiomassRemovalType, Models",
                  "FractionLiveToRemove": 0.0,
                  "FractionDeadToRemove": 0.0,
                  "FractionLiveToResidue": 0.0,
                  "FractionDeadToResidue": 0.0,
                  "Name": "Prune",
                  "Children": [],
                  "IncludeInDocumentation": true,
                  "Enabled": true,
                  "ReadOnly": false
                },
                {
                  "$type": "Models.PMF.OrganBiomassRemovalType, Models",
                  "FractionLiveToRemove": 0.0,
                  "FractionDeadToRemove": 0.0,
                  "FractionLiveToResidue": 0.0,
                  "FractionDeadToResidue": 0.0,
                  "Name": "Graze",
                  "Children": [],
                  "IncludeInDocumentation": true,
                  "Enabled": true,
                  "ReadOnly": false
                }
              ],
              "IncludeInDocumentation": true,
              "Enabled": true,
              "ReadOnly": false
            },
            {
              "$type": "Models.Functions.LinearInterpolationFunction, Models",
              "Name": "NUptakeSWFactor",
              "Children": [
                {
                  "$type": "Models.Functions.XYPairs, Models",
                  "X": [
                    0.0,
                    1.0
                  ],
                  "Y": [
                    0.0,
                    1.0
                  ],
                  "Name": "XYPairs",
                  "Children": [],
                  "IncludeInDocumentation": true,
                  "Enabled": true,
                  "ReadOnly": false
                },
                {
                  "$type": "Models.Functions.VariableReference, Models",
                  "VariableName": "[Root].RWC",
                  "Name": "XValue",
                  "Children": [],
                  "IncludeInDocumentation": true,
                  "Enabled": true,
                  "ReadOnly": false
                }
              ],
              "IncludeInDocumentation": true,
              "Enabled": true,
              "ReadOnly": false
            },
            {
              "$type": "Models.Functions.Constant, Models",
              "FixedValue": 0.4,
              "Units": null,
              "Name": "CarbonConcentration",
              "Children": [],
              "IncludeInDocumentation": true,
              "Enabled": true,
              "ReadOnly": false
            },
            {
              "$type": "Models.Functions.Constant, Models",
              "FixedValue": 0.0,
              "Units": null,
              "Name": "MaintenanceRespirationFunction",
              "Children": [],
              "IncludeInDocumentation": true,
              "Enabled": true,
              "ReadOnly": false
            },
            {
              "$type": "Models.PMF.BiomassDemandAndPriority, Models",
              "Name": "DMDemands",
              "Children": [
                {
                  "$type": "Models.Functions.MultiplyFunction, Models",
                  "Name": "Structural",
                  "Children": [
                    {
                      "$type": "Models.Functions.DemandFunctions.PartitionFractionDemandFunction, Models",
                      "Name": "DMDemandFunction",
                      "Children": [
                        {
                          "$type": "Models.Functions.Constant, Models",
                          "FixedValue": 0.0,
                          "Units": "0-1",
                          "Name": "PartitionFraction",
                          "Children": [],
                          "IncludeInDocumentation": true,
                          "Enabled": true,
                          "ReadOnly": false
                        }
                      ],
                      "IncludeInDocumentation": true,
                      "Enabled": true,
                      "ReadOnly": false
                    },
                    {
                      "$type": "Models.Functions.Constant, Models",
                      "FixedValue": 1.0,
                      "Units": null,
                      "Name": "StructuralFraction",
                      "Children": [],
                      "IncludeInDocumentation": true,
                      "Enabled": true,
                      "ReadOnly": false
                    }
                  ],
                  "IncludeInDocumentation": true,
                  "Enabled": true,
                  "ReadOnly": false
                },
                {
                  "$type": "Models.Functions.Constant, Models",
                  "FixedValue": 0.0,
                  "Units": null,
                  "Name": "Metabolic",
                  "Children": [],
                  "IncludeInDocumentation": true,
                  "Enabled": true,
                  "ReadOnly": false
                },
                {
                  "$type": "Models.Functions.DemandFunctions.StorageDMDemandFunction, Models",
                  "Name": "Storage",
                  "Children": [
                    {
                      "$type": "Models.Functions.SubtractFunction, Models",
                      "Name": "StorageFraction",
                      "Children": [
                        {
                          "$type": "Models.Functions.Constant, Models",
                          "FixedValue": 1.0,
                          "Units": null,
                          "Name": "One",
                          "Children": [],
                          "IncludeInDocumentation": true,
                          "Enabled": true,
                          "ReadOnly": false
                        },
                        {
                          "$type": "Models.Functions.VariableReference, Models",
                          "VariableName": "[Root].DMDemands.Structural.StructuralFraction",
                          "Name": "StructuralFraction",
                          "Children": [],
                          "IncludeInDocumentation": true,
                          "Enabled": true,
                          "ReadOnly": false
                        }
                      ],
                      "IncludeInDocumentation": true,
                      "Enabled": true,
                      "ReadOnly": false
                    }
                  ],
                  "IncludeInDocumentation": true,
                  "Enabled": true,
                  "ReadOnly": false
                },
                {
                  "$type": "Models.Functions.Constant, Models",
                  "Name": "QStructuralPriority",
                  "FixedValue": "1"
                },
                {
                  "$type": "Models.Functions.Constant, Models",
                  "Name": "QMetabolicPriority",
                  "FixedValue": "1"
                },
                {
                  "$type": "Models.Functions.Constant, Models",
                  "Name": "QStoragePriority",
                  "FixedValue": "1"
                }
              ],
              "IncludeInDocumentation": true,
              "Enabled": true,
              "ReadOnly": false
            },
            {
              "$type": "Models.PMF.BiomassDemandAndPriority, Models",
              "Name": "NDemands",
              "Children": [
                {
                  "$type": "Models.Functions.MultiplyFunction, Models",
                  "Name": "Structural",
                  "Children": [
                    {
                      "$type": "Models.Functions.VariableReference, Models",
                      "VariableName": "[Root].minimumNconc",
                      "Name": "MinNconc",
                      "Children": [],
                      "IncludeInDocumentation": true,
                      "Enabled": true,
                      "ReadOnly": false
                    },
                    {
                      "$type": "Models.Functions.VariableReference, Models",
                      "VariableName": "[Root].potentialDMAllocation.Structural",
                      "Name": "PotentialDMAllocation",
                      "Children": [],
                      "IncludeInDocumentation": true,
                      "Enabled": true,
                      "ReadOnly": false
                    }
                  ],
                  "IncludeInDocumentation": true,
                  "Enabled": true,
                  "ReadOnly": false
                },
                {
                  "$type": "Models.Functions.MultiplyFunction, Models",
                  "Name": "Metabolic",
                  "Children": [
                    {
                      "$type": "Models.Functions.SubtractFunction, Models",
                      "Name": "MetabolicNconc",
                      "Children": [
                        {
                          "$type": "Models.Functions.VariableReference, Models",
                          "VariableName": "[Root].criticalNConc",
                          "Name": "CritNconc",
                          "Children": [],
                          "IncludeInDocumentation": true,
                          "Enabled": true,
                          "ReadOnly": false
                        },
                        {
                          "$type": "Models.Functions.VariableReference, Models",
                          "VariableName": "[Root].minimumNconc",
                          "Name": "MinNconc",
                          "Children": [],
                          "IncludeInDocumentation": true,
                          "Enabled": true,
                          "ReadOnly": false
                        }
                      ],
                      "IncludeInDocumentation": true,
                      "Enabled": true,
                      "ReadOnly": false
                    },
                    {
                      "$type": "Models.Functions.VariableReference, Models",
                      "VariableName": "[Root].potentialDMAllocation.Structural",
                      "Name": "PotentialDMAllocation",
                      "Children": [],
                      "IncludeInDocumentation": true,
                      "Enabled": true,
                      "ReadOnly": false
                    }
                  ],
                  "IncludeInDocumentation": true,
                  "Enabled": true,
                  "ReadOnly": false
                },
                {
                  "$type": "Models.Functions.DemandFunctions.StorageNDemandFunction, Models",
                  "Name": "Storage",
                  "Children": [
                    {
                      "$type": "Models.Functions.VariableReference, Models",
                      "VariableName": "[Root].nitrogenDemandSwitch",
                      "Name": "NitrogenDemandSwitch",
                      "Children": [],
                      "IncludeInDocumentation": true,
                      "Enabled": true,
                      "ReadOnly": false
                    },
                    {
                      "$type": "Models.Functions.VariableReference, Models",
                      "VariableName": "[Root].maximumNconc",
                      "Name": "MaxNconc",
                      "Children": [],
                      "IncludeInDocumentation": true,
                      "Enabled": true,
                      "ReadOnly": false
                    }
                  ],
                  "IncludeInDocumentation": true,
                  "Enabled": true,
                  "ReadOnly": false
                },
                {
                  "$type": "Models.Functions.Constant, Models",
                  "Name": "QStructuralPriority",
                  "FixedValue": "1"
                },
                {
                  "$type": "Models.Functions.Constant, Models",
                  "Name": "QMetabolicPriority",
                  "FixedValue": "1"
                },
                {
                  "$type": "Models.Functions.Constant, Models",
                  "Name": "QStoragePriority",
                  "FixedValue": "1"
                }
              ],
              "IncludeInDocumentation": true,
              "Enabled": true,
              "ReadOnly": false
            },
            {
              "$type": "Models.Functions.VariableReference, Models",
              "VariableName": "[Root].MinimumNConc",
              "Name": "CriticalNConc",
              "Children": [],
              "IncludeInDocumentation": true,
              "Enabled": true,
              "ReadOnly": false
            },
            {
              "$type": "Models.PMF.BiomassDemand, Models",
              "Name": "InitialWt",
              "Children": [
                {
                  "$type": "Models.Functions.Constant, Models",
                  "FixedValue": 0.005,
                  "Units": "g/plant",
                  "Name": "Structural",
                  "Children": [],
                  "IncludeInDocumentation": true,
                  "Enabled": true,
                  "ReadOnly": false
                },
                {
                  "$type": "Models.Functions.Constant, Models",
                  "Name": "Metabolic",
                  "FixedValue": "0.0"
                },
                {
                  "$type": "Models.Functions.Constant, Models",
                  "Name": "Storage",
                  "FixedValue": "0.0"
                }
              ]
            },
            {
              "$type": "Models.Functions.Constant, Models",
              "Name": "RootDepthStressFactor",
              "FixedValue": "1"
            }
          ],
          "IncludeInDocumentation": true,
          "Enabled": true,
          "ReadOnly": false
        },
        {
          "$type": "Models.PMF.Organs.SimpleLeaf, Models",
          "ApicalCohortNo": 0,
          "InitialisedCohortNo": 0,
          "CohortsInitialised": false,
          "TipsAtEmergence": 0,
          "CohortsAtInitialisation": 0,
          "AppearedCohortNo": 0,
          "PlantAppearedLeafNo": 0.0,
          "Albedo": 0.018,
          "Gsmax350": 0.01,
          "R50": 200.0,
          "Height": 0.0,
          "FRGR": 0.0,
          "PotentialEP": 0.0,
          "WaterDemand": 0.0,
          "MicroClimatePresent": true,
          "LightProfile": null,
          "LeafInitialisationStage": "Sowing",
          "KDead": 0.0,
          "LAIDead": 0.0,
          "DMSupply": null,
          "NSupply": null,
          "DMDemand": null,
          "NDemand": null,
          "potentialDMAllocation": null,
          "Name": "Leaf",
          "Children": [
            {
              "$type": "Models.Functions.Constant, Models",
              "FixedValue": 1.0,
              "Units": "",
              "Name": "StomatalConductanceCO2Modifier",
              "Children": [],
              "IncludeInDocumentation": true,
              "Enabled": true,
              "ReadOnly": false
            },
            {
              "$type": "Models.Functions.Constant, Models",
              "FixedValue": 0.0,
              "Units": "/d",
              "Name": "DetachmentRate",
              "Children": [],
              "IncludeInDocumentation": true,
              "Enabled": true,
              "ReadOnly": false
            },
            {
              "$type": "Models.Functions.Constant, Models",
              "FixedValue": 0.0,
              "Units": null,
              "Name": "RemobilisationCost",
              "Children": [],
              "IncludeInDocumentation": true,
              "Enabled": true,
              "ReadOnly": false
            },
            {
              "$type": "Models.Functions.MultiplyFunction, Models",
              "Name": "InitialWt",
              "Children": [
                {
                  "$type": "Models.Functions.Constant, Models",
                  "FixedValue": 0.0,
                  "Units": "g/plant",
                  "Name": "InitialPlantWt",
                  "Children": [],
                  "IncludeInDocumentation": true,
                  "Enabled": true,
                  "ReadOnly": false
                },
                {
                  "$type": "Models.Functions.VariableReference, Models",
                  "VariableName": "[Plant].Population",
                  "Name": "Population",
                  "Children": [],
                  "IncludeInDocumentation": true,
                  "Enabled": true,
                  "ReadOnly": false
                }
              ],
              "IncludeInDocumentation": true,
              "Enabled": true,
              "ReadOnly": false
            },
            {
              "$type": "Models.Functions.Constant, Models",
              "FixedValue": 0.0,
              "Units": "m^2/m^2",
              "Name": "LaiDead",
              "Children": [],
              "IncludeInDocumentation": true,
              "Enabled": true,
              "ReadOnly": false
            },
            {
              "$type": "Models.Functions.Constant, Models",
              "FixedValue": 5.0,
              "Units": "g/m2/d",
              "Name": "Photosynthesis",
              "Children": [],
              "IncludeInDocumentation": true,
              "Enabled": true,
              "ReadOnly": false
            },
            {
              "$type": "Models.Functions.HourlyInterpolation, Models",
              "Name": "FRGR",
              "Children": [
                {
                  "$type": "Models.Functions.XYPairs, Models",
                  "X": [
                    0.0,
                    10.0,
                    25.0,
                    40.0
                  ],
                  "Y": [
                    0.0,
                    1.0,
                    1.0,
                    0.0
                  ],
                  "Name": "Response",
                  "Children": [],
                  "IncludeInDocumentation": true,
                  "Enabled": true,
                  "ReadOnly": false
                },
                {
                  "$type": "Models.Functions.ThreeHourSin, Models",
                  "Name": "InterpolationMethod",
                  "Children": [],
                  "IncludeInDocumentation": true,
                  "Enabled": true,
                  "ReadOnly": false
                }
              ],
              "IncludeInDocumentation": true,
              "Enabled": true,
              "ReadOnly": false,
              "agregationMethod": "0"
            },
            {
              "$type": "Models.Functions.Constant, Models",
              "FixedValue": 0.05,
              "Units": "g/g",
              "Name": "MaximumNConc",
              "Children": [],
              "IncludeInDocumentation": true,
              "Enabled": true,
              "ReadOnly": false
            },
            {
              "$type": "Models.Functions.Constant, Models",
              "FixedValue": 0.05,
              "Units": "g/g",
              "Name": "MinimumNConc",
              "Children": [],
              "IncludeInDocumentation": true,
              "Enabled": true,
              "ReadOnly": false
            },
            {
              "$type": "Models.Functions.Constant, Models",
              "FixedValue": 5.0,
              "Units": "m2/m2",
              "Name": "Area",
              "Children": [],
              "IncludeInDocumentation": true,
              "Enabled": true,
              "ReadOnly": false
            },
            {
              "$type": "Models.Functions.Constant, Models",
              "FixedValue": 0.7,
              "Units": null,
              "Name": "ExtinctionCoefficient",
              "Children": [],
              "IncludeInDocumentation": true,
              "Enabled": true,
              "ReadOnly": false
            },
            {
              "$type": "Models.Functions.Constant, Models",
              "FixedValue": 400.0,
              "Units": "mm",
              "Name": "Tallness",
              "Children": [],
              "IncludeInDocumentation": true,
              "Enabled": true,
              "ReadOnly": false
            },
            {
              "$type": "Models.Functions.Constant, Models",
              "FixedValue": 0.0,
              "Units": null,
              "Name": "NReallocationFactor",
              "Children": [],
              "IncludeInDocumentation": true,
              "Enabled": true,
              "ReadOnly": false
            },
            {
              "$type": "Models.Functions.Constant, Models",
              "FixedValue": 0.0,
              "Units": null,
              "Name": "SenescenceRate",
              "Children": [],
              "IncludeInDocumentation": true,
              "Enabled": true,
              "ReadOnly": false
            },
            {
              "$type": "Models.PMF.Library.BiomassRemoval, Models",
              "Name": "BiomassRemovalDefaults",
              "Children": [
                {
                  "$type": "Models.PMF.OrganBiomassRemovalType, Models",
                  "FractionLiveToRemove": 0.0,
                  "FractionDeadToRemove": 0.0,
                  "FractionLiveToResidue": 0.0,
                  "FractionDeadToResidue": 0.0,
                  "Name": "Harvest",
                  "Children": [],
                  "IncludeInDocumentation": true,
                  "Enabled": true,
                  "ReadOnly": false
                },
                {
                  "$type": "Models.PMF.OrganBiomassRemovalType, Models",
                  "FractionLiveToRemove": 0.0,
                  "FractionDeadToRemove": 0.0,
                  "FractionLiveToResidue": 0.0,
                  "FractionDeadToResidue": 0.0,
                  "Name": "Cut",
                  "Children": [],
                  "IncludeInDocumentation": true,
                  "Enabled": true,
                  "ReadOnly": false
                },
                {
                  "$type": "Models.PMF.OrganBiomassRemovalType, Models",
                  "FractionLiveToRemove": 0.0,
                  "FractionDeadToRemove": 0.0,
                  "FractionLiveToResidue": 0.0,
                  "FractionDeadToResidue": 0.0,
                  "Name": "Prune",
                  "Children": [],
                  "IncludeInDocumentation": true,
                  "Enabled": true,
                  "ReadOnly": false
                },
                {
                  "$type": "Models.PMF.OrganBiomassRemovalType, Models",
                  "FractionLiveToRemove": 0.0,
                  "FractionDeadToRemove": 0.0,
                  "FractionLiveToResidue": 0.0,
                  "FractionDeadToResidue": 0.0,
                  "Name": "Graze",
                  "Children": [],
                  "IncludeInDocumentation": true,
                  "Enabled": true,
                  "ReadOnly": false
                }
              ],
              "IncludeInDocumentation": true,
              "Enabled": true,
              "ReadOnly": false
            },
            {
              "$type": "Models.Functions.Constant, Models",
              "FixedValue": 0.0,
              "Units": "0-1",
              "Name": "MaintenanceRespiration",
              "Children": [],
              "IncludeInDocumentation": true,
              "Enabled": true,
              "ReadOnly": false
            },
            {
              "$type": "Models.Functions.Constant, Models",
              "FixedValue": 1.0,
              "Units": "0-1",
              "Name": "DMConversionEfficiency",
              "Children": [],
              "IncludeInDocumentation": true,
              "Enabled": true,
              "ReadOnly": false
            },
            {
              "$type": "Models.Functions.Constant, Models",
              "FixedValue": 0.0,
              "Units": null,
              "Name": "NRetranslocationFactor",
              "Children": [],
              "IncludeInDocumentation": true,
              "Enabled": true,
              "ReadOnly": false
            },
            {
              "$type": "Models.Functions.Constant, Models",
              "FixedValue": 1.0,
              "Units": null,
              "Name": "NitrogenDemandSwitch",
              "Children": [],
              "IncludeInDocumentation": true,
              "Enabled": true,
              "ReadOnly": false
            },
            {
              "$type": "Models.Functions.Constant, Models",
              "FixedValue": 0.0,
              "Units": null,
              "Name": "DMReallocationFactor",
              "Children": [],
              "IncludeInDocumentation": true,
              "Enabled": true,
              "ReadOnly": false
            },
            {
              "$type": "Models.Functions.Constant, Models",
              "FixedValue": 0.0,
              "Units": null,
              "Name": "DMRetranslocationFactor",
              "Children": [],
              "IncludeInDocumentation": true,
              "Enabled": true,
              "ReadOnly": false
            },
            {
              "$type": "Models.Functions.VariableReference, Models",
              "VariableName": "[Leaf].MinimumNConc",
              "Name": "CriticalNConc",
              "Children": [],
              "IncludeInDocumentation": true,
              "Enabled": true,
              "ReadOnly": false
            },
            {
              "$type": "Models.Functions.Constant, Models",
              "FixedValue": 0.4,
              "Units": null,
              "Name": "CarbonConcentration",
              "Children": [],
              "IncludeInDocumentation": true,
              "Enabled": true,
              "ReadOnly": false
            },
            {
              "$type": "Models.PMF.BiomassDemandAndPriority, Models",
              "Name": "DMDemands",
              "Children": [
                {
                  "$type": "Models.Functions.MultiplyFunction, Models",
                  "Name": "Structural",
                  "Children": [
                    {
                      "$type": "Models.Functions.DemandFunctions.PartitionFractionDemandFunction, Models",
                      "Name": "DMDemandFunction",
                      "Children": [
                        {
                          "$type": "Models.Functions.Constant, Models",
                          "FixedValue": 1.0,
                          "Units": "0-1",
                          "Name": "PartitionFraction",
                          "Children": [],
                          "IncludeInDocumentation": true,
                          "Enabled": true,
                          "ReadOnly": false
                        }
                      ],
                      "IncludeInDocumentation": true,
                      "Enabled": true,
                      "ReadOnly": false
                    },
                    {
                      "$type": "Models.Functions.Constant, Models",
                      "FixedValue": 0.5,
                      "Units": "0-1",
                      "Name": "StructuralFraction",
                      "Children": [],
                      "IncludeInDocumentation": true,
                      "Enabled": true,
                      "ReadOnly": false
                    }
                  ],
                  "IncludeInDocumentation": true,
                  "Enabled": true,
                  "ReadOnly": false
                },
                {
                  "$type": "Models.Functions.Constant, Models",
                  "FixedValue": 0.0,
                  "Units": null,
                  "Name": "Metabolic",
                  "Children": [],
                  "IncludeInDocumentation": true,
                  "Enabled": true,
                  "ReadOnly": false
                },
                {
                  "$type": "Models.Functions.DemandFunctions.StorageDMDemandFunction, Models",
                  "Name": "Storage",
                  "Children": [
                    {
                      "$type": "Models.Functions.SubtractFunction, Models",
                      "Name": "StorageFraction",
                      "Children": [
                        {
                          "$type": "Models.Functions.Constant, Models",
                          "FixedValue": 1.0,
                          "Units": null,
                          "Name": "One",
                          "Children": [],
                          "IncludeInDocumentation": true,
                          "Enabled": true,
                          "ReadOnly": false
                        },
                        {
                          "$type": "Models.Functions.VariableReference, Models",
                          "VariableName": "[Leaf].DMDemands.Structural.StructuralFraction",
                          "Name": "StructuralFraction",
                          "Children": [],
                          "IncludeInDocumentation": true,
                          "Enabled": true,
                          "ReadOnly": false
                        }
                      ],
                      "IncludeInDocumentation": true,
                      "Enabled": true,
                      "ReadOnly": false
                    }
                  ],
                  "IncludeInDocumentation": true,
                  "Enabled": true,
                  "ReadOnly": false
                },
                {
                  "$type": "Models.Functions.Constant, Models",
                  "Name": "QStructuralPriority",
                  "FixedValue": "1"
                },
                {
                  "$type": "Models.Functions.Constant, Models",
                  "Name": "QMetabolicPriority",
                  "FixedValue": "1"
                },
                {
                  "$type": "Models.Functions.Constant, Models",
                  "Name": "QStoragePriority",
                  "FixedValue": "1"
                }
              ],
              "IncludeInDocumentation": true,
              "Enabled": true,
              "ReadOnly": false
            },
            {
              "$type": "Models.PMF.BiomassDemandAndPriority, Models",
              "Name": "NDemands",
              "Children": [
                {
                  "$type": "Models.Functions.MultiplyFunction, Models",
                  "Name": "Structural",
                  "Children": [
                    {
                      "$type": "Models.Functions.VariableReference, Models",
                      "VariableName": "[Leaf].minimumNconc",
                      "Name": "MinNconc",
                      "Children": [],
                      "IncludeInDocumentation": true,
                      "Enabled": true,
                      "ReadOnly": false
                    },
                    {
                      "$type": "Models.Functions.VariableReference, Models",
                      "VariableName": "[Leaf].potentialDMAllocation.Structural",
                      "Name": "PotentialDMAllocation",
                      "Children": [],
                      "IncludeInDocumentation": true,
                      "Enabled": true,
                      "ReadOnly": false
                    }
                  ],
                  "IncludeInDocumentation": true,
                  "Enabled": true,
                  "ReadOnly": false
                },
                {
                  "$type": "Models.Functions.MultiplyFunction, Models",
                  "Name": "Metabolic",
                  "Children": [
                    {
                      "$type": "Models.Functions.SubtractFunction, Models",
                      "Name": "MetabolicNconc",
                      "Children": [
                        {
                          "$type": "Models.Functions.VariableReference, Models",
                          "VariableName": "[Leaf].criticalNConc",
                          "Name": "CritNconc",
                          "Children": [],
                          "IncludeInDocumentation": true,
                          "Enabled": true,
                          "ReadOnly": false
                        },
                        {
                          "$type": "Models.Functions.VariableReference, Models",
                          "VariableName": "[Leaf].minimumNconc",
                          "Name": "MinNconc",
                          "Children": [],
                          "IncludeInDocumentation": true,
                          "Enabled": true,
                          "ReadOnly": false
                        }
                      ],
                      "IncludeInDocumentation": true,
                      "Enabled": true,
                      "ReadOnly": false
                    },
                    {
                      "$type": "Models.Functions.VariableReference, Models",
                      "VariableName": "[Leaf].potentialDMAllocation.Structural",
                      "Name": "PotentialDMAllocation",
                      "Children": [],
                      "IncludeInDocumentation": true,
                      "Enabled": true,
                      "ReadOnly": false
                    }
                  ],
                  "IncludeInDocumentation": true,
                  "Enabled": true,
                  "ReadOnly": false
                },
                {
                  "$type": "Models.Functions.DemandFunctions.StorageNDemandFunction, Models",
                  "Name": "Storage",
                  "Children": [
                    {
                      "$type": "Models.Functions.VariableReference, Models",
                      "VariableName": "[Leaf].nitrogenDemandSwitch",
                      "Name": "NitrogenDemandSwitch",
                      "Children": [],
                      "IncludeInDocumentation": true,
                      "Enabled": true,
                      "ReadOnly": false
                    },
                    {
                      "$type": "Models.Functions.VariableReference, Models",
                      "VariableName": "[Leaf].maximumNconc",
                      "Name": "MaxNconc",
                      "Children": [],
                      "IncludeInDocumentation": true,
                      "Enabled": true,
                      "ReadOnly": false
                    }
                  ],
                  "IncludeInDocumentation": true,
                  "Enabled": true,
                  "ReadOnly": false
                },
                {
                  "$type": "Models.Functions.Constant, Models",
                  "Name": "QStructuralPriority",
                  "FixedValue": "1"
                },
                {
                  "$type": "Models.Functions.Constant, Models",
                  "Name": "QMetabolicPriority",
                  "FixedValue": "1"
                },
                {
                  "$type": "Models.Functions.Constant, Models",
                  "Name": "QStoragePriority",
                  "FixedValue": "1"
                }
              ],
              "IncludeInDocumentation": true,
              "Enabled": true,
              "ReadOnly": false
            }
          ],
          "IncludeInDocumentation": true,
          "Enabled": true,
          "ReadOnly": false
        },
        {
          "$type": "Models.PMF.Cultivar, Models",
          "Command": null,
          "Name": "StaticCrop",
          "Children": [
            {
              "$type": "Models.Memo, Models",
              "Text": "The static crop is the base crop and uses all the paramaters values specified above.\n",
              "Name": "Description",
              "Children": [],
              "IncludeInDocumentation": true,
              "Enabled": true,
              "ReadOnly": false
            }
          ],
          "IncludeInDocumentation": true,
          "Enabled": true,
          "ReadOnly": false
        },
        {
          "$type": "Models.PMF.Cultivar, Models",
          "Command": [
            "[Root].MaximumRootDepth.FixedValue = 2600",
            "[Leaf].ExtinctionCoefficient.FixedValue = 0.65",
            "[Leaf].Tallness.FixedValue = 5000",
            "[Root].KLModifier.XYPairs.X = 0, 400, 500, 1000, 1500, 2000",
            "[Root].KLModifier.XYPairs.Y = 1, 1, 0.9, 0.6, 0.3, 0.1"
          ],
          "Name": "StaticTree",
          "Children": [
            {
              "$type": "Models.Memo, Models",
              "Text": "The static tree is similar to the static crop but is taller, has a deeper root system and a lower extinction coefficient\n",
              "Name": "Description",
              "Children": [],
              "IncludeInDocumentation": true,
              "Enabled": true,
              "ReadOnly": false
            }
          ],
          "IncludeInDocumentation": true,
          "Enabled": true,
          "ReadOnly": false
        },
        {
          "$type": "Models.PMF.Cultivar, Models",
          "Command": [
            "[Root].MaximumRootDepth.FixedValue = 800",
            "[Root].RootFrontVelocity.Potential.FixedValue = 10",
            "[Leaf].ExtinctionCoefficient.FixedValue = 0.65",
            "[Root].KLModifier.XYPairs.X = 0, 200, 300, 500, 1000",
            "[Root].KLModifier.XYPairs.Y = 1, 1, 0.2, 0.03, 0.0",
            "[Leaf].Gsmax350 = 0.004",
            "[Leaf].R50 = 175"
          ],
          "Name": "Pasture",
          "Children": [
            {
              "$type": "Models.Memo, Models",
              "Text": "The pasture differs from the base crop because its has a RootFrontVelocity of 15 (as opposed to zero) which means the roots grow downward from sowing untill the MaximumRootDepth is reached.  It ExtinctionCoefficient and MaximumRootDepth are different to the base StaticCrop and it has a different pattern of kl with depth.\n",
              "Name": "Description",
              "Children": [],
              "IncludeInDocumentation": true,
              "Enabled": true,
              "ReadOnly": false
            }
          ],
          "IncludeInDocumentation": true,
          "Enabled": true,
          "ReadOnly": false
        },
        {
          "$type": "Models.PMF.Cultivar, Models",
          "Command": [
            "[Root].MaximumRootDepth.FixedValue = 2500",
            "[Root].RootFrontVelocity.Potential.FixedValue = 11",
            "[Leaf].ExtinctionCoefficient.FixedValue = 0.8",
            "[Root].KLModifier.XYPairs.X = 0, 200, 500, 1000, 1500, 2000",
            "[Root].KLModifier.XYPairs.Y = 1, 1, 0.5, 0.2, 0.08, 0.03",
            "[Leaf].Gsmax350 = 0.006",
            "[Leaf].R50 = 150"
          ],
          "Name": "Lucerne",
          "Children": [
            {
              "$type": "Models.Memo, Models",
              "Text": "Lucerne also grows root depth like pasture but has a greater root depth, different kl pattern and different extinction coefficient\n",
              "Name": "Description",
              "Children": [],
              "IncludeInDocumentation": true,
              "Enabled": true,
              "ReadOnly": false
            }
          ],
          "IncludeInDocumentation": true,
          "Enabled": true,
          "ReadOnly": false
        },
        {
          "$type": "Models.Functions.Constant, Models",
          "FixedValue": 0.0,
          "Units": null,
          "Name": "MortalityRate",
          "Children": [],
          "IncludeInDocumentation": true,
          "Enabled": true,
          "ReadOnly": false
        }
      ],
      "IncludeInDocumentation": true,
      "Enabled": true,
      "ReadOnly": false,
      "PlantType": "Slurp"
    }
  ],
  "IncludeInDocumentation": true,
  "Enabled": true,
  "ReadOnly": false
}<|MERGE_RESOLUTION|>--- conflicted
+++ resolved
@@ -1,11 +1,7 @@
 {
   "$type": "Models.Core.Simulations, Models",
   "ExplorerWidth": 0,
-<<<<<<< HEAD
-  "Version": 143,
-=======
   "Version": 142,
->>>>>>> 1a507928
   "Name": "Simulations",
   "Children": [
     {
@@ -18,7 +14,7 @@
       "Children": [
         {
           "$type": "Models.Memo, Models",
-          "Text": "\n# SLURP: the Sound of a crop using water\n\nThis model has been built using the Plant Modelling Framework (PMF) of [brown_plant_2014] to provide a simple representation of crops.  It is usefull for water and nitrogen balance studies where the focus is on soil processes and a very simple crop is adequate.  The model does not predict crop growth, development or yields.  It simply takes up water and nitrogen.   .  \n\nSLURP has no phenology so the behaviour of the SLURP is the same throughout its ontology (with the exception of root depth being able to increase).  SLURP consists of 2 organs:  \n\n   1. Leaf which ls represented with a Simpleleaf class and provides a Water uptake demand to the soil arbitrator.  \n   2. Root which extracts water and nitrogen from the soil for plant growth  \n \n# Inclusion in APSIM simulations\nA Slurp crop is included in a simulation the same as any other APSIM crop  \n\n * The Slurp object needs to be dragged or copied from the Crop folder in the tool box into the field of your simulation.  \n * It is then planted with a sowing rule  \n~~~\nSlurp.Sow(cultivar: StaticCrop, population: 1, depth: 10, rowSpacing: 150);  \n~~~\n  * Note that SLURP has no notion of population or rowSpacing but these parameters are required by the Sow method so filler values are provided  \n  * `depth` in the Sow arguement is the depth that the crop is sown at.  While this has no effect on emergence in SLURP it sets the depth that the root system is initialised at.  For static crops this depth should be set to the rooting depth that is expected as roots will not grow during the simulation\n\n# Altering Slurp properties during runs\nIn some cases users will wish to change properties of Slurp while the simulation is running.  This can be done using a the set method in a manager script.\n\n~~~\nobject LAIResetValue = leaflai;  \nzone.Set(\"Slurp.Leaf.LAIFunction.Value()\", LAIResetValue);  \nobject HeightResetValue = CoverToday * MaximumHeight;  \nzone.Set(\"Slurp.Leaf.HeightFunction.Value()\", HeightResetValue);  \n~~~\n",
+          "Text": "\n# SLURP: the Sound of a crop using water\n\nThis model has been built using the Plant Modelling Framework (PMF) of [brown_plant_2014] to provide a simple representation of crops.  It is usefull for water and nitrogen balance studies where the focus is on soil processes and a very simple crop is adequate.  The model does not predict crop growth, development or yields.  It simply takes up water and nitrogen.   .  \n\nSLURP has no phenology so the behaviour of the SLURP is the same throughout its ontology (with the exception of root depth being able to increase).  SLURP consists of 2 organs:  \n\n   1. Leaf which ls represented with a Simpleleaf class and provides a Water uptake demand to the soil arbitrator.  \n   2. Root which extracts water and nitrogen from the soil for plant growth  \n \n#Inclusion in APSIM simulations\nA Slurp crop is included in a simulation the same as any other APSIM crop  \n\n * The Slurp object needs to be dragged or copied from the Crop folder in the tool box into the field of your simulation.  \n * It is then planted with a sowing rule  \n~~~\nSlurp.Sow(cultivar: StaticCrop, population: 1, depth: 10, rowSpacing: 150);  \n~~~\n  * Note that SLURP has no notion of population or rowSpacing but these parameters are required by the Sow method so filler values are provided  \n  * `depth` in the Sow arguement is the depth that the crop is sown at.  While this has no effect on emergence in SLURP it sets the depth that the root system is initialised at.  For static crops this depth should be set to the rooting depth that is expected as roots will not grow during the simulation\n\n#Altering Slurp properties during runs\nIn some cases users will wish to change properties of Slurp while the simulation is running.  This can be done using a the set method in a manager script.\n\n~~~\nobject LAIResetValue = leaflai;  \nzone.Set(\"Slurp.Leaf.LAIFunction.Value()\", LAIResetValue);  \nobject HeightResetValue = CoverToday * MaximumHeight;  \nzone.Set(\"Slurp.Leaf.HeightFunction.Value()\", HeightResetValue);  \n~~~\n",
           "Name": "TitlePage",
           "Children": [],
           "IncludeInDocumentation": true,
@@ -132,8 +128,7 @@
                       "$type": "Models.PMF.Arbitrator.SendPotentialDMAllocationsMethod, Models",
                       "Name": "SendPotentialDMAllocationsMethod"
                     }
-                  ],
-                  "ShowInDocs": false
+                  ]
                 },
                 {
                   "$type": "Models.Core.Folder, Models",
@@ -147,8 +142,7 @@
                       "$type": "Models.PMF.Arbitrator.DryMatterAllocationsMethod, Models",
                       "Name": "DryMatterAllocationsMethod"
                     }
-                  ],
-                  "ShowInDocs": false
+                  ]
                 },
                 {
                   "$type": "Models.PMF.PrioritythenRelativeAllocation, Models",
@@ -172,8 +166,7 @@
                       "$type": "Models.PMF.Arbitrator.ReallocationMethod, Models",
                       "Name": "ReallocationMethod"
                     }
-                  ],
-                  "ShowInDocs": false
+                  ]
                 },
                 {
                   "$type": "Models.Core.Folder, Models",
@@ -187,8 +180,7 @@
                       "$type": "Models.PMF.Arbitrator.RetranslocationMethod, Models",
                       "Name": "RetranslocationMethod"
                     }
-                  ],
-                  "ShowInDocs": false
+                  ]
                 },
                 {
                   "$type": "Models.Core.Folder, Models",
@@ -198,8 +190,7 @@
                       "$type": "Models.PMF.Arbitrator.NitrogenAllocationsMethod, Models",
                       "Name": "NitrogenAllocationsMethod"
                     }
-                  ],
-                  "ShowInDocs": false
+                  ]
                 },
                 {
                   "$type": "Models.PMF.PrioritythenRelativeAllocation, Models",
