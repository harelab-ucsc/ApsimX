{
  "$type": "Models.Core.Simulations, Models",
  "ExplorerWidth": 0,
<<<<<<< HEAD
  "Version": 156,
=======
  "Version": 158,
>>>>>>> 7f044f91
  "Name": "Simulations",
  "Children": [
    {
      "$type": "Models.PMF.Plant, Models",
      "PlantType": "Eucalyptus",
      "IsAlive": false,
      "IsEnding": false,
      "DaysAfterEnding": 0,
      "ResourceName": null,
      "Name": "Eucalyptus",
      "Children": [
        {
          "$type": "Models.Memo, Models",
          "Text": "# Eucalyptus Model Notes\r\n\r\n## Plant Modelling Framework\r\n\r\nThe APSIM Eucalyptus model has been developed using the Plant Modelling Framework (PMF) of [brown_plant_2014] within  APSIM Next Generation [holzworth_apsim_2014]. This new framework provides a library of plant organ and process submodels that can be coupled, at runtime, to construct a model in much the same way that models can be coupled to construct a simulation. This means that dynamic composition of lower level processes and organ classes (e.g. photosynthesis, leaf) into larger constructions (e.g. maize, wheat, eucalyptus) can be achieved by the model developer without additional coding.\r\n\r\n##Pecularities of Eucalyptus and This Model\r\n\r\nThe Eucalyptus model consists of:\r\n\r\n* a phenology model to simulate development through sequential growth phases  \r\n* a collection of organs to simulate the various plant parts  \r\n* an arbitrator to allocate resources (N, biomass) to the various plant organs  \r\n\r\nThis work builds upon earlier APSIM forest models such as described by [Huthetal2002],[zerger_integrating_2001] and [huth_managing_2008].\r\n\r\nEucalyptus is a reasonably straight forward perennial crop to model. This model has been set up for simulation of even-aged plantations (transplanted seedlings) or native forests (also assumed to start the simulation as a transplanted seedling, but in practice it would be sown from naturally distributed seed). Plants grow in accordance with available resources and conditions, which in this version of the model are temperature, radiation, available soil water, and available soil nitrogen. Leaves, branches and roots senesce, remain attached for some time, then detach to produce litter. Above-ground biomass is the main target of production, which is made up of organs that develop from default partitioniing targets that are modified daily in response to organ demand. Forest managers also deal with tree size, which are set in the model as empricial functions of aboveground biomass. During model development, we found that Eucalyptus model performance (plant or stand development) was particularly sensitive to leaf lifespan/longevity, specific leaf area, dead leaf detachment, partitioning to roots and shoots, mortality and thinning, and weeds (if present).\n\nAfter stem dry weight is determined, it is then empirically split into bark and wood (based on individual stem weight), and the volumes of each set using bark thickness. This enables under and over bark properties to be calculated for BA, Vol and MAI, and finally a the calculation of wood and bark densities. Volume is calculated as a stand rather than summing individual trees. Many of these attributes of stem metrics are highly site, genotype and management specific, and some forestry plantation companies keep there own parameterisations confidential.\n\r\nThere are many Eucalyptus genotypes (species, closely related genera, provenances, families, clones, and hybrids) that can behave differently in response to their growing environment. The Eucalyptus model was calbirated on datasets of species (E. globulus, E. grandis, E. nitens, E. saligna), hybrids (E. grandis x E. urophylla, E. globulus x E. urophylla), and two clones of the E. grandis x E. urophylla hybrid.     \r\n\r\n##Including a Eucalyptus crop in an APSIM simulation\r\n\r\nA example Eucalyptus simulation is available by clicking the \"Open an Example\" tab available when APSIM Next Gen is opened.  This provides a demonstration of how to simulate a Eucalyptus crop, and it provides some useful graphs as suggestins for viewing model behaviour and performance.  \r\n\r\nTo incluce a Eucalyptus crop in a simulation the \"Eucalyptus\" model needs to be added to the paddock, field or zone in which it is to be grown.  This can be done by (a) right clicking on the \"Paddock\", selecting \"Add model...\" then \"PMF\", then selecting \"Eucalyptus\" from the list that comes up, or (b) copying and pasting the model from the example simulation.  A TreeSowingRule needs to be set up to start the crop. Harvesting and replanting are included in the 'EucalyptusRotation' example.\r\n\r\nThis document provides a more detailed description of the model, describes the validation and test datasets, and model performance. \n\nMajor Eucalyptus model developments:\n\n2017-2019\n- Developed and released the first version of the Eucalptus model in APSIM Next Generation. That verison was based on Australian and Brazilian datasets covering tropical and sub-tropical \n\tgenotypes - mainly E. grandis. Publications include [smethurst2020generalized] and [Elli2020].\n\n2020-2022\n- Included temperate species, i.e. E. globulus and E. nitens.\n- Included an expansion of stem metrics beyond just diameter at breast height (DBH, cm), height (m), and overbark stem volume (Vol, m^3^/ha). New stem metrics include underbark parameters of stem volume (Volub) and wood density, and basal area (BA, m^2^/ha) the mean annual increment of overbark and underbark volumes (m^3^/ha/year).This required partitioning of stem biomass into bark and wood, calculation of bark thickness, and an estimation of volumes overbark and underbark. All stem metrics are empricially calculated rather than process-based. These metrics are known to be \thighly effected by stem taper, bark thickness and wood density, which in-turn are highly influenced by site, genetics and management. Few data are available on wood density (underbark, whole tree), so it is included here only as a check that underlying calculations are sensible. Validations of these metrics are included. In comparison, it remains that only DBH, height and overbark stem volume are validated for the tropical and sub-tropical genotypes. \n\nSuggested future developments:\n1.\tCreate a set of functional weeds specifically for use with these forestry models, e.g. N-fixing/non-N-fixing X herbaceous/shrub/tree X tropical/sub-tropical/temperate.\n2.\tCoppicing\n3.\tSelf-thinning rule or process-based mortality\n4.\tImprove effects of stocking, if necessary. Leaf allocation as a function of aboveground.wt (g/m^2^) rather than individual tree weight (g/tree) has been included, but further checking of this is required to see that if that is all that is needed for a wide range of stockings.\n5.\tWaterlogging – I (Philip) would have thought it was important, particularly for some euc and pine genotypes, but so far I haven’t run into a really need for it amongst our current observed datasets. \n6.\tAdd observed data for the tropical and sub-tropical genotypes for the more advanced stem metrics, and recalibrate the model for those genotypes if necessary. This would be a good postgrad project for a Brazilian student with industry collaborators. \n7.\tSoil P (and K) and fertiliser responses\n8.\tPruning and effects on knot-free wood (wood quality)\n9. \tGeo-locate and interact adjacent plots for predicting area-based metrics like stream flow and wood production\n10. \tTree and log size class distributions\n11.\tDevelopment of outputs for greenhouse accounting (water use, C sequestration, greenhouse gases, biodiversity idiexes)\n12.\n\n\n",
          "Name": "Introduction",
          "Children": [],
          "Enabled": true,
          "ReadOnly": false
        },
        {
          "$type": "Models.Memo, Models",
          "Text": "Root:shoot ratio, and allometric relationships for height (Ht, m), stem diameter (DBH, cm, over bark at 1.3 m height), and their derivatives (stem volume Vol, and mean annual increment MAI) were developed as a function of above-ground biomass from [almeida2003application], [almeida2004parameterisation], [borges2009parametrizaccao], [cromer1993response], and [norgueira2005estadonutricional]. Similarly, above-ground biomass as a function of stem weight or wood weight was developed from the same datasets plus [turner1986organic], [byrne1989above], [bradstock1981biomass], [polglase1995mineralization], [snow1999nitrogen], [snow1999modelling], [myers1996growth], [myers1998response], and [melo2015responses]. \r\n\r\n",
          "Name": "Memo",
          "Children": [],
          "IncludeInDocumentation": true,
          "Enabled": true,
          "ReadOnly": false
        },
        {
          "$type": "Models.Functions.AccumulateFunction, Models",
          "StartStageName": "Emergence",
          "EndStageName": "Old",
          "ResetStageName": null,
          "FractionRemovedOnCut": 0.0,
          "FractionRemovedOnHarvest": 0.0,
          "FractionRemovedOnGraze": 0.0,
          "FractionRemovedOnPrune": 0.0,
          "Name": "Age",
          "Children": [
            {
              "$type": "Models.Functions.Constant, Models",
              "FixedValue": 0.0027397260273972603,
              "Units": "years",
              "Name": "day",
              "Children": [
                {
                  "$type": "Models.Memo, Models",
                  "Text": "This converts days of growth to age in years.\r\n\r\n",
                  "Name": "Memo",
                  "Children": [],
                  "IncludeInDocumentation": true,
                  "Enabled": true,
                  "ReadOnly": false
                }
              ],
              "IncludeInDocumentation": true,
              "Enabled": true,
              "ReadOnly": false
            }
          ],
          "IncludeInDocumentation": true,
          "Enabled": true,
          "ReadOnly": false
        },
        {
          "$type": "Models.Functions.Constant, Models",
          "FixedValue": 0.0,
          "Units": null,
          "Name": "MortalityRate",
          "Children": [],
          "IncludeInDocumentation": true,
          "Enabled": true,
          "ReadOnly": false
        },
        {
          "$type": "Models.Functions.Constant, Models",
          "FixedValue": 0.0,
          "Units": null,
          "Name": "SeedMortalityRate",
          "Children": [],
          "IncludeInDocumentation": true,
          "Enabled": true,
          "ReadOnly": false
        },
        {
          "$type": "Models.PMF.Phen.Phenology, Models",
          "Name": "Phenology",
          "Children": [
            {
              "$type": "Models.Functions.StageBasedInterpolation, Models",
              "Stages": [
                "Emergence",
                "EndJuvenile",
                "Maturity",
                "Old"
              ],
              "Codes": [
                1.0,
                2.0,
                3.0,
                4.0
              ],
              "Proportional": true,
              "Name": "StageCode",
              "Children": [],
              "IncludeInDocumentation": true,
              "Enabled": true,
              "ReadOnly": false
            },
            {
              "$type": "Models.Functions.Constant, Models",
              "FixedValue": 1.0,
              "Units": "^od",
              "Name": "ThermalTime",
              "Children": [],
              "IncludeInDocumentation": true,
              "Enabled": true,
              "ReadOnly": false
            },
            {
              "$type": "Models.PMF.Phen.GerminatingPhase, Models",
              "Start": "Sowing",
              "End": "Germination",
              "Name": "Germinating",
              "Children": [
                {
                  "$type": "Models.Memo, Models",
                  "Text": "We make no distinction between sowing and transplanting in this model, but all sites used transplants not sown seeds. Initial weights are specified for leaf (1 g/plant) and fine root (0.2 g/plant), which implies these are transplants. Germinating and emerging phenology phases are included in case they are needed by later users. No planting shock is included, but this could be considered in future versions, e.g. delay in commencement of root downward growth. \r\n \r\n",
                  "Name": "Memo",
                  "Children": [],
                  "IncludeInDocumentation": true,
                  "Enabled": true,
                  "ReadOnly": false
                }
              ],
              "IncludeInDocumentation": true,
              "Enabled": true,
              "ReadOnly": false
            },
            {
              "$type": "Models.PMF.Phen.EmergingPhase, Models",
              "Start": "Germination",
              "End": "Emergence",
              "TTForTimeStep": 0.0,
              "Name": "Emerging",
              "Children": [
                {
                  "$type": "Models.Functions.VariableReference, Models",
                  "VariableName": "[Phenology].ThermalTime",
                  "Name": "ThermalTime",
                  "Children": [],
                  "IncludeInDocumentation": true,
                  "Enabled": true,
                  "ReadOnly": false
                },
                {
                  "$type": "Models.Functions.AddFunction, Models",
                  "Name": "Target",
                  "Children": [
                    {
                      "$type": "Models.Functions.Constant, Models",
                      "FixedValue": 1.0,
                      "Units": null,
                      "Name": "ShootLag",
                      "Children": [],
                      "Enabled": true,
                      "ReadOnly": false
                    },
                    {
                      "$type": "Models.Functions.MultiplyFunction, Models",
                      "Name": "DepthxRate",
                      "Children": [
                        {
                          "$type": "Models.Functions.VariableReference, Models",
                          "VariableName": "[Plant].SowingData.Depth",
                          "Name": "SowingDepth",
                          "Children": [],
                          "Enabled": true,
                          "ReadOnly": false
                        },
                        {
                          "$type": "Models.Functions.Constant, Models",
                          "FixedValue": 0.0,
                          "Units": null,
                          "Name": "ShootRate",
                          "Children": [],
                          "Enabled": true,
                          "ReadOnly": false
                        }
                      ],
                      "Enabled": true,
                      "ReadOnly": false
                    }
                  ],
                  "Enabled": true,
                  "ReadOnly": false
                }
              ],
              "IncludeInDocumentation": true,
              "Enabled": true,
              "ReadOnly": false
            },
            {
              "$type": "Models.PMF.Phen.GenericPhase, Models",
              "Start": "Emergence",
              "End": "EndJuvenile",
              "Name": "Juvenile",
              "Children": [
                {
                  "$type": "Models.Functions.Constant, Models",
                  "FixedValue": 1.0,
                  "Units": "^od",
                  "Name": "Progression",
                  "Children": [],
                  "IncludeInDocumentation": true,
                  "Enabled": true,
                  "ReadOnly": false
                },
                {
                  "$type": "Models.Functions.Constant, Models",
                  "FixedValue": 365.0,
                  "Units": "^o",
                  "Name": "Target",
                  "Children": [],
                  "IncludeInDocumentation": true,
                  "Enabled": true,
                  "ReadOnly": false
                }
              ],
              "IncludeInDocumentation": true,
              "Enabled": true,
              "ReadOnly": false
            },
            {
              "$type": "Models.PMF.Phen.GenericPhase, Models",
              "Start": "EndJuvenile",
              "End": "Maturity",
              "Name": "Mature",
              "Children": [
                {
                  "$type": "Models.Functions.Constant, Models",
                  "FixedValue": 1.0,
                  "Units": "^od",
                  "Name": "Progression",
                  "Children": [],
                  "IncludeInDocumentation": true,
                  "Enabled": true,
                  "ReadOnly": false
                },
                {
                  "$type": "Models.Functions.Constant, Models",
                  "FixedValue": 1825.0,
                  "Units": "^o",
                  "Name": "Target",
                  "Children": [],
                  "IncludeInDocumentation": true,
                  "Enabled": true,
                  "ReadOnly": false
                }
              ],
              "IncludeInDocumentation": true,
              "Enabled": true,
              "ReadOnly": false
            },
            {
              "$type": "Models.PMF.Phen.GenericPhase, Models",
              "Start": "Maturity",
              "End": "Old",
              "Name": "Declining",
              "Children": [
                {
                  "$type": "Models.Functions.Constant, Models",
                  "FixedValue": 1.0,
                  "Units": "^od",
                  "Name": "Progression",
                  "Children": [],
                  "IncludeInDocumentation": true,
                  "Enabled": true,
                  "ReadOnly": false
                },
                {
                  "$type": "Models.Functions.Constant, Models",
                  "FixedValue": 27010.0,
                  "Units": "^o",
                  "Name": "Target",
                  "Children": [],
                  "IncludeInDocumentation": true,
                  "Enabled": true,
                  "ReadOnly": false
                }
              ],
              "IncludeInDocumentation": true,
              "Enabled": true,
              "ReadOnly": false
            },
            {
              "$type": "Models.PMF.Phen.EndPhase, Models",
              "Start": "Old",
              "End": "Unused",
              "Name": "Old",
              "Children": [
                {
                  "$type": "Models.Functions.Constant, Models",
                  "FixedValue": 1.0,
                  "Units": "^od",
                  "Name": "ThermalTime",
                  "Children": [],
                  "IncludeInDocumentation": true,
                  "Enabled": true,
                  "ReadOnly": false
                }
              ],
              "IncludeInDocumentation": true,
              "Enabled": true,
              "ReadOnly": false
            }
          ],
          "IncludeInDocumentation": true,
          "Enabled": true,
          "ReadOnly": false
        },
        {
          "$type": "Models.PMF.OrganArbitrator, Models",
          "Name": "Arbitrator",
          "Children": [
            {
              "$type": "Models.PMF.BiomassTypeArbitrator, Models",
              "Name": "DMArbitration",
              "Children": [
                {
                  "$type": "Models.Core.Folder, Models",
                  "ShowPageOfGraphs": true,
                  "Name": "PotentialPartitioningMethods",
                  "Children": [
                    {
                      "$type": "Models.PMF.Arbitrator.ReallocationMethod, Models",
                      "Name": "ReallocationMethod",
                      "Children": [],
                      "IncludeInDocumentation": true,
                      "Enabled": true,
                      "ReadOnly": false
                    },
                    {
                      "$type": "Models.PMF.Arbitrator.AllocateFixationMethod, Models",
                      "Name": "AllocateFixationMethod",
                      "Children": [],
                      "IncludeInDocumentation": true,
                      "Enabled": true,
                      "ReadOnly": false
                    },
                    {
                      "$type": "Models.PMF.Arbitrator.RetranslocationMethod, Models",
                      "Name": "RetranslocationMethod",
                      "Children": [],
                      "IncludeInDocumentation": true,
                      "Enabled": true,
                      "ReadOnly": false
                    },
                    {
                      "$type": "Models.PMF.Arbitrator.SendPotentialDMAllocationsMethod, Models",
                      "Name": "SendPotentialDMAllocationsMethod",
                      "Children": [],
                      "IncludeInDocumentation": true,
                      "Enabled": true,
                      "ReadOnly": false
                    }
                  ],
                  "IncludeInDocumentation": true,
                  "Enabled": true,
                  "ReadOnly": false,
                  "ShowInDocs": true
                },
                {
                  "$type": "Models.Core.Folder, Models",
                  "ShowPageOfGraphs": true,
                  "Name": "AllocationMethods",
                  "Children": [
                    {
                      "$type": "Models.PMF.Arbitrator.NutrientConstrainedAllocationMethod, Models",
                      "Name": "NutrientConstrainedAllocationMethod",
                      "Children": [],
                      "IncludeInDocumentation": true,
                      "Enabled": true,
                      "ReadOnly": false
                    },
                    {
                      "$type": "Models.PMF.Arbitrator.DryMatterAllocationsMethod, Models",
                      "Name": "DryMatterAllocationsMethod",
                      "Children": [],
                      "IncludeInDocumentation": true,
                      "Enabled": true,
                      "ReadOnly": false
                    }
                  ],
                  "IncludeInDocumentation": true,
                  "Enabled": true,
                  "ReadOnly": false,
                  "ShowInDocs": true
                },
                {
                  "$type": "Models.PMF.RelativeAllocation, Models",
                  "Name": "ArbitrationMethod",
                  "Children": [],
                  "IncludeInDocumentation": true,
                  "Enabled": true,
                  "ReadOnly": false
                }
              ],
              "IncludeInDocumentation": true,
              "Enabled": true,
              "ReadOnly": false
            },
            {
              "$type": "Models.PMF.BiomassTypeArbitrator, Models",
              "Name": "NArbitration",
              "Children": [
                {
                  "$type": "Models.Core.Folder, Models",
                  "ShowPageOfGraphs": true,
                  "Name": "PotentialPartitioningMethods",
                  "Children": [
                    {
                      "$type": "Models.PMF.Arbitrator.ReallocationMethod, Models",
                      "Name": "ReallocationMethod",
                      "Children": [],
                      "IncludeInDocumentation": true,
                      "Enabled": true,
                      "ReadOnly": false
                    }
                  ],
                  "IncludeInDocumentation": true,
                  "Enabled": true,
                  "ReadOnly": false,
                  "ShowInDocs": true
                },
                {
                  "$type": "Models.Core.Folder, Models",
                  "ShowPageOfGraphs": true,
                  "Name": "ActualPartitioningMethods",
                  "Children": [
                    {
                      "$type": "Models.PMF.Arbitrator.AllocateFixationMethod, Models",
                      "Name": "AllocateFixationMethod",
                      "Children": [],
                      "IncludeInDocumentation": true,
                      "Enabled": true,
                      "ReadOnly": false
                    },
                    {
                      "$type": "Models.PMF.Arbitrator.RetranslocationMethod, Models",
                      "Name": "RetranslocationMethod",
                      "Children": [],
                      "IncludeInDocumentation": true,
                      "Enabled": true,
                      "ReadOnly": false
                    }
                  ],
                  "IncludeInDocumentation": true,
                  "Enabled": true,
                  "ReadOnly": false,
                  "ShowInDocs": true
                },
                {
                  "$type": "Models.Core.Folder, Models",
                  "ShowPageOfGraphs": true,
                  "Name": "AllocationMethods",
                  "Children": [
                    {
                      "$type": "Models.PMF.Arbitrator.NitrogenAllocationsMethod, Models",
                      "Name": "NitrogenAllocationsMethod",
                      "Children": [],
                      "IncludeInDocumentation": true,
                      "Enabled": true,
                      "ReadOnly": false
                    }
                  ],
                  "IncludeInDocumentation": true,
                  "Enabled": true,
                  "ReadOnly": false,
                  "ShowInDocs": true
                },
                {
                  "$type": "Models.PMF.RelativeAllocation, Models",
                  "Name": "ArbitrationMethod",
                  "Children": [],
                  "IncludeInDocumentation": true,
                  "Enabled": true,
                  "ReadOnly": false
                },
                {
                  "$type": "Models.PMF.Arbitrator.AllocateUptakesMethod, Models",
                  "Name": "AllocateUptakesMethod",
                  "Children": [],
                  "IncludeInDocumentation": true,
                  "Enabled": true,
                  "ReadOnly": false
                }
              ],
              "IncludeInDocumentation": true,
              "Enabled": true,
              "ReadOnly": false
            },
            {
              "$type": "Models.PMF.Arbitrator.WaterUptakeMethod, Models",
              "Name": "WaterUptakeMethod",
              "Children": [],
              "IncludeInDocumentation": true,
              "Enabled": true,
              "ReadOnly": false
            },
            {
              "$type": "Models.PMF.Arbitrator.NitrogenUptakeMethod, Models",
              "Name": "NitrogenUptakeMethod",
              "Children": [],
              "IncludeInDocumentation": true,
              "Enabled": true,
              "ReadOnly": false
            }
          ],
          "IncludeInDocumentation": true,
          "Enabled": true,
          "ReadOnly": false
        },
        {
          "$type": "Models.PMF.CompositeBiomass, Models",
          "Propertys": null,
          "DMDOfStructural": 0.6,
          "Name": "AboveGround",
          "Children": [],
          "IncludeInDocumentation": true,
          "Enabled": true,
          "ReadOnly": false,
          "OrganNames": [
            "Branch",
            "Leaf",
            "Stem"
          ],
          "IncludeLive": true,
          "IncludeDead": true
        },
        {
          "$type": "Models.PMF.CompositeBiomass, Models",
          "Propertys": null,
          "DMDOfStructural": 0.6,
          "Name": "BelowGround",
          "Children": [],
          "IncludeInDocumentation": true,
          "Enabled": true,
          "ReadOnly": false,
          "OrganNames": [
            "FineRoot",
            "CoarseRoot"
          ],
          "IncludeLive": true,
          "IncludeDead": true
        },
        {
          "$type": "Models.PMF.CompositeBiomass, Models",
          "Propertys": null,
          "DMDOfStructural": 0.6,
          "Name": "StemAndBranch",
          "Children": [],
          "IncludeInDocumentation": true,
          "Enabled": true,
          "ReadOnly": false,
          "OrganNames": [
            "Stem",
            "Branch"
          ],
          "IncludeLive": true,
          "IncludeDead": true
        },
        {
          "$type": "Models.PMF.CompositeBiomass, Models",
          "Propertys": null,
          "DMDOfStructural": 0.6,
          "Name": "Total",
          "Children": [
            {
              "$type": "Models.Memo, Models",
              "Text": "Note that this  property does not include branches. \r\n\r\n",
              "Name": "Memo",
              "Children": [],
              "IncludeInDocumentation": true,
              "Enabled": true,
              "ReadOnly": false
            }
          ],
          "IncludeInDocumentation": true,
          "Enabled": true,
          "ReadOnly": false,
          "OrganNames": [
            "Leaf",
            "Stem",
            "Branch",
            "FineRoot",
            "CoarseRoot"
          ],
          "IncludeLive": true,
          "IncludeDead": true
        },
        {
          "$type": "Models.PMF.CompositeBiomass, Models",
          "Propertys": null,
          "DMDOfStructural": 0.6,
          "Name": "TotalLive",
          "Children": [
            {
              "$type": "Models.Memo, Models",
              "Text": "Note that this  property does not include branches, and it is used to calculate IndividualTreeLiveWt.  \r\n\r\n",
              "Name": "Memo",
              "Children": [],
              "IncludeInDocumentation": true,
              "Enabled": true,
              "ReadOnly": false
            }
          ],
          "IncludeInDocumentation": true,
          "Enabled": true,
          "ReadOnly": false,
          "OrganNames": [
            "Leaf",
            "Branch",
            "Stem",
            "FineRoot",
            "CoarseRoot"
          ],
          "IncludeLive": true,
          "IncludeDead": false
        },
        {
          "$type": "Models.PMF.CompositeBiomass, Models",
          "Propertys": null,
          "DMDOfStructural": 0.6,
          "Name": "TotalDead",
          "Children": [
            {
              "$type": "Models.Memo, Models",
              "Text": "Note that this  property does not include branches.  \r\n\r\n",
              "Name": "Memo",
              "Children": [],
              "IncludeInDocumentation": true,
              "Enabled": true,
              "ReadOnly": false
            }
          ],
          "IncludeInDocumentation": true,
          "Enabled": true,
          "ReadOnly": false,
          "OrganNames": [
            "Leaf",
            "Branch",
            "Stem",
            "FineRoot",
            "CoarseRoot"
          ],
          "IncludeLive": false,
          "IncludeDead": true
        },
        {
          "$type": "Models.Functions.DivideFunction, Models",
          "Name": "IndividualTreeLiveWt",
          "Children": [
            {
              "$type": "Models.Functions.VariableReference, Models",
              "VariableName": "[Eucalyptus].Aboveground.Wt",
              "Name": "ABGWt",
              "Children": [],
              "IncludeInDocumentation": true,
              "Enabled": true,
              "ReadOnly": false
            },
            {
              "$type": "Models.Functions.VariableReference, Models",
              "VariableName": "[Eucalyptus].Population",
              "Name": "Population",
              "Children": [],
              "IncludeInDocumentation": true,
              "Enabled": true,
              "ReadOnly": false
            },
            {
              "$type": "Models.Memo, Models",
              "Text": "Note that this  property does not include branches. It is used in calculating DM Demands of several plant components.  \r\n\r\n",
              "Name": "Memo",
              "Children": [],
              "IncludeInDocumentation": true,
              "Enabled": true,
              "ReadOnly": false
            }
          ],
          "IncludeInDocumentation": true,
          "Enabled": true,
          "ReadOnly": false
        },
        {
          "$type": "Models.Functions.DivideFunction, Models",
          "Name": "IndividualTreeStemWt",
          "Children": [
            {
              "$type": "Models.Functions.VariableReference, Models",
              "VariableName": "[Eucalyptus].Stem.Wt",
              "Name": "StemWt",
              "Children": [],
              "IncludeInDocumentation": true,
              "Enabled": true,
              "ReadOnly": false
            },
            {
              "$type": "Models.Functions.VariableReference, Models",
              "VariableName": "[Eucalyptus].Population",
              "Name": "Population",
              "Children": [],
              "IncludeInDocumentation": true,
              "Enabled": true,
              "ReadOnly": false
            }
          ],
          "IncludeInDocumentation": true,
          "Enabled": true,
          "ReadOnly": false
        },
        {
          "$type": "Models.PMF.Organs.PerennialLeaf, Models",
          "DMSupply": null,
          "NSupply": null,
          "DMDemand": null,
          "DMDemandPriorityFactor": null,
          "NDemand": null,
          "MaintenanceRespiration": 0.0,
          "GrowthRespiration": 0.0,
          "Albedo": 0.15,
          "Gsmax350": 0.005,
          "R50": 200.0,
          "LAI": 0.0,
          "Height": 0.0,
          "FRGR": 0.0,
          "PotentialEP": 0.0,
          "WaterDemand": 0.0,
          "LightProfile": null,
          "potentialDMAllocation": null,
          "Name": "Leaf",
          "Children": [
            {
              "$type": "Models.Functions.ExpressionFunction, Models",
              "Expression": "(163 - [IWeather].MeanT)/(5 - 0.1*[IWeather].MeanT)",
              "Name": "CO2internal",
              "Children": [],
              "IncludeInDocumentation": true,
              "Enabled": true,
              "ReadOnly": false
            },
            {
              "$type": "Models.Functions.DivideFunction, Models",
              "Name": "StomatalConductanceCO2Modifier",
              "Children": [
                {
                  "$type": "Models.Functions.VariableReference, Models",
                  "VariableName": "[Leaf].Photosynthesis.FCO2",
                  "Name": "FCO2",
                  "Children": [],
                  "IncludeInDocumentation": true,
                  "Enabled": true,
                  "ReadOnly": false
                },
                {
                  "$type": "Models.Functions.ExpressionFunction, Models",
                  "Expression": "([IWeather].CO2 - [Leaf].CO2internal)/(350 - [Leaf].CO2internal)",
                  "Name": "RelativeCO2Gradient",
                  "Children": [],
                  "IncludeInDocumentation": true,
                  "Enabled": true,
                  "ReadOnly": false
                }
              ],
              "IncludeInDocumentation": true,
              "Enabled": true,
              "ReadOnly": false
            },
            {
              "$type": "Models.Functions.MultiplyFunction, Models",
              "Name": "InitialWtFunction",
              "Children": [
                {
                  "$type": "Models.Functions.Constant, Models",
                  "FixedValue": 1.0,
                  "Units": "g/plant",
                  "Name": "InitialPlantWt",
                  "Children": [
                    {
                      "$type": "Models.Memo, Models",
                      "Text": "This value is nominally low to reflect the dry weight of leaves on a transplanted seedling. \r\n\r\n",
                      "Name": "Memo",
                      "Children": [],
                      "IncludeInDocumentation": true,
                      "Enabled": true,
                      "ReadOnly": false
                    }
                  ],
                  "IncludeInDocumentation": true,
                  "Enabled": true,
                  "ReadOnly": false
                },
                {
                  "$type": "Models.Functions.VariableReference, Models",
                  "VariableName": "[Plant].Population",
                  "Name": "Population",
                  "Children": [],
                  "IncludeInDocumentation": true,
                  "Enabled": true,
                  "ReadOnly": false
                }
              ],
              "IncludeInDocumentation": true,
              "Enabled": true,
              "ReadOnly": false
            },
            {
              "$type": "Models.Functions.Constant, Models",
              "FixedValue": 0.0,
              "Units": "m^2/m^2",
              "Name": "LaiDeadFunction",
              "Children": [],
              "IncludeInDocumentation": true,
              "Enabled": true,
              "ReadOnly": false
            },
            {
              "$type": "Models.Functions.Constant, Models",
              "FixedValue": 0.01,
              "Units": "m^2/m^2",
              "Name": "MinimumLAI",
              "Children": [],
              "IncludeInDocumentation": true,
              "Enabled": true,
              "ReadOnly": false
            },
            {
              "$type": "Models.Functions.MinimumFunction, Models",
              "Name": "FRGRFunction",
              "Children": [
                {
                  "$type": "Models.Functions.VariableReference, Models",
                  "VariableName": "[Leaf].Photosynthesis.FT",
                  "Name": "FT",
                  "Children": [],
                  "IncludeInDocumentation": true,
                  "Enabled": true,
                  "ReadOnly": false
                },
                {
                  "$type": "Models.Functions.VariableReference, Models",
                  "VariableName": "[Leaf].Photosynthesis.FN",
                  "Name": "FN",
                  "Children": [],
                  "IncludeInDocumentation": true,
                  "Enabled": true,
                  "ReadOnly": false
                },
                {
                  "$type": "Models.Functions.VariableReference, Models",
                  "VariableName": "[Leaf].Photosynthesis.FVPD",
                  "Name": "FVPD",
                  "Children": [],
                  "IncludeInDocumentation": true,
                  "Enabled": true,
                  "ReadOnly": false
                }
              ],
              "IncludeInDocumentation": true,
              "Enabled": true,
              "ReadOnly": false
            },
            {
              "$type": "Models.Functions.ExpressionFunction, Models",
              "Expression": "([ExtinctionCoefficient].KMatureTrees+([ExtinctionCoefficient].KYoungTrees-[ExtinctionCoefficient].KMatureTrees)*Exp((0-2)*([Eucalyptus].Leaf.LAI/[ExtinctionCoefficient].LAIIntermediateK)^[ExtinctionCoefficient].ShapeCurve))",
              "Name": "ExtinctionCoefficient",
              "Children": [
                {
                  "$type": "Models.Functions.Constant, Models",
                  "FixedValue": 0.5,
                  "Units": null,
                  "Name": "KYoungTrees",
                  "Children": [],
                  "IncludeInDocumentation": true,
                  "Enabled": true,
                  "ReadOnly": false
                },
                {
                  "$type": "Models.Functions.Constant, Models",
                  "FixedValue": 0.5,
                  "Units": null,
                  "Name": "KMatureTrees",
                  "Children": [],
                  "IncludeInDocumentation": true,
                  "Enabled": true,
                  "ReadOnly": false
                },
                {
                  "$type": "Models.Functions.Constant, Models",
                  "FixedValue": 0.7,
                  "Units": null,
                  "Name": "LAIIntermediateK",
                  "Children": [],
                  "IncludeInDocumentation": true,
                  "Enabled": true,
                  "ReadOnly": false
                },
                {
                  "$type": "Models.Functions.Constant, Models",
                  "FixedValue": 2.0,
                  "Units": null,
                  "Name": "ShapeCurve",
                  "Children": [],
                  "IncludeInDocumentation": true,
                  "Enabled": true,
                  "ReadOnly": false
                },
                {
                  "$type": "Models.Memo, Models",
                  "Text": "A value of 0.50 is commonly used for Eucalyptus ([macfarlane2007estimation]).\r\n",
                  "Name": "Memo",
                  "Children": [],
                  "IncludeInDocumentation": true,
                  "Enabled": true,
                  "ReadOnly": false
                }
              ],
              "IncludeInDocumentation": true,
              "Enabled": true,
              "ReadOnly": false
            },
            {
              "$type": "Models.Functions.Constant, Models",
              "FixedValue": 0.5,
              "Units": null,
              "Name": "ExtinctionCoefficientDead",
              "Children": [],
              "IncludeInDocumentation": true,
              "Enabled": true,
              "ReadOnly": false
            },
            {
              "$type": "Models.Functions.Constant, Models",
              "FixedValue": 0.03,
              "Units": "g/g",
              "Name": "MaximumNConc",
              "Children": [
                {
                  "$type": "Models.Memo, Models",
                  "Text": "Foliar N concentrations are based on [leuning1991spatial]. ",
                  "Name": "Memo",
                  "Children": [],
                  "IncludeInDocumentation": true,
                  "Enabled": true,
                  "ReadOnly": false
                }
              ],
              "IncludeInDocumentation": true,
              "Enabled": true,
              "ReadOnly": false
            },
            {
              "$type": "Models.Functions.Constant, Models",
              "FixedValue": 0.01,
              "Units": "g/g",
              "Name": "MinimumNConc",
              "Children": [
                {
                  "$type": "Models.Memo, Models",
                  "Text": "This is an assumed value.\r\n\r\n",
                  "Name": "Memo",
                  "Children": [],
                  "IncludeInDocumentation": true,
                  "Enabled": true,
                  "ReadOnly": false
                }
              ],
              "IncludeInDocumentation": true,
              "Enabled": true,
              "ReadOnly": false
            },
            {
              "$type": "Models.Functions.Constant, Models",
              "FixedValue": 0.0,
              "Units": "/d",
              "Name": "NReallocationFactor",
              "Children": [
                {
                  "$type": "Models.Memo, Models",
                  "Text": "A value of zero assumes there is no N reallocation.\r\n\r\n",
                  "Name": "Memo",
                  "Children": [],
                  "IncludeInDocumentation": true,
                  "Enabled": true,
                  "ReadOnly": false
                }
              ],
              "IncludeInDocumentation": true,
              "Enabled": true,
              "ReadOnly": false
            },
            {
              "$type": "Models.Functions.WeightedTemperatureFunction, Models",
              "MaximumTemperatureWeighting": 0.0,
              "Name": "SenescenceRate",
              "Children": [
                {
                  "$type": "Models.Functions.XYPairs, Models",
                  "X": [
                    -5.0,
                    -2.0,
                    0.0,
                    2.0,
                    2.1
                  ],
                  "Y": [
                    0.0,
                    0.0,
                    0.0,
                    0.0,
                    0.0
                  ],
                  "Name": "XYPairs",
                  "Children": [],
                  "IncludeInDocumentation": true,
                  "Enabled": true,
                  "ReadOnly": false
                }
              ],
              "IncludeInDocumentation": true,
              "Enabled": true,
              "ReadOnly": false
            },
            {
              "$type": "Models.Functions.MinimumFunction, Models",
              "Name": "LeafKillFractionFactor",
              "Children": [
                {
                  "$type": "Models.Functions.VariableReference, Models",
                  "VariableName": "[Leaf].Photosynthesis.FT",
                  "Name": "FT",
                  "Children": [],
                  "IncludeInDocumentation": true,
                  "Enabled": true,
                  "ReadOnly": false
                },
                {
                  "$type": "Models.Functions.VariableReference, Models",
                  "VariableName": "[Leaf].Photosynthesis.FN",
                  "Name": "FN",
                  "Children": [],
                  "IncludeInDocumentation": true,
                  "Enabled": true,
                  "ReadOnly": false
                },
                {
                  "$type": "Models.Functions.VariableReference, Models",
                  "VariableName": "[Leaf].Photosynthesis.FW",
                  "Name": "FW",
                  "Children": [],
                  "IncludeInDocumentation": true,
                  "Enabled": true,
                  "ReadOnly": false
                }
              ],
              "IncludeInDocumentation": true,
              "Enabled": true,
              "ReadOnly": false
            },
            {
              "$type": "Models.Functions.ExpressionFunction, Models",
              "Expression": "0.0+0*(1-[Leaf].LeafKillFractionFactor)",
              "Name": "LeafKillFraction",
              "Children": [],
              "IncludeInDocumentation": true,
              "Enabled": true,
              "ReadOnly": false
            },
            {
              "$type": "Models.PMF.Library.BiomassRemoval, Models",
              "Name": "BiomassRemovalDefaults",
              "Children": [
                {
                  "$type": "Models.PMF.OrganBiomassRemovalType, Models",
                  "FractionLiveToRemove": 1.0,
                  "FractionDeadToRemove": 1.0,
                  "FractionLiveToResidue": 0.0,
                  "FractionDeadToResidue": 0.0,
                  "Name": "Harvest",
                  "Children": [],
                  "IncludeInDocumentation": true,
                  "Enabled": true,
                  "ReadOnly": false
                },
                {
                  "$type": "Models.PMF.OrganBiomassRemovalType, Models",
                  "FractionLiveToRemove": 0.8,
                  "FractionDeadToRemove": 0.0,
                  "FractionLiveToResidue": 0.0,
                  "FractionDeadToResidue": 0.0,
                  "Name": "Cut",
                  "Children": [],
                  "IncludeInDocumentation": true,
                  "Enabled": true,
                  "ReadOnly": false
                },
                {
                  "$type": "Models.PMF.OrganBiomassRemovalType, Models",
                  "FractionLiveToRemove": 0.0,
                  "FractionDeadToRemove": 0.0,
                  "FractionLiveToResidue": 0.6,
                  "FractionDeadToResidue": 0.0,
                  "Name": "Prune",
                  "Children": [],
                  "IncludeInDocumentation": true,
                  "Enabled": true,
                  "ReadOnly": false
                },
                {
                  "$type": "Models.PMF.OrganBiomassRemovalType, Models",
                  "FractionLiveToRemove": 1.0,
                  "FractionDeadToRemove": 1.0,
                  "FractionLiveToResidue": 0.0,
                  "FractionDeadToResidue": 0.0,
                  "Name": "Thin",
                  "Children": [],
                  "IncludeInDocumentation": true,
                  "Enabled": true,
                  "ReadOnly": false
                },
                {
                  "$type": "Models.Memo, Models",
                  "Text": "Values in this table reflect the live and dead fractions that are either removed from the system or transferred to the residue pool. Harvest, Cut and Prune methods will affect these values, but default values assume for Harvest assume delimbing at the stump. \r\n\r\n",
                  "Name": "Memo",
                  "Children": [],
                  "IncludeInDocumentation": true,
                  "Enabled": true,
                  "ReadOnly": false
                }
              ],
              "IncludeInDocumentation": true,
              "Enabled": true,
              "ReadOnly": false
            },
            {
              "$type": "Models.Functions.Constant, Models",
              "FixedValue": 1.0,
              "Units": "g/g",
              "Name": "DMConversionEfficiency",
              "Children": [],
              "IncludeInDocumentation": true,
              "Enabled": true,
              "ReadOnly": false
            },
            {
              "$type": "Models.Functions.Constant, Models",
              "FixedValue": 14.0,
              "Units": "d",
              "Name": "LeafDetachmentTime",
              "Children": [
                {
                  "$type": "Models.Memo, Models",
                  "Text": "A value here is the number of days between senseence and detachment. A value of 14 days is assumed. \r\n\r\n",
                  "Name": "Memo",
                  "Children": [],
                  "IncludeInDocumentation": true,
                  "Enabled": true,
                  "ReadOnly": false
                }
              ],
              "IncludeInDocumentation": true,
              "Enabled": true,
              "ReadOnly": false
            },
            {
              "$type": "Models.Functions.Constant, Models",
              "FixedValue": 0.0,
              "Units": "/d",
              "Name": "DetachmentRateFunction",
              "Children": [
                {
                  "$type": "Models.Memo, Models",
                  "Text": "A value for DetachmentRateFunction is required in Leaf, Branch, Stem and CoarseRoot components of the model, but a zero value means that immediate detachment has been triggered. A non-zero option might be useful in the future for defining some genotypes.  \r\n\r\nThe same explanation applies to zero values below for retranslocation factors.\r\n",
                  "Name": "Memo",
                  "Children": [],
                  "IncludeInDocumentation": true,
                  "Enabled": true,
                  "ReadOnly": false
                }
              ],
              "IncludeInDocumentation": true,
              "Enabled": true,
              "ReadOnly": false
            },
            {
              "$type": "Models.Functions.Constant, Models",
              "FixedValue": 0.0,
              "Units": "/d",
              "Name": "DMRetranslocationFactor",
              "Children": [],
              "IncludeInDocumentation": true,
              "Enabled": true,
              "ReadOnly": false
            },
            {
              "$type": "Models.Functions.Constant, Models",
              "FixedValue": 0.0,
              "Units": "/d",
              "Name": "NRetranslocationFactor",
              "Children": [],
              "IncludeInDocumentation": true,
              "Enabled": true,
              "ReadOnly": false
            },
            {
              "$type": "Models.Functions.SupplyFunctions.RUEModel, Models",
              "Name": "Photosynthesis",
              "Children": [
                {
                  "$type": "Models.Functions.Constant, Models",
                  "FixedValue": 1.4,
                  "Units": "g/MJ",
                  "Name": "RUE",
                  "Children": [
                    {
                      "$type": "Models.Memo, Models",
                      "Text": "Aboveground RUE for Gliricidia was measured as 1.06 g/MJ by [harrington1995radiation]. Adding c. 0.3 for belowground allocation provides a value of 1.4 g/MJ.\r\n  ",
                      "Name": "Memo",
                      "Children": [],
                      "IncludeInDocumentation": true,
                      "Enabled": true,
                      "ReadOnly": false
                    }
                  ],
                  "IncludeInDocumentation": true,
                  "Enabled": true,
                  "ReadOnly": false
                },
                {
                  "$type": "Models.Functions.MinimumFunction, Models",
                  "Name": "FT",
                  "Children": [
                    {
                      "$type": "Models.Functions.WeightedTemperatureFunction, Models",
                      "MaximumTemperatureWeighting": 0.75,
                      "Name": "FTDaytime",
                      "Children": [
                        {
                          "$type": "Models.Functions.XYPairs, Models",
                          "X": [
                            5.0,
                            20.0,
                            25.0,
                            35.0
                          ],
                          "Y": [
                            0.0,
                            1.0,
                            1.0,
                            0.0
                          ],
                          "Name": "XYPairs",
                          "Children": [],
                          "IncludeInDocumentation": true,
                          "Enabled": true,
                          "ReadOnly": false
                        }
                      ],
                      "IncludeInDocumentation": true,
                      "Enabled": true,
                      "ReadOnly": false
                    },
                    {
                      "$type": "Models.Functions.WeightedTemperatureFunction, Models",
                      "MaximumTemperatureWeighting": 0.0,
                      "Name": "FTFrost",
                      "Children": [
                        {
                          "$type": "Models.Functions.XYPairs, Models",
                          "X": [
                            -5.0,
                            0.0,
                            2.0
                          ],
                          "Y": [
                            1.0,
                            1.0,
                            1.0
                          ],
                          "Name": "XYPairs",
                          "Children": [],
                          "IncludeInDocumentation": true,
                          "Enabled": true,
                          "ReadOnly": false
                        }
                      ],
                      "IncludeInDocumentation": true,
                      "Enabled": true,
                      "ReadOnly": false
                    }
                  ],
                  "IncludeInDocumentation": true,
                  "Enabled": true,
                  "ReadOnly": false
                },
                {
                  "$type": "Models.Functions.LinearInterpolationFunction, Models",
                  "Name": "FVPD",
                  "Children": [
                    {
                      "$type": "Models.Functions.XYPairs, Models",
                      "X": [
                        0.0,
                        10.0,
                        50.0
                      ],
                      "Y": [
                        1.0,
                        1.0,
                        0.0
                      ],
                      "Name": "XYPairs",
                      "Children": [],
                      "IncludeInDocumentation": true,
                      "Enabled": true,
                      "ReadOnly": false
                    },
                    {
                      "$type": "Models.Functions.VariableReference, Models",
                      "VariableName": "[Leaf].Photosynthesis.VPD",
                      "Name": "XValue",
                      "Children": [],
                      "IncludeInDocumentation": true,
                      "Enabled": true,
                      "ReadOnly": false
                    }
                  ],
                  "IncludeInDocumentation": true,
                  "Enabled": true,
                  "ReadOnly": false
                },
                {
                  "$type": "Models.Functions.LinearInterpolationFunction, Models",
                  "Name": "FN",
                  "Children": [
                    {
                      "$type": "Models.Functions.XYPairs, Models",
                      "X": [
                        0.0,
                        1.0,
                        1.5
                      ],
                      "Y": [
                        0.0,
                        1.0,
                        1.0
                      ],
                      "Name": "XYPairs",
                      "Children": [],
                      "IncludeInDocumentation": true,
                      "Enabled": true,
                      "ReadOnly": false
                    },
                    {
                      "$type": "Models.Functions.VariableReference, Models",
                      "VariableName": "[Leaf].Fn",
                      "Name": "XValue",
                      "Children": [],
                      "IncludeInDocumentation": true,
                      "Enabled": true,
                      "ReadOnly": false
                    }
                  ],
                  "IncludeInDocumentation": true,
                  "Enabled": true,
                  "ReadOnly": false
                },
                {
                  "$type": "Models.Functions.LinearInterpolationFunction, Models",
                  "Name": "FW",
                  "Children": [
                    {
                      "$type": "Models.Functions.XYPairs, Models",
                      "X": [
                        0.0,
                        1.0,
                        1.5
                      ],
                      "Y": [
                        0.0,
                        1.0,
                        1.0
                      ],
                      "Name": "XYPairs",
                      "Children": [],
                      "IncludeInDocumentation": true,
                      "Enabled": true,
                      "ReadOnly": false
                    },
                    {
                      "$type": "Models.Functions.VariableReference, Models",
                      "VariableName": "[Leaf].Fw",
                      "Name": "XValue",
                      "Children": [],
                      "IncludeInDocumentation": true,
                      "Enabled": true,
                      "ReadOnly": false
                    }
                  ],
                  "IncludeInDocumentation": true,
                  "Enabled": true,
                  "ReadOnly": false
                },
                {
                  "$type": "Models.Functions.SupplyFunctions.RUECO2Function, Models",
                  "PhotosyntheticPathway": "C3",
                  "Name": "FCO2",
                  "Children": [],
                  "IncludeInDocumentation": true,
                  "Enabled": true,
                  "ReadOnly": false
                },
                {
                  "$type": "Models.Functions.VariableReference, Models",
                  "VariableName": "[Leaf].RadiationIntercepted",
                  "Name": "RadnInt",
                  "Children": [],
                  "IncludeInDocumentation": true,
                  "Enabled": true,
                  "ReadOnly": false
                }
              ],
              "IncludeInDocumentation": true,
              "Enabled": true,
              "ReadOnly": false
            },
            {
              "$type": "Models.Functions.MultiplyFunction, Models",
              "Name": "SpecificLeafAreaFunction",
              "Children": [
                {
                  "$type": "Models.Functions.LinearInterpolationFunction, Models",
                  "Name": "SpecificLeafAreaPot",
                  "Children": [
                    {
                      "$type": "Models.Functions.XYPairs, Models",
                      "X": [
                        0.0,
                        1.0,
                        2.0,
                        3.0,
                        8.0
                      ],
                      "Y": [
                        0.016,
                        0.0105,
                        0.0089,
                        0.0085,
                        0.0073
                      ],
                      "Name": "XYPairs",
                      "Children": [],
                      "IncludeInDocumentation": true,
                      "Enabled": true,
                      "ReadOnly": false
                    },
                    {
                      "$type": "Models.Memo, Models",
                      "Text": "\r\nData for SLA (m^2/g)came from Medhurst and Beadle (2001) and Gonzalez-Garcia et al (2016). Values and trends were similar. A generalised pattern should suffice for many applicatinos, but cultivar-specific patterns are available for some cultivars and could be used to slighly refine their simulation. These data are also similar to those in [rance2014assessment]. \n\n    \r\n",
                      "Name": "Memo",
                      "Children": [],
                      "IncludeInDocumentation": true,
                      "Enabled": true,
                      "ReadOnly": false
                    },
                    {
                      "$type": "Models.Functions.VariableReference, Models",
                      "VariableName": "[Eucalyptus].Age",
                      "Name": "XValue",
                      "Children": [],
                      "IncludeInDocumentation": true,
                      "Enabled": true,
                      "ReadOnly": false
                    }
                  ],
                  "IncludeInDocumentation": true,
                  "Enabled": true,
                  "ReadOnly": false
                },
                {
                  "$type": "Models.Functions.LinearInterpolationFunction, Models",
                  "Name": "CO2Modifier",
                  "Children": [
                    {
                      "$type": "Models.Functions.XYPairs, Models",
                      "X": [
                        350.0,
                        850.0
                      ],
                      "Y": [
                        1.0,
                        0.8
                      ],
                      "Name": "XYPairs",
                      "Children": [],
                      "IncludeInDocumentation": true,
                      "Enabled": true,
                      "ReadOnly": false
                    },
                    {
                      "$type": "Models.Memo, Models",
                      "Text": "  \r\n",
                      "Name": "Memo",
                      "Children": [],
                      "IncludeInDocumentation": true,
                      "Enabled": true,
                      "ReadOnly": false
                    },
                    {
                      "$type": "Models.Functions.VariableReference, Models",
                      "VariableName": "[IWeather].CO2",
                      "Name": "XValue",
                      "Children": [],
                      "IncludeInDocumentation": true,
                      "Enabled": true,
                      "ReadOnly": false
                    }
                  ],
                  "IncludeInDocumentation": true,
                  "Enabled": true,
                  "ReadOnly": false
                }
              ],
              "IncludeInDocumentation": true,
              "Enabled": true,
              "ReadOnly": false
            },
            {
              "$type": "Models.Functions.LinearInterpolationFunction, Models",
              "Name": "LeafResidenceTime",
              "Children": [
                {
                  "$type": "Models.Functions.XYPairs, Models",
                  "X": [
                    0.0,
                    1.0,
                    2.0,
                    3.0,
                    8.0
                  ],
                  "Y": [
                    100.0,
                    140.0,
                    180.0,
                    220.0,
                    280.0
                  ],
                  "Name": "XYPairs",
                  "Children": [],
                  "IncludeInDocumentation": true,
                  "Enabled": true,
                  "ReadOnly": false
                },
                {
                  "$type": "Models.Memo, Models",
                  "Text": "This function specifies that lead residence time increases with age. Values are based on [laclau2009influence].\r\n\r\n\r\n    \r\n",
                  "Name": "Memo",
                  "Children": [],
                  "IncludeInDocumentation": true,
                  "Enabled": true,
                  "ReadOnly": false
                },
                {
                  "$type": "Models.Functions.VariableReference, Models",
                  "VariableName": "[Eucalyptus].Age",
                  "Name": "XValue",
                  "Children": [],
                  "IncludeInDocumentation": true,
                  "Enabled": true,
                  "ReadOnly": false
                }
              ],
              "IncludeInDocumentation": true,
              "Enabled": true,
              "ReadOnly": false
            },
            {
              "$type": "Models.Functions.MultiplyFunction, Models",
              "Name": "LeafDevelopmentRate",
              "Children": [
                {
                  "$type": "Models.Functions.Constant, Models",
                  "FixedValue": 1.0,
                  "Units": "0-1",
                  "Name": "LDR",
                  "Children": [],
                  "IncludeInDocumentation": true,
                  "Enabled": true,
                  "ReadOnly": false
                },
                {
                  "$type": "Models.Functions.WeightedTemperatureFunction, Models",
                  "MaximumTemperatureWeighting": 1.0,
                  "Name": "FT",
                  "Children": [
                    {
                      "$type": "Models.Functions.XYPairs, Models",
                      "X": [
                        10.0,
                        26.0,
                        33.0,
                        34.0
                      ],
                      "Y": [
                        0.0,
                        1.0,
                        1.0,
                        0.0
                      ],
                      "Name": "XYPairs",
                      "Children": [
                        {
                          "$type": "Models.Memo, Models",
                          "Text": "This is an assumed and tuned function of leaf development rate in relation to weighted air temperature.\r\n\r\n",
                          "Name": "Memo",
                          "Children": [],
                          "IncludeInDocumentation": true,
                          "Enabled": true,
                          "ReadOnly": false
                        }
                      ],
                      "IncludeInDocumentation": true,
                      "Enabled": true,
                      "ReadOnly": false
                    }
                  ],
                  "IncludeInDocumentation": true,
                  "Enabled": true,
                  "ReadOnly": false
                }
              ],
              "IncludeInDocumentation": true,
              "Enabled": true,
              "ReadOnly": false
            },
            {
              "$type": "Models.Functions.Constant, Models",
              "FixedValue": 0.45,
              "Units": "g/g",
              "Name": "CarbonConcentration",
              "Children": [
                {
                  "$type": "Models.Memo, Models",
                  "Text": "This value is based on [ribeiro2015aboveground].\r\n\r\n",
                  "Name": "Memo",
                  "Children": [],
                  "IncludeInDocumentation": true,
                  "Enabled": true,
                  "ReadOnly": false
                }
              ],
              "IncludeInDocumentation": true,
              "Enabled": true,
              "ReadOnly": false
            },
            {
              "$type": "Models.Functions.ExpressionFunction, Models",
              "Expression": "[Stem].Ht*1000",
              "Name": "HeightFunction",
              "Children": [
                {
                  "$type": "Models.Memo, Models",
                  "Text": "This converts stem height in m to mm for use else where in the model.\r\n\r\n",
                  "Name": "Memo",
                  "Children": [],
                  "IncludeInDocumentation": true,
                  "Enabled": true,
                  "ReadOnly": false
                }
              ],
              "IncludeInDocumentation": true,
              "Enabled": true,
              "ReadOnly": false
            },
            {
              "$type": "Models.PMF.NutrientPoolFunctions, Models",
              "Name": "DMDemands",
              "Children": [
                {
                  "$type": "Models.Memo, Models",
                  "Text": "DM demands are set in a similar ways for each organ, but with different values: structural (default specified), metabolic (value = 0), and storage functions (1 - structural). Values measured range from about 5 to 50% for eucalyptus leaves ([quentin2015non]), which also covers the range of 1-20% for other species and plant parts ([hoch2003non]). Metabolic demand is set to zero, because RUE is a value for net growth for which a respiration calculation is not needed. These values may become an important focus if one attempts to use the model for coppicing, as is already the case in several other APSIM models, e.g. lucerne and gliricidia.  \r\n\r\n",
                  "Name": "Memo",
                  "Children": [],
                  "IncludeInDocumentation": true,
                  "Enabled": true,
                  "ReadOnly": false
                },
                {
                  "$type": "Models.Functions.MultiplyFunction, Models",
                  "Name": "Structural",
                  "Children": [
                    {
                      "$type": "Models.Functions.DemandFunctions.PartitionFractionDemandFunction, Models",
                      "Name": "DMDemandFunction",
                      "Children": [
                        {
                          "$type": "Models.Functions.LinearInterpolationFunction, Models",
                          "Name": "PartitionFraction",
                          "Children": [
                            {
                              "$type": "Models.Functions.XYPairs, Models",
                              "X": [
                                0.0,
                                1000.0,
                                10000.0
                              ],
                              "Y": [
                                0.19,
                                0.19,
                                0.2
                              ],
                              "Name": "XYPairs",
                              "Children": [],
                              "IncludeInDocumentation": true,
                              "Enabled": true,
                              "ReadOnly": false
                            },
                            {
                              "$type": "Models.Functions.VariableReference, Models",
                              "VariableName": "[Eucalyptus].IndividualTreeLiveWt",
                              "Name": "XValue",
                              "Children": [],
                              "IncludeInDocumentation": true,
                              "Enabled": true,
                              "ReadOnly": false
                            }
                          ],
                          "IncludeInDocumentation": true,
                          "Enabled": true,
                          "ReadOnly": false
                        }
                      ],
                      "IncludeInDocumentation": true,
                      "Enabled": true,
                      "ReadOnly": false
                    },
                    {
                      "$type": "Models.Functions.Constant, Models",
                      "FixedValue": 0.99,
                      "Units": "0-1",
                      "Name": "StructuralFraction",
                      "Children": [],
                      "IncludeInDocumentation": true,
                      "Enabled": true,
                      "ReadOnly": false
                    }
                  ],
                  "IncludeInDocumentation": true,
                  "Enabled": true,
                  "ReadOnly": false
                },
                {
                  "$type": "Models.Functions.Constant, Models",
                  "FixedValue": 0.0,
                  "Units": null,
                  "Name": "Metabolic",
                  "Children": [],
                  "IncludeInDocumentation": true,
                  "Enabled": true,
                  "ReadOnly": false
                },
                {
                  "$type": "Models.Functions.Constant, Models",
                  "FixedValue": 0.0,
                  "Units": null,
                  "Name": "Storage",
                  "Children": [],
                  "IncludeInDocumentation": true,
                  "Enabled": true,
                  "ReadOnly": false
                }
              ],
              "IncludeInDocumentation": true,
              "Enabled": true,
              "ReadOnly": false
            },
            {
              "$type": "Models.PMF.NutrientPoolFunctions, Models",
              "Name": "NDemands",
              "Children": [
                {
                  "$type": "Models.Memo, Models",
                  "Text": "N demands are set in a similar ways to DM demands, which are described above.  \r\n\r\n",
                  "Name": "Memo",
                  "Children": [],
                  "IncludeInDocumentation": true,
                  "Enabled": true,
                  "ReadOnly": false
                },
                {
                  "$type": "Models.Functions.MultiplyFunction, Models",
                  "Name": "Structural",
                  "Children": [
                    {
                      "$type": "Models.Functions.VariableReference, Models",
                      "VariableName": "[Leaf].minimumNconc",
                      "Name": "MinNconc",
                      "Children": [],
                      "IncludeInDocumentation": true,
                      "Enabled": true,
                      "ReadOnly": false
                    },
                    {
                      "$type": "Models.Functions.VariableReference, Models",
                      "VariableName": "[Leaf].potentialDMAllocation.Structural",
                      "Name": "PotentialDMAllocation",
                      "Children": [],
                      "IncludeInDocumentation": true,
                      "Enabled": true,
                      "ReadOnly": false
                    }
                  ],
                  "IncludeInDocumentation": true,
                  "Enabled": true,
                  "ReadOnly": false
                },
                {
                  "$type": "Models.Functions.Constant, Models",
                  "FixedValue": 0.0,
                  "Units": null,
                  "Name": "Metabolic",
                  "Children": [],
                  "IncludeInDocumentation": true,
                  "Enabled": true,
                  "ReadOnly": false
                },
                {
                  "$type": "Models.Functions.DemandFunctions.StorageNDemandFunction, Models",
                  "Name": "Storage",
                  "Children": [
                    {
                      "$type": "Models.Functions.VariableReference, Models",
                      "VariableName": "[Leaf].MaximumNconc",
                      "Name": "MaxNconc",
                      "Children": [],
                      "IncludeInDocumentation": true,
                      "Enabled": true,
                      "ReadOnly": false
                    },
                    {
                      "$type": "Models.Functions.Constant, Models",
                      "FixedValue": 1.0,
                      "Units": null,
                      "Name": "NitrogenDemandSwitch",
                      "Children": [],
                      "IncludeInDocumentation": true,
                      "Enabled": true,
                      "ReadOnly": false
                    }
                  ],
                  "IncludeInDocumentation": true,
                  "Enabled": true,
                  "ReadOnly": false
                }
              ],
              "IncludeInDocumentation": true,
              "Enabled": true,
              "ReadOnly": false
            }
          ],
          "IncludeInDocumentation": true,
          "Enabled": true,
          "ReadOnly": false
        },
        {
          "$type": "Models.PMF.Organs.GenericOrgan, Models",
          "StartLive": null,
          "DMSupply": null,
          "NSupply": null,
          "DMDemand": null,
          "DMDemandPriorityFactor": null,
          "NDemand": null,
          "potentialDMAllocation": null,
          "IsAboveGround": true,
          "Name": "Branch",
          "Children": [
            {
              "$type": "Models.Memo, Models",
              "Text": "For many of the parameters in this organ, see comments for similar parameters in the leaf organ.  \r\n\r\n",
              "Name": "Memo",
              "Children": [],
              "IncludeInDocumentation": true,
              "Enabled": true,
              "ReadOnly": false
            },
            {
              "$type": "Models.Functions.Constant, Models",
              "FixedValue": 0.0,
              "Units": "/d",
              "Name": "NReallocationFactor",
              "Children": [],
              "IncludeInDocumentation": true,
              "Enabled": true,
              "ReadOnly": false
            },
            {
              "$type": "Models.Functions.Constant, Models",
              "FixedValue": 0.05,
              "Units": "/d",
              "Name": "NRetranslocationFactor",
              "Children": [],
              "IncludeInDocumentation": true,
              "Enabled": true,
              "ReadOnly": false
            },
            {
              "$type": "Models.Functions.PhaseLookupValue, Models",
              "Start": "Emergence",
              "End": "Old",
              "Name": "NitrogenDemandSwitch",
              "Children": [
                {
                  "$type": "Models.Functions.Constant, Models",
                  "FixedValue": 1.0,
                  "Units": null,
                  "Name": "Constant",
                  "Children": [],
                  "IncludeInDocumentation": true,
                  "Enabled": true,
                  "ReadOnly": false
                }
              ],
              "IncludeInDocumentation": true,
              "Enabled": true,
              "ReadOnly": false
            },
            {
              "$type": "Models.Functions.Constant, Models",
              "FixedValue": 0.0,
              "Units": "/d",
              "Name": "DMRetranslocationFactor",
              "Children": [],
              "IncludeInDocumentation": true,
              "Enabled": true,
              "ReadOnly": false
            },
            {
              "$type": "Models.Functions.Constant, Models",
              "FixedValue": 0.0,
              "Units": "/d",
              "Name": "SenescenceRate",
              "Children": [],
              "IncludeInDocumentation": true,
              "Enabled": true,
              "ReadOnly": false
            },
            {
              "$type": "Models.Functions.Constant, Models",
              "FixedValue": 0.01,
              "Units": "g/g",
              "Name": "MaximumNConc",
              "Children": [],
              "IncludeInDocumentation": true,
              "Enabled": true,
              "ReadOnly": false
            },
            {
              "$type": "Models.Functions.Constant, Models",
              "FixedValue": 0.0014,
              "Units": "g/g",
              "Name": "MinimumNConc",
              "Children": [],
              "IncludeInDocumentation": true,
              "Enabled": true,
              "ReadOnly": false
            },
            {
              "$type": "Models.Functions.Constant, Models",
              "FixedValue": 0.0,
              "Units": "/d",
              "Name": "DetachmentRateFunction",
              "Children": [],
              "IncludeInDocumentation": true,
              "Enabled": true,
              "ReadOnly": false
            },
            {
              "$type": "Models.Functions.Constant, Models",
              "FixedValue": 0.0,
              "Units": "0-1",
              "Name": "MaintenanceRespirationFunction",
              "Children": [],
              "IncludeInDocumentation": true,
              "Enabled": true,
              "ReadOnly": false
            },
            {
              "$type": "Models.Functions.Constant, Models",
              "FixedValue": 1.0,
              "Units": "0-1",
              "Name": "DMConversionEfficiency",
              "Children": [],
              "IncludeInDocumentation": true,
              "Enabled": true,
              "ReadOnly": false
            },
            {
              "$type": "Models.PMF.Library.BiomassRemoval, Models",
              "Name": "BiomassRemovalDefaults",
              "Children": [
                {
                  "$type": "Models.PMF.OrganBiomassRemovalType, Models",
                  "FractionLiveToRemove": 1.0,
                  "FractionDeadToRemove": 1.0,
                  "FractionLiveToResidue": 0.0,
                  "FractionDeadToResidue": 0.0,
                  "Name": "Harvest",
                  "Children": [],
                  "IncludeInDocumentation": true,
                  "Enabled": true,
                  "ReadOnly": false
                },
                {
                  "$type": "Models.PMF.OrganBiomassRemovalType, Models",
                  "FractionLiveToRemove": 0.8,
                  "FractionDeadToRemove": 0.0,
                  "FractionLiveToResidue": 0.0,
                  "FractionDeadToResidue": 0.0,
                  "Name": "Cut",
                  "Children": [],
                  "IncludeInDocumentation": true,
                  "Enabled": true,
                  "ReadOnly": false
                },
                {
                  "$type": "Models.PMF.OrganBiomassRemovalType, Models",
                  "FractionLiveToRemove": 0.0,
                  "FractionDeadToRemove": 0.0,
                  "FractionLiveToResidue": 0.6,
                  "FractionDeadToResidue": 0.0,
                  "Name": "Prune",
                  "Children": [],
                  "IncludeInDocumentation": true,
                  "Enabled": true,
                  "ReadOnly": false
                },
                {
                  "$type": "Models.PMF.OrganBiomassRemovalType, Models",
                  "FractionLiveToRemove": 1.0,
                  "FractionDeadToRemove": 1.0,
                  "FractionLiveToResidue": 0.0,
                  "FractionDeadToResidue": 0.0,
                  "Name": "Thin",
                  "Children": [],
                  "IncludeInDocumentation": true,
                  "Enabled": true,
                  "ReadOnly": false
                }
              ],
              "IncludeInDocumentation": true,
              "Enabled": true,
              "ReadOnly": false
            },
            {
              "$type": "Models.Functions.Constant, Models",
              "FixedValue": 0.0,
              "Units": "/d",
              "Name": "DMReallocationFactor",
              "Children": [],
              "IncludeInDocumentation": true,
              "Enabled": true,
              "ReadOnly": false
            },
            {
              "$type": "Models.Functions.VariableReference, Models",
              "VariableName": "[Branch].MinimumNConc",
              "Name": "CriticalNConc",
              "Children": [],
              "IncludeInDocumentation": true,
              "Enabled": true,
              "ReadOnly": false
            },
            {
              "$type": "Models.Functions.Constant, Models",
              "FixedValue": 0.0,
              "Units": null,
              "Name": "RemobilisationCost",
              "Children": [],
              "IncludeInDocumentation": true,
              "Enabled": true,
              "ReadOnly": false
            },
            {
              "$type": "Models.Functions.Constant, Models",
              "FixedValue": 0.45,
              "Units": "g/g",
              "Name": "CarbonConcentration",
              "Children": [],
              "IncludeInDocumentation": true,
              "Enabled": true,
              "ReadOnly": false
            },
            {
              "$type": "Models.PMF.NutrientDemandFunctions, Models",
              "Name": "DMDemands",
              "Children": [
                {
                  "$type": "Models.Memo, Models",
                  "Text": "DM or N demands here are set in a similar way to those described above for the leaf organ.  \r\n\r\n",
                  "Name": "Memo",
                  "Children": [],
                  "IncludeInDocumentation": true,
                  "Enabled": true,
                  "ReadOnly": false
                },
                {
                  "$type": "Models.Functions.MultiplyFunction, Models",
                  "Name": "Structural",
                  "Children": [
                    {
                      "$type": "Models.Functions.DemandFunctions.PartitionFractionDemandFunction, Models",
                      "Name": "DMDemandFunction",
                      "Children": [
                        {
                          "$type": "Models.Functions.LinearInterpolationFunction, Models",
                          "Name": "PartitionFraction",
                          "Children": [
                            {
                              "$type": "Models.Functions.XYPairs, Models",
                              "X": [
                                0.0,
                                1000.0,
                                10000.0,
                                20000.0,
                                50000.0,
                                100000.0,
                                800000.0
                              ],
                              "Y": [
                                0.08,
                                0.15,
                                0.18,
                                0.15,
                                0.1,
                                0.09,
                                0.03
                              ],
                              "Name": "XYPairs",
                              "Children": [],
                              "IncludeInDocumentation": true,
                              "Enabled": true,
                              "ReadOnly": false
                            },
                            {
                              "$type": "Models.Functions.VariableReference, Models",
                              "VariableName": "[Eucalyptus].IndividualTreeLiveWt",
                              "Name": "XValue",
                              "Children": [],
                              "IncludeInDocumentation": true,
                              "Enabled": true,
                              "ReadOnly": false
                            }
                          ],
                          "IncludeInDocumentation": true,
                          "Enabled": true,
                          "ReadOnly": false
                        }
                      ],
                      "IncludeInDocumentation": true,
                      "Enabled": true,
                      "ReadOnly": false
                    },
                    {
                      "$type": "Models.Functions.Constant, Models",
                      "FixedValue": 0.99,
                      "Units": "0-1",
                      "Name": "StructuralFraction",
                      "Children": [],
                      "IncludeInDocumentation": true,
                      "Enabled": true,
                      "ReadOnly": false
                    }
                  ],
                  "IncludeInDocumentation": true,
                  "Enabled": true,
                  "ReadOnly": false
                },
                {
                  "$type": "Models.Functions.Constant, Models",
                  "FixedValue": 0.0,
                  "Units": null,
                  "Name": "Metabolic",
                  "Children": [],
                  "IncludeInDocumentation": true,
                  "Enabled": true,
                  "ReadOnly": false
                },
                {
                  "$type": "Models.Functions.DemandFunctions.StorageDMDemandFunction, Models",
                  "Name": "Storage",
                  "Children": [
                    {
                      "$type": "Models.Functions.SubtractFunction, Models",
                      "Name": "StorageFraction",
                      "Children": [
                        {
                          "$type": "Models.Functions.Constant, Models",
                          "FixedValue": 1.0,
                          "Units": null,
                          "Name": "One",
                          "Children": [],
                          "IncludeInDocumentation": true,
                          "Enabled": true,
                          "ReadOnly": false
                        },
                        {
                          "$type": "Models.Functions.VariableReference, Models",
                          "VariableName": "[Branch].DMDemands.Structural.StructuralFraction",
                          "Name": "StructuralFraction",
                          "Children": [],
                          "IncludeInDocumentation": true,
                          "Enabled": true,
                          "ReadOnly": false
                        }
                      ],
                      "IncludeInDocumentation": true,
                      "Enabled": true,
                      "ReadOnly": false
                    }
                  ],
                  "IncludeInDocumentation": true,
                  "Enabled": true,
                  "ReadOnly": false
                },
                {
                  "$type": "Models.Functions.Constant, Models",
                  "FixedValue": 1.0,
                  "Units": null,
                  "Name": "QStructuralPriority",
                  "Children": [],
                  "IncludeInDocumentation": true,
                  "Enabled": true,
                  "ReadOnly": false
                },
                {
                  "$type": "Models.Functions.Constant, Models",
                  "FixedValue": 1.0,
                  "Units": null,
                  "Name": "QMetabolicPriority",
                  "Children": [],
                  "IncludeInDocumentation": true,
                  "Enabled": true,
                  "ReadOnly": false
                },
                {
                  "$type": "Models.Functions.Constant, Models",
                  "FixedValue": 1.0,
                  "Units": null,
                  "Name": "QStoragePriority",
                  "Children": [],
                  "IncludeInDocumentation": true,
                  "Enabled": true,
                  "ReadOnly": false
                }
              ],
              "IncludeInDocumentation": true,
              "Enabled": true,
              "ReadOnly": false
            },
            {
              "$type": "Models.PMF.NutrientDemandFunctions, Models",
              "Name": "NDemands",
              "Children": [
                {
                  "$type": "Models.Memo, Models",
                  "Text": "DM or N demands here are set in a similar way to those described above for the leaf organ.  \r\n\r\n",
                  "Name": "Memo",
                  "Children": [],
                  "IncludeInDocumentation": true,
                  "Enabled": true,
                  "ReadOnly": false
                },
                {
                  "$type": "Models.Functions.MultiplyFunction, Models",
                  "Name": "Structural",
                  "Children": [
                    {
                      "$type": "Models.Functions.VariableReference, Models",
                      "VariableName": "[Branch].minimumNconc",
                      "Name": "MinNconc",
                      "Children": [],
                      "IncludeInDocumentation": true,
                      "Enabled": true,
                      "ReadOnly": false
                    },
                    {
                      "$type": "Models.Functions.VariableReference, Models",
                      "VariableName": "[Branch].potentialDMAllocation.Structural",
                      "Name": "PotentialDMAllocation",
                      "Children": [],
                      "IncludeInDocumentation": true,
                      "Enabled": true,
                      "ReadOnly": false
                    }
                  ],
                  "IncludeInDocumentation": true,
                  "Enabled": true,
                  "ReadOnly": false
                },
                {
                  "$type": "Models.Functions.MultiplyFunction, Models",
                  "Name": "Metabolic",
                  "Children": [
                    {
                      "$type": "Models.Functions.SubtractFunction, Models",
                      "Name": "MetabolicNconc",
                      "Children": [
                        {
                          "$type": "Models.Functions.VariableReference, Models",
                          "VariableName": "[Branch].criticalNConc",
                          "Name": "CritNconc",
                          "Children": [],
                          "IncludeInDocumentation": true,
                          "Enabled": true,
                          "ReadOnly": false
                        },
                        {
                          "$type": "Models.Functions.VariableReference, Models",
                          "VariableName": "[Branch].minimumNconc",
                          "Name": "MinNconc",
                          "Children": [],
                          "IncludeInDocumentation": true,
                          "Enabled": true,
                          "ReadOnly": false
                        }
                      ],
                      "IncludeInDocumentation": true,
                      "Enabled": true,
                      "ReadOnly": false
                    },
                    {
                      "$type": "Models.Functions.VariableReference, Models",
                      "VariableName": "[Branch].potentialDMAllocation.Structural",
                      "Name": "PotentialDMAllocation",
                      "Children": [],
                      "IncludeInDocumentation": true,
                      "Enabled": true,
                      "ReadOnly": false
                    }
                  ],
                  "IncludeInDocumentation": true,
                  "Enabled": true,
                  "ReadOnly": false
                },
                {
                  "$type": "Models.Functions.DemandFunctions.StorageNDemandFunction, Models",
                  "Name": "Storage",
                  "Children": [
                    {
                      "$type": "Models.Functions.VariableReference, Models",
                      "VariableName": "[Branch].nitrogenDemandSwitch",
                      "Name": "NitrogenDemandSwitch",
                      "Children": [],
                      "IncludeInDocumentation": true,
                      "Enabled": true,
                      "ReadOnly": false
                    },
                    {
                      "$type": "Models.Functions.VariableReference, Models",
                      "VariableName": "[Branch].maximumNconc",
                      "Name": "MaxNconc",
                      "Children": [],
                      "IncludeInDocumentation": true,
                      "Enabled": true,
                      "ReadOnly": false
                    }
                  ],
                  "IncludeInDocumentation": true,
                  "Enabled": true,
                  "ReadOnly": false
                },
                {
                  "$type": "Models.Functions.Constant, Models",
                  "Name": "QStructuralPriority",
                  "FixedValue": "1"
                },
                {
                  "$type": "Models.Functions.Constant, Models",
                  "Name": "QMetabolicPriority",
                  "FixedValue": "1"
                },
                {
                  "$type": "Models.Functions.Constant, Models",
                  "Name": "QStoragePriority",
                  "FixedValue": "1"
                }
              ],
              "IncludeInDocumentation": true,
              "Enabled": true,
              "ReadOnly": false
            },
            {
              "$type": "Models.PMF.RetranslocateNonStructural, Models",
              "Name": "RetranslocateNitrogen",
              "Children": [],
              "IncludeInDocumentation": true,
              "Enabled": true,
              "ReadOnly": false
            },
            {
              "$type": "Models.PMF.NutrientPoolFunctions, Models",
              "Name": "InitialWt",
              "Children": [
                {
                  "$type": "Models.Functions.Constant, Models",
                  "FixedValue": 0.0,
                  "Units": "g",
                  "Name": "Structural",
                  "Children": [],
                  "IncludeInDocumentation": true,
                  "Enabled": true,
                  "ReadOnly": false
                },
                {
                  "$type": "Models.Functions.Constant, Models",
                  "FixedValue": 0.0,
                  "Units": null,
                  "Name": "Metabolic",
                  "Children": [],
                  "IncludeInDocumentation": true,
                  "Enabled": true,
                  "ReadOnly": false
                },
                {
                  "$type": "Models.Functions.Constant, Models",
                  "FixedValue": 0.0,
                  "Units": null,
                  "Name": "Storage",
                  "Children": [],
                  "IncludeInDocumentation": true,
                  "Enabled": true,
                  "ReadOnly": false
                }
              ],
              "IncludeInDocumentation": true,
              "Enabled": true,
              "ReadOnly": false
            },
            {
              "$type": "Models.Functions.Constant, Models",
              "FixedValue": 0.0,
              "Units": null,
              "Name": "Photosynthesis",
              "Children": [],
              "IncludeInDocumentation": true,
              "Enabled": true,
              "ReadOnly": false
            },
            {
              "$type": "Models.Functions.VariableReference, Models",
              "VariableName": "[Branch].MinimumNConc",
              "Name": "initialNConcFunction",
              "Children": [],
              "IncludeInDocumentation": true,
              "Enabled": true,
              "ReadOnly": false
            }
          ],
          "IncludeInDocumentation": true,
          "Enabled": true,
          "ReadOnly": false
        },
        {
          "$type": "Models.PMF.Organs.GenericOrgan, Models",
          "StartLive": null,
          "DMSupply": null,
          "NSupply": null,
          "DMDemand": null,
          "DMDemandPriorityFactor": null,
          "NDemand": null,
          "potentialDMAllocation": null,
          "IsAboveGround": true,
          "Name": "Stem",
          "Children": [
            {
              "$type": "Models.PMF.NutrientPoolFunctions, Models",
              "Name": "InitialWt",
              "Children": [
                {
                  "$type": "Models.Functions.Constant, Models",
                  "FixedValue": 0.0,
                  "Units": "g",
                  "Name": "Structural",
                  "Children": [],
                  "IncludeInDocumentation": true,
                  "Enabled": true,
                  "ReadOnly": false
                },
                {
                  "$type": "Models.Functions.Constant, Models",
                  "FixedValue": 0.0,
                  "Units": null,
                  "Name": "Metabolic",
                  "Children": [],
                  "IncludeInDocumentation": true,
                  "Enabled": true,
                  "ReadOnly": false
                },
                {
                  "$type": "Models.Functions.Constant, Models",
                  "FixedValue": 0.0,
                  "Units": null,
                  "Name": "Storage",
                  "Children": [],
                  "IncludeInDocumentation": true,
                  "Enabled": true,
                  "ReadOnly": false
                }
              ],
              "IncludeInDocumentation": true,
              "Enabled": true,
              "ReadOnly": false
            },
            {
              "$type": "Models.Memo, Models",
              "Text": "For many of the parameters in this organ, see comments for similar parameters in the leaf organ.  \r\n\r\n",
              "Name": "Memo",
              "Children": [],
              "IncludeInDocumentation": true,
              "Enabled": true,
              "ReadOnly": false
            },
            {
              "$type": "Models.Functions.Constant, Models",
              "FixedValue": 0.0,
              "Units": "/d",
              "Name": "NReallocationFactor",
              "Children": [],
              "IncludeInDocumentation": true,
              "Enabled": true,
              "ReadOnly": false
            },
            {
              "$type": "Models.Functions.Constant, Models",
              "FixedValue": 0.05,
              "Units": "/d",
              "Name": "NRetranslocationFactor",
              "Children": [],
              "IncludeInDocumentation": true,
              "Enabled": true,
              "ReadOnly": false
            },
            {
              "$type": "Models.Functions.PhaseLookupValue, Models",
              "Start": "Emergence",
              "End": "Old",
              "Name": "NitrogenDemandSwitch",
              "Children": [
                {
                  "$type": "Models.Functions.Constant, Models",
                  "FixedValue": 1.0,
                  "Units": null,
                  "Name": "Constant",
                  "Children": [],
                  "IncludeInDocumentation": true,
                  "Enabled": true,
                  "ReadOnly": false
                }
              ],
              "IncludeInDocumentation": true,
              "Enabled": true,
              "ReadOnly": false
            },
            {
              "$type": "Models.Functions.Constant, Models",
              "FixedValue": 0.0,
              "Units": "/d",
              "Name": "DMRetranslocationFactor",
              "Children": [],
              "IncludeInDocumentation": true,
              "Enabled": true,
              "ReadOnly": false
            },
            {
              "$type": "Models.Functions.LinearInterpolationFunction, Models",
              "Name": "SenescenceRate",
              "Children": [
                {
                  "$type": "Models.Functions.XYPairs, Models",
                  "X": [
                    0.0,
                    2500.0,
                    5000.0,
                    10000.0,
                    20000.0,
                    40000.0,
                    80000.0,
                    160000.0
                  ],
                  "Y": [
                    0.0,
                    0.0,
                    0.0,
                    0.0,
                    0.0,
                    0.0,
                    0.0,
                    0.0
                  ],
                  "Name": "XYPairs",
                  "Children": [],
                  "IncludeInDocumentation": true,
                  "Enabled": true,
                  "ReadOnly": false
                },
                {
                  "$type": "Models.Functions.VariableReference, Models",
                  "VariableName": "[Eucalyptus].Stem.WoodWt",
                  "Name": "XValue",
                  "Children": [],
                  "IncludeInDocumentation": true,
                  "Enabled": true,
                  "ReadOnly": false
                }
              ],
              "IncludeInDocumentation": true,
              "Enabled": true,
              "ReadOnly": false
            },
            {
              "$type": "Models.Functions.Constant, Models",
              "FixedValue": 0.01,
              "Units": "g/g",
              "Name": "MaximumNConc",
              "Children": [
                {
                  "$type": "Models.Memo, Models",
                  "Text": "Branch, stem and coarse root minimum N concentrations are based on [raymond2000effect]. ",
                  "Name": "Memo",
                  "Children": [],
                  "IncludeInDocumentation": true,
                  "Enabled": true,
                  "ReadOnly": false
                }
              ],
              "IncludeInDocumentation": true,
              "Enabled": true,
              "ReadOnly": false
            },
            {
              "$type": "Models.Functions.Constant, Models",
              "FixedValue": 0.0014,
              "Units": "g/g",
              "Name": "MinimumNConc",
              "Children": [],
              "IncludeInDocumentation": true,
              "Enabled": true,
              "ReadOnly": false
            },
            {
              "$type": "Models.Functions.Constant, Models",
              "FixedValue": 0.0,
              "Units": "/d",
              "Name": "DetachmentRateFunction",
              "Children": [],
              "IncludeInDocumentation": true,
              "Enabled": true,
              "ReadOnly": false
            },
            {
              "$type": "Models.Functions.Constant, Models",
              "FixedValue": 0.0,
              "Units": "0-1",
              "Name": "MaintenanceRespirationFunction",
              "Children": [],
              "IncludeInDocumentation": true,
              "Enabled": true,
              "ReadOnly": false
            },
            {
              "$type": "Models.Functions.Constant, Models",
              "FixedValue": 1.0,
              "Units": "0-1",
              "Name": "DMConversionEfficiency",
              "Children": [],
              "IncludeInDocumentation": true,
              "Enabled": true,
              "ReadOnly": false
            },
            {
              "$type": "Models.PMF.Library.BiomassRemoval, Models",
              "Name": "BiomassRemovalDefaults",
              "Children": [
                {
                  "$type": "Models.PMF.OrganBiomassRemovalType, Models",
                  "FractionLiveToRemove": 1.0,
                  "FractionDeadToRemove": 1.0,
                  "FractionLiveToResidue": 0.0,
                  "FractionDeadToResidue": 0.0,
                  "Name": "Harvest",
                  "Children": [],
                  "IncludeInDocumentation": true,
                  "Enabled": true,
                  "ReadOnly": false
                },
                {
                  "$type": "Models.PMF.OrganBiomassRemovalType, Models",
                  "FractionLiveToRemove": 0.8,
                  "FractionDeadToRemove": 0.0,
                  "FractionLiveToResidue": 0.0,
                  "FractionDeadToResidue": 0.0,
                  "Name": "Cut",
                  "Children": [],
                  "IncludeInDocumentation": true,
                  "Enabled": true,
                  "ReadOnly": false
                },
                {
                  "$type": "Models.PMF.OrganBiomassRemovalType, Models",
                  "FractionLiveToRemove": 0.0,
                  "FractionDeadToRemove": 0.0,
                  "FractionLiveToResidue": 0.6,
                  "FractionDeadToResidue": 0.0,
                  "Name": "Prune",
                  "Children": [],
                  "IncludeInDocumentation": true,
                  "Enabled": true,
                  "ReadOnly": false
                },
                {
                  "$type": "Models.PMF.OrganBiomassRemovalType, Models",
                  "FractionLiveToRemove": 1.0,
                  "FractionDeadToRemove": 1.0,
                  "FractionLiveToResidue": 0.0,
                  "FractionDeadToResidue": 0.0,
                  "Name": "Thin",
                  "Children": [],
                  "IncludeInDocumentation": true,
                  "Enabled": true,
                  "ReadOnly": false
                }
              ],
              "IncludeInDocumentation": true,
              "Enabled": true,
              "ReadOnly": false
            },
            {
              "$type": "Models.Functions.Constant, Models",
              "FixedValue": 0.0,
              "Units": "/d",
              "Name": "DMReallocationFactor",
              "Children": [],
              "IncludeInDocumentation": true,
              "Enabled": true,
              "ReadOnly": false
            },
            {
              "$type": "Models.Functions.VariableReference, Models",
              "VariableName": "[Stem].MinimumNConc",
              "Name": "CriticalNConc",
              "Children": [],
              "IncludeInDocumentation": true,
              "Enabled": true,
              "ReadOnly": false
            },
            {
              "$type": "Models.Functions.Constant, Models",
              "FixedValue": 0.45,
              "Units": "g/g",
              "Name": "CarbonConcentration",
              "Children": [],
              "IncludeInDocumentation": true,
              "Enabled": true,
              "ReadOnly": false
            },
            {
              "$type": "Models.Functions.Constant, Models",
              "FixedValue": 0.0,
              "Units": null,
              "Name": "RemobilisationCost",
              "Children": [],
              "IncludeInDocumentation": true,
              "Enabled": true,
              "ReadOnly": false
            },
            {
              "$type": "Models.PMF.RetranslocateNonStructural, Models",
              "Name": "RetranslocateNitrogen",
              "Children": [],
              "IncludeInDocumentation": true,
              "Enabled": true,
              "ReadOnly": false
            },
            {
              "$type": "Models.PMF.NutrientDemandFunctions, Models",
              "Name": "DMDemands",
              "Children": [
                {
                  "$type": "Models.Memo, Models",
                  "Text": "DM or N demands here are set in a similar way to those described above for the leaf organ.  \r\n\r\n",
                  "Name": "Memo",
                  "Children": [],
                  "IncludeInDocumentation": true,
                  "Enabled": true,
                  "ReadOnly": false
                },
                {
                  "$type": "Models.Functions.MultiplyFunction, Models",
                  "Name": "Structural",
                  "Children": [
                    {
                      "$type": "Models.Functions.DemandFunctions.PartitionFractionDemandFunction, Models",
                      "Name": "DMDemandFunction",
                      "Children": [
                        {
                          "$type": "Models.Functions.LinearInterpolationFunction, Models",
                          "Name": "PartitionFraction",
                          "Children": [
                            {
                              "$type": "Models.Functions.XYPairs, Models",
                              "X": [
                                0.0,
                                2000.0,
                                10000.0
                              ],
                              "Y": [
                                0.35,
                                0.45,
                                0.58
                              ],
                              "Name": "XYPairs",
                              "Children": [],
                              "IncludeInDocumentation": true,
                              "Enabled": true,
                              "ReadOnly": false
                            },
                            {
                              "$type": "Models.Functions.VariableReference, Models",
                              "VariableName": "[Eucalyptus].IndividualTreeLiveWt",
                              "Name": "XValue",
                              "Children": [],
                              "IncludeInDocumentation": true,
                              "Enabled": true,
                              "ReadOnly": false
                            }
                          ],
                          "IncludeInDocumentation": true,
                          "Enabled": true,
                          "ReadOnly": false
                        }
                      ],
                      "IncludeInDocumentation": true,
                      "Enabled": true,
                      "ReadOnly": false
                    },
                    {
                      "$type": "Models.Functions.Constant, Models",
                      "FixedValue": 0.99,
                      "Units": "0-1",
                      "Name": "StructuralFraction",
                      "Children": [],
                      "IncludeInDocumentation": true,
                      "Enabled": true,
                      "ReadOnly": false
                    }
                  ],
                  "IncludeInDocumentation": true,
                  "Enabled": true,
                  "ReadOnly": false
                },
                {
                  "$type": "Models.Functions.Constant, Models",
                  "FixedValue": 0.0,
                  "Units": null,
                  "Name": "Metabolic",
                  "Children": [],
                  "IncludeInDocumentation": true,
                  "Enabled": true,
                  "ReadOnly": false
                },
                {
                  "$type": "Models.Functions.DemandFunctions.StorageDMDemandFunction, Models",
                  "Name": "Storage",
                  "Children": [
                    {
                      "$type": "Models.Functions.SubtractFunction, Models",
                      "Name": "StorageFraction",
                      "Children": [
                        {
                          "$type": "Models.Functions.Constant, Models",
                          "FixedValue": 1.0,
                          "Units": null,
                          "Name": "One",
                          "Children": [],
                          "IncludeInDocumentation": true,
                          "Enabled": true,
                          "ReadOnly": false
                        },
                        {
                          "$type": "Models.Functions.VariableReference, Models",
                          "VariableName": "[Stem].DMDemands.Structural.StructuralFraction",
                          "Name": "StructuralFraction",
                          "Children": [],
                          "IncludeInDocumentation": true,
                          "Enabled": true,
                          "ReadOnly": false
                        }
                      ],
                      "IncludeInDocumentation": true,
                      "Enabled": true,
                      "ReadOnly": false
                    }
                  ],
                  "IncludeInDocumentation": true,
                  "Enabled": true,
                  "ReadOnly": false
                },
                {
                  "$type": "Models.Functions.Constant, Models",
                  "FixedValue": 1.0,
                  "Units": null,
                  "Name": "QStructuralPriority",
                  "Children": [],
                  "IncludeInDocumentation": true,
                  "Enabled": true,
                  "ReadOnly": false
                },
                {
                  "$type": "Models.Functions.Constant, Models",
                  "FixedValue": 1.0,
                  "Units": null,
                  "Name": "QMetabolicPriority",
                  "Children": [],
                  "IncludeInDocumentation": true,
                  "Enabled": true,
                  "ReadOnly": false
                },
                {
                  "$type": "Models.Functions.Constant, Models",
                  "FixedValue": 1.0,
                  "Units": null,
                  "Name": "QStoragePriority",
                  "Children": [],
                  "IncludeInDocumentation": true,
                  "Enabled": true,
                  "ReadOnly": false
                }
              ],
              "IncludeInDocumentation": true,
              "Enabled": true,
              "ReadOnly": false
            },
            {
              "$type": "Models.PMF.NutrientDemandFunctions, Models",
              "Name": "NDemands",
              "Children": [
                {
                  "$type": "Models.Memo, Models",
                  "Text": "DM or N demands here are set in a similar way to those described above for the leaf organ.  \r\n\r\n",
                  "Name": "Memo",
                  "Children": [],
                  "IncludeInDocumentation": true,
                  "Enabled": true,
                  "ReadOnly": false
                },
                {
                  "$type": "Models.Functions.MultiplyFunction, Models",
                  "Name": "Structural",
                  "Children": [
                    {
                      "$type": "Models.Functions.VariableReference, Models",
                      "VariableName": "[Stem].minimumNconc",
                      "Name": "MinNconc",
                      "Children": [],
                      "IncludeInDocumentation": true,
                      "Enabled": true,
                      "ReadOnly": false
                    },
                    {
                      "$type": "Models.Functions.VariableReference, Models",
                      "VariableName": "[Stem].potentialDMAllocation.Structural",
                      "Name": "PotentialDMAllocation",
                      "Children": [],
                      "IncludeInDocumentation": true,
                      "Enabled": true,
                      "ReadOnly": false
                    }
                  ],
                  "IncludeInDocumentation": true,
                  "Enabled": true,
                  "ReadOnly": false
                },
                {
                  "$type": "Models.Functions.MultiplyFunction, Models",
                  "Name": "Metabolic",
                  "Children": [
                    {
                      "$type": "Models.Functions.SubtractFunction, Models",
                      "Name": "MetabolicNconc",
                      "Children": [
                        {
                          "$type": "Models.Functions.VariableReference, Models",
                          "VariableName": "[Stem].criticalNConc",
                          "Name": "CritNconc",
                          "Children": [],
                          "IncludeInDocumentation": true,
                          "Enabled": true,
                          "ReadOnly": false
                        },
                        {
                          "$type": "Models.Functions.VariableReference, Models",
                          "VariableName": "[Stem].minimumNconc",
                          "Name": "MinNconc",
                          "Children": [],
                          "IncludeInDocumentation": true,
                          "Enabled": true,
                          "ReadOnly": false
                        }
                      ],
                      "IncludeInDocumentation": true,
                      "Enabled": true,
                      "ReadOnly": false
                    },
                    {
                      "$type": "Models.Functions.VariableReference, Models",
                      "VariableName": "[Stem].potentialDMAllocation.Structural",
                      "Name": "PotentialDMAllocation",
                      "Children": [],
                      "IncludeInDocumentation": true,
                      "Enabled": true,
                      "ReadOnly": false
                    }
                  ],
                  "IncludeInDocumentation": true,
                  "Enabled": true,
                  "ReadOnly": false
                },
                {
                  "$type": "Models.Functions.DemandFunctions.StorageNDemandFunction, Models",
                  "Name": "Storage",
                  "Children": [
                    {
                      "$type": "Models.Functions.VariableReference, Models",
                      "VariableName": "[Stem].nitrogenDemandSwitch",
                      "Name": "NitrogenDemandSwitch",
                      "Children": [],
                      "IncludeInDocumentation": true,
                      "Enabled": true,
                      "ReadOnly": false
                    },
                    {
                      "$type": "Models.Functions.VariableReference, Models",
                      "VariableName": "[Stem].maximumNconc",
                      "Name": "MaxNconc",
                      "Children": [],
                      "IncludeInDocumentation": true,
                      "Enabled": true,
                      "ReadOnly": false
                    }
                  ],
                  "IncludeInDocumentation": true,
                  "Enabled": true,
                  "ReadOnly": false
                },
                {
                  "$type": "Models.Functions.Constant, Models",
                  "Name": "QStructuralPriority",
                  "FixedValue": "1"
                },
                {
                  "$type": "Models.Functions.Constant, Models",
                  "Name": "QMetabolicPriority",
                  "FixedValue": "1"
                },
                {
                  "$type": "Models.Functions.Constant, Models",
                  "Name": "QStoragePriority",
                  "FixedValue": "1"
                }
              ],
              "IncludeInDocumentation": true,
              "Enabled": true,
              "ReadOnly": false
            },
            {
              "$type": "Models.Functions.LessThanFunction, Models",
              "Name": "DBH",
              "Children": [
                {
                  "$type": "Models.Functions.VariableReference, Models",
                  "VariableName": "[Eucalyptus].IndividualTreeStemWt",
                  "Name": "IndStemWt",
                  "Children": [],
                  "IncludeInDocumentation": true,
                  "Enabled": true,
                  "ReadOnly": false
                },
                {
                  "$type": "Models.Functions.Constant, Models",
                  "FixedValue": 1000.0,
                  "Units": null,
                  "Name": "MinimumIndStemWt",
                  "Children": [],
                  "IncludeInDocumentation": true,
                  "Enabled": true,
                  "ReadOnly": false
                },
                {
                  "$type": "Models.Functions.Constant, Models",
                  "FixedValue": 0.0,
                  "Units": null,
                  "Name": "Zero",
                  "Children": [],
                  "IncludeInDocumentation": true,
                  "Enabled": true,
                  "ReadOnly": false
                },
                {
                  "$type": "Models.Functions.ExpressionFunction, Models",
                  "Expression": "0.39*[Eucalyptus].IndividualTreeStemWt^0.346-3.2",
                  "Name": "DBHEquation",
                  "Children": [
                    {
                      "$type": "Models.Memo, Models",
                      "Text": "Stem volume is calculated as concical volume with the base of the cone the same diameter as at breast height (1.3 m height). Units are m3 stem/ha.\r\n\r\n",
                      "Name": "Memo",
                      "Children": [],
                      "IncludeInDocumentation": true,
                      "Enabled": true,
                      "ReadOnly": false
                    }
                  ],
                  "IncludeInDocumentation": true,
                  "Enabled": true,
                  "ReadOnly": false
                }
              ],
              "IncludeInDocumentation": true,
              "Enabled": true,
              "ReadOnly": false
            },
            {
              "$type": "Models.Functions.LessThanFunction, Models",
              "Name": "BarkThickness",
              "Children": [
                {
                  "$type": "Models.Functions.VariableReference, Models",
                  "VariableName": "[Eucalyptus].IndividualTreeStemWt",
                  "Name": "Criterion",
                  "Children": [],
                  "IncludeInDocumentation": true,
                  "Enabled": true,
                  "ReadOnly": false
                },
                {
                  "$type": "Models.Functions.Constant, Models",
                  "FixedValue": 10.0,
                  "Units": null,
                  "Name": "LowLimit",
                  "Children": [],
                  "IncludeInDocumentation": true,
                  "Enabled": true,
                  "ReadOnly": false
                },
                {
                  "$type": "Models.Functions.Constant, Models",
                  "FixedValue": 0.0,
                  "Units": null,
                  "Name": "Zero",
                  "Children": [],
                  "IncludeInDocumentation": true,
                  "Enabled": true,
                  "ReadOnly": false
                },
                {
                  "$type": "Models.Functions.LinearInterpolationFunction, Models",
                  "Name": "BarkThickness",
                  "Children": [
                    {
                      "$type": "Models.Functions.VariableReference, Models",
                      "VariableName": "[Eucalyptus].Stem.DBH",
                      "Name": "XValue",
                      "Children": [],
                      "IncludeInDocumentation": true,
                      "Enabled": true,
                      "ReadOnly": false
                    },
                    {
                      "$type": "Models.Functions.XYPairs, Models",
                      "X": [
                        0.0,
                        8.0,
                        12.0,
                        16.0,
                        20.0,
                        24.0,
                        28.0,
                        40.0,
                        80.0
                      ],
                      "Y": [
                        0.2,
                        0.3,
                        0.4,
                        0.5,
                        0.6,
                        0.7,
                        0.9,
                        1.0,
                        1.2
                      ],
                      "Name": "XYPairs",
                      "Children": [],
                      "IncludeInDocumentation": true,
                      "Enabled": true,
                      "ReadOnly": false
                    }
                  ],
                  "IncludeInDocumentation": true,
                  "Enabled": true,
                  "ReadOnly": false
                }
              ],
              "IncludeInDocumentation": true,
              "Enabled": true,
              "ReadOnly": false
            },
            {
              "$type": "Models.Functions.LessThanFunction, Models",
              "Name": "DBHub",
              "Children": [
                {
                  "$type": "Models.Functions.VariableReference, Models",
                  "VariableName": "[Eucalyptus].IndividualTreeStemWt",
                  "Name": "Criterion",
                  "Children": [],
                  "IncludeInDocumentation": true,
                  "Enabled": true,
                  "ReadOnly": false
                },
                {
                  "$type": "Models.Functions.Constant, Models",
                  "FixedValue": 1000.0,
                  "Units": null,
                  "Name": "LowLimit",
                  "Children": [],
                  "IncludeInDocumentation": true,
                  "Enabled": true,
                  "ReadOnly": false
                },
                {
                  "$type": "Models.Functions.Constant, Models",
                  "FixedValue": 0.0,
                  "Units": null,
                  "Name": "Zero",
                  "Children": [],
                  "IncludeInDocumentation": true,
                  "Enabled": true,
                  "ReadOnly": false
                },
                {
                  "$type": "Models.Functions.ExpressionFunction, Models",
                  "Expression": "[Eucalyptus].Stem.DBH-[Eucalyptus].Stem.BarkThickness*2",
                  "Name": "DBHEquation",
                  "Children": [
                    {
                      "$type": "Models.Memo, Models",
                      "Text": "Stem volume is calculated as concical volume with the base of the cone the same diameter as at breast height (1.3 m height). Units are m3 stem/ha.\r\n\r\n",
                      "Name": "Memo",
                      "Children": [],
                      "IncludeInDocumentation": true,
                      "Enabled": true,
                      "ReadOnly": false
                    }
                  ],
                  "IncludeInDocumentation": true,
                  "Enabled": true,
                  "ReadOnly": false
                }
              ],
              "IncludeInDocumentation": true,
              "Enabled": true,
              "ReadOnly": false
            },
            {
              "$type": "Models.Functions.ExpressionFunction, Models",
              "Expression": "([Eucalyptus].Stem.DBH/2)^2*3.14159*[Eucalyptus].Population*1.3",
              "Name": "BA",
              "Children": [],
              "IncludeInDocumentation": true,
              "Enabled": true,
              "ReadOnly": false
            },
            {
              "$type": "Models.Functions.ExpressionFunction, Models",
              "Expression": "([Eucalyptus].Stem.DBHub/2)^2*3.14159*[Eucalyptus].Population*1.3",
              "Name": "BAub",
              "Children": [],
              "IncludeInDocumentation": true,
              "Enabled": true,
              "ReadOnly": false
            },
            {
              "$type": "Models.Functions.MaximumFunction, Models",
              "Name": "Ht",
              "Children": [
                {
                  "$type": "Models.Functions.Constant, Models",
                  "FixedValue": 3.0,
                  "Units": "m",
                  "Name": "MinimumHeight",
                  "Children": [],
                  "IncludeInDocumentation": true,
                  "Enabled": true,
                  "ReadOnly": false
                },
                {
                  "$type": "Models.Functions.ExpressionFunction, Models",
                  "Expression": "0.38*[Eucalyptus].IndividualTreeStemWt^0.38-10",
                  "Name": "HeightFunction",
                  "Children": [],
                  "IncludeInDocumentation": true,
                  "Enabled": true,
                  "ReadOnly": false
                }
              ],
              "IncludeInDocumentation": true,
              "Enabled": true,
              "ReadOnly": false
            },
            {
              "$type": "Models.Functions.LessThanFunction, Models",
              "Name": "Vol",
              "Children": [
                {
                  "$type": "Models.Functions.VariableReference, Models",
                  "VariableName": "[Eucalyptus].IndividualTreeStemWt",
                  "Name": "Criterion",
                  "Children": [],
                  "IncludeInDocumentation": true,
                  "Enabled": true,
                  "ReadOnly": false
                },
                {
                  "$type": "Models.Functions.Constant, Models",
                  "FixedValue": 10000.0,
                  "Units": null,
                  "Name": "LowLimit",
                  "Children": [],
                  "IncludeInDocumentation": true,
                  "Enabled": true,
                  "ReadOnly": false
                },
                {
                  "$type": "Models.Functions.Constant, Models",
                  "FixedValue": 0.0,
                  "Units": null,
                  "Name": "Zero",
                  "Children": [],
                  "IncludeInDocumentation": true,
                  "Enabled": true,
                  "ReadOnly": false
                },
                {
                  "$type": "Models.Functions.ExpressionFunction, Models",
                  "Expression": "[Eucalyptus].Stem.Ht*[Eucalyptus].Stem.BA*(0.942*(([Eucalyptus].Stem.Ht-1.4)^-1.161)+0.317)",
                  "Name": "VolumeEquation",
                  "Children": [
                    {
                      "$type": "Models.Memo, Models",
                      "Text": "Stem volume is calculated as concical volume with the base of the cone the same diameter as at breast height (1.3 m height). Units are m3 stem/ha.\r\n\r\n",
                      "Name": "Memo",
                      "Children": [],
                      "IncludeInDocumentation": true,
                      "Enabled": true,
                      "ReadOnly": false
                    }
                  ],
                  "IncludeInDocumentation": true,
                  "Enabled": true,
                  "ReadOnly": false
                }
              ],
              "IncludeInDocumentation": true,
              "Enabled": true,
              "ReadOnly": false
            },
            {
              "$type": "Models.Functions.ExpressionFunction, Models",
              "Expression": "(([Eucalyptus].Stem.Ht)*(([Eucalyptus].Stem.DBH/200)^2)*3.14159/3*[Eucalyptus].Population*10000)-(([Eucalyptus].Stem.Ht)*(([Eucalyptus].Stem.DBHub/200)^2)*3.14159/3*[Eucalyptus].Population*10000)",
              "Name": "VolBark",
              "Children": [],
              "IncludeInDocumentation": true,
              "Enabled": true,
              "ReadOnly": false
            },
            {
              "$type": "Models.Functions.ExpressionFunction, Models",
              "Expression": "[Eucalyptus].Stem.Vol-[Eucalyptus].Stem.VolBark*0.9",
              "Name": "Volub",
              "Children": [],
              "IncludeInDocumentation": true,
              "Enabled": true,
              "ReadOnly": false
            },
            {
              "$type": "Models.Functions.ExpressionFunction, Models",
              "Expression": "[Eucalyptus].Stem.Vol/[Eucalyptus].Age",
              "Name": "MAI",
              "Children": [],
              "IncludeInDocumentation": true,
              "Enabled": true,
              "ReadOnly": false
            },
            {
              "$type": "Models.Functions.ExpressionFunction, Models",
              "Expression": "[Eucalyptus].Stem.Volub/[Eucalyptus].Age",
              "Name": "MAIub",
              "Children": [],
              "IncludeInDocumentation": true,
              "Enabled": true,
              "ReadOnly": false
            },
            {
              "$type": "Models.Functions.LessThanFunction, Models",
              "Name": "WoodWt",
              "Children": [
                {
                  "$type": "Models.Functions.VariableReference, Models",
                  "VariableName": "[Eucalyptus].IndividualTreeStemWt",
                  "Name": "Criterion",
                  "Children": [],
                  "IncludeInDocumentation": true,
                  "Enabled": true,
                  "ReadOnly": false
                },
                {
                  "$type": "Models.Functions.Constant, Models",
                  "FixedValue": 1000.0,
                  "Units": null,
                  "Name": "LowLimit",
                  "Children": [],
                  "IncludeInDocumentation": true,
                  "Enabled": true,
                  "ReadOnly": false
                },
                {
                  "$type": "Models.Functions.Constant, Models",
                  "FixedValue": 0.0,
                  "Units": null,
                  "Name": "Zero",
                  "Children": [],
                  "IncludeInDocumentation": true,
                  "Enabled": true,
                  "ReadOnly": false
                },
                {
                  "$type": "Models.Functions.MultiplyFunction, Models",
                  "Name": "WoodWt",
                  "Children": [
                    {
                      "$type": "Models.Functions.LinearInterpolationFunction, Models",
                      "Name": "WoodWtFactor",
                      "Children": [
                        {
                          "$type": "Models.Functions.VariableReference, Models",
                          "VariableName": "[Eucalyptus].Stem.Live.Wt",
                          "Name": "XValue",
                          "Children": [],
                          "IncludeInDocumentation": true,
                          "Enabled": true,
                          "ReadOnly": false
                        },
                        {
                          "$type": "Models.Functions.XYPairs, Models",
                          "X": [
                            0.0,
                            2000.0,
                            10000.0,
                            20000.0,
                            100000.0
                          ],
                          "Y": [
                            0.25,
                            0.6,
                            0.85,
                            0.93,
                            0.95
                          ],
                          "Name": "XYPairs",
                          "Children": [],
                          "IncludeInDocumentation": true,
                          "Enabled": true,
                          "ReadOnly": false
                        }
                      ],
                      "IncludeInDocumentation": true,
                      "Enabled": true,
                      "ReadOnly": false
                    },
                    {
                      "$type": "Models.Functions.VariableReference, Models",
                      "VariableName": "[Eucalyptus].Stem.Live.Wt",
                      "Name": "StemWt",
                      "Children": [],
                      "IncludeInDocumentation": true,
                      "Enabled": true,
                      "ReadOnly": false
                    }
                  ],
                  "IncludeInDocumentation": true,
                  "Enabled": true,
                  "ReadOnly": false
                }
              ],
              "IncludeInDocumentation": true,
              "Enabled": true,
              "ReadOnly": false
            },
            {
              "$type": "Models.Functions.LessThanFunction, Models",
              "Name": "BarkWt",
              "Children": [
                {
                  "$type": "Models.Functions.VariableReference, Models",
                  "VariableName": "[Eucalyptus].IndividualTreeStemWt",
                  "Name": "Criterion",
                  "Children": [],
                  "IncludeInDocumentation": true,
                  "Enabled": true,
                  "ReadOnly": false
                },
                {
                  "$type": "Models.Functions.Constant, Models",
                  "FixedValue": 10.0,
                  "Units": null,
                  "Name": "LowLimit",
                  "Children": [],
                  "IncludeInDocumentation": true,
                  "Enabled": true,
                  "ReadOnly": false
                },
                {
                  "$type": "Models.Functions.Constant, Models",
                  "FixedValue": 0.0,
                  "Units": null,
                  "Name": "Zero",
                  "Children": [],
                  "IncludeInDocumentation": true,
                  "Enabled": true,
                  "ReadOnly": false
                },
                {
                  "$type": "Models.Functions.ExpressionFunction, Models",
                  "Expression": "[Eucalyptus].Stem.Live.Wt-[Eucalyptus].Stem.WoodWt",
                  "Name": "BarkWt",
                  "Children": [],
                  "IncludeInDocumentation": true,
                  "Enabled": true,
                  "ReadOnly": false
                }
              ],
              "IncludeInDocumentation": true,
              "Enabled": true,
              "ReadOnly": false
            },
            {
              "$type": "Models.Functions.LessThanFunction, Models",
              "Name": "BarkDensity",
              "Children": [
                {
                  "$type": "Models.Functions.VariableReference, Models",
                  "VariableName": "[Pinus].IndividualTreeStemWt",
                  "Name": "Criterion",
                  "Children": [],
                  "IncludeInDocumentation": true,
                  "Enabled": true,
                  "ReadOnly": false
                },
                {
                  "$type": "Models.Functions.Constant, Models",
                  "FixedValue": 10000.0,
                  "Units": null,
                  "Name": "LowLimit",
                  "Children": [],
                  "IncludeInDocumentation": true,
                  "Enabled": true,
                  "ReadOnly": false
                },
                {
                  "$type": "Models.Functions.Constant, Models",
                  "FixedValue": 0.0,
                  "Units": null,
                  "Name": "Zero",
                  "Children": [],
                  "IncludeInDocumentation": true,
                  "Enabled": true,
                  "ReadOnly": false
                },
                {
                  "$type": "Models.Functions.ExpressionFunction, Models",
                  "Expression": "[Eucalyptus].Stem.BarkWt*10/[Eucalyptus].Stem.VolBark",
                  "Name": "BarkDensity",
                  "Children": [
                    {
                      "$type": "Models.Memo, Models",
                      "Text": "Stem volume is calculated as concical volume with the base of the cone the same diameter as at breast height (1.3 m height). Units are m3 stem/ha.\r\n\r\n",
                      "Name": "Memo",
                      "Children": [],
                      "IncludeInDocumentation": true,
                      "Enabled": true,
                      "ReadOnly": false
                    }
                  ],
                  "IncludeInDocumentation": true,
                  "Enabled": true,
                  "ReadOnly": false
                }
              ],
              "IncludeInDocumentation": true,
              "Enabled": true,
              "ReadOnly": false
            },
            {
              "$type": "Models.Functions.Constant, Models",
              "FixedValue": 0.0,
              "Units": null,
              "Name": "Photosynthesis",
              "Children": [],
              "IncludeInDocumentation": true,
              "Enabled": true,
              "ReadOnly": false
            },
            {
              "$type": "Models.Functions.VariableReference, Models",
              "VariableName": "[Stem].MinimumNConc",
              "Name": "initialNConcFunction",
              "Children": [],
              "IncludeInDocumentation": true,
              "Enabled": true,
              "ReadOnly": false
            },
            {
              "$type": "Models.Functions.MaximumFunction, Models",
              "Name": "WoodDensity",
              "Children": [
                {
                  "$type": "Models.Functions.Constant, Models",
                  "FixedValue": 1.0,
                  "Units": null,
                  "Name": "LowLimit",
                  "Children": [],
                  "IncludeInDocumentation": true,
                  "Enabled": true,
                  "ReadOnly": false
                },
                {
                  "$type": "Models.Functions.ExpressionFunction, Models",
                  "Expression": "[Eucalyptus].Stem.WoodWt*10/[Eucalyptus].Stem.Volub",
                  "Name": "WoodDensity",
                  "Children": [],
                  "IncludeInDocumentation": true,
                  "Enabled": true,
                  "ReadOnly": false
                }
              ],
              "IncludeInDocumentation": true,
              "Enabled": true,
              "ReadOnly": false
            }
          ],
          "IncludeInDocumentation": true,
          "Enabled": true,
          "ReadOnly": false
        },
        {
          "$type": "Models.PMF.Organs.GenericOrgan, Models",
          "StartLive": null,
          "DMSupply": null,
          "NSupply": null,
          "DMDemand": null,
          "DMDemandPriorityFactor": null,
          "NDemand": null,
          "potentialDMAllocation": null,
          "IsAboveGround": true,
          "Name": "CoarseRoot",
          "Children": [
            {
              "$type": "Models.Memo, Models",
              "Text": "For many of the parameters in this organ, see comments for similar parameters in the leaf organ.  \r\n\r\n",
              "Name": "Memo",
              "Children": [],
              "IncludeInDocumentation": true,
              "Enabled": true,
              "ReadOnly": false
            },
            {
              "$type": "Models.Functions.Constant, Models",
              "FixedValue": 0.0,
              "Units": "/d",
              "Name": "NReallocationFactor",
              "Children": [],
              "IncludeInDocumentation": true,
              "Enabled": true,
              "ReadOnly": false
            },
            {
              "$type": "Models.Functions.Constant, Models",
              "FixedValue": 0.05,
              "Units": "/d",
              "Name": "NRetranslocationFactor",
              "Children": [],
              "IncludeInDocumentation": true,
              "Enabled": true,
              "ReadOnly": false
            },
            {
              "$type": "Models.Functions.PhaseLookupValue, Models",
              "Start": "Emergence",
              "End": "Old",
              "Name": "NitrogenDemandSwitch",
              "Children": [
                {
                  "$type": "Models.Functions.Constant, Models",
                  "FixedValue": 1.0,
                  "Units": null,
                  "Name": "Constant",
                  "Children": [],
                  "IncludeInDocumentation": true,
                  "Enabled": true,
                  "ReadOnly": false
                }
              ],
              "IncludeInDocumentation": true,
              "Enabled": true,
              "ReadOnly": false
            },
            {
              "$type": "Models.Functions.Constant, Models",
              "FixedValue": 0.0,
              "Units": "0-1",
              "Name": "DMRetranslocationFactor",
              "Children": [],
              "IncludeInDocumentation": true,
              "Enabled": true,
              "ReadOnly": false
            },
            {
              "$type": "Models.Functions.Constant, Models",
              "FixedValue": 0.0,
              "Units": "/d",
              "Name": "SenescenceRate",
              "Children": [],
              "IncludeInDocumentation": true,
              "Enabled": true,
              "ReadOnly": false
            },
            {
              "$type": "Models.Functions.Constant, Models",
              "FixedValue": 0.01,
              "Units": "g/g",
              "Name": "MaximumNConc",
              "Children": [],
              "IncludeInDocumentation": true,
              "Enabled": true,
              "ReadOnly": false
            },
            {
              "$type": "Models.Functions.Constant, Models",
              "FixedValue": 0.0014,
              "Units": "g/g",
              "Name": "MinimumNConc",
              "Children": [],
              "IncludeInDocumentation": true,
              "Enabled": true,
              "ReadOnly": false
            },
            {
              "$type": "Models.Functions.Constant, Models",
              "FixedValue": 0.0,
              "Units": "/d",
              "Name": "DetachmentRateFunction",
              "Children": [],
              "IncludeInDocumentation": true,
              "Enabled": true,
              "ReadOnly": false
            },
            {
              "$type": "Models.Functions.Constant, Models",
              "FixedValue": 0.0,
              "Units": "0-1",
              "Name": "MaintenanceRespirationFunction",
              "Children": [],
              "IncludeInDocumentation": true,
              "Enabled": true,
              "ReadOnly": false
            },
            {
              "$type": "Models.Functions.Constant, Models",
              "FixedValue": 1.0,
              "Units": "0-1",
              "Name": "DMConversionEfficiency",
              "Children": [],
              "IncludeInDocumentation": true,
              "Enabled": true,
              "ReadOnly": false
            },
            {
              "$type": "Models.PMF.Library.BiomassRemoval, Models",
              "Name": "BiomassRemovalDefaults",
              "Children": [
                {
                  "$type": "Models.PMF.OrganBiomassRemovalType, Models",
                  "FractionLiveToRemove": 0.0,
                  "FractionDeadToRemove": 0.0,
                  "FractionLiveToResidue": 1.0,
                  "FractionDeadToResidue": 1.0,
                  "Name": "Harvest",
                  "Children": [],
                  "IncludeInDocumentation": true,
                  "Enabled": true,
                  "ReadOnly": false
                },
                {
                  "$type": "Models.PMF.OrganBiomassRemovalType, Models",
                  "FractionLiveToRemove": 0.8,
                  "FractionDeadToRemove": 0.0,
                  "FractionLiveToResidue": 0.0,
                  "FractionDeadToResidue": 0.0,
                  "Name": "Cut",
                  "Children": [],
                  "IncludeInDocumentation": true,
                  "Enabled": true,
                  "ReadOnly": false
                },
                {
                  "$type": "Models.PMF.OrganBiomassRemovalType, Models",
                  "FractionLiveToRemove": 0.0,
                  "FractionDeadToRemove": 0.0,
                  "FractionLiveToResidue": 0.6,
                  "FractionDeadToResidue": 0.0,
                  "Name": "Prune",
                  "Children": [],
                  "IncludeInDocumentation": true,
                  "Enabled": true,
                  "ReadOnly": false
                },
                {
                  "$type": "Models.PMF.OrganBiomassRemovalType, Models",
                  "FractionLiveToRemove": 0.0,
                  "FractionDeadToRemove": 0.0,
                  "FractionLiveToResidue": 0.05,
                  "FractionDeadToResidue": 0.0,
                  "Name": "Thin",
                  "Children": [],
                  "IncludeInDocumentation": true,
                  "Enabled": true,
                  "ReadOnly": false
                }
              ],
              "IncludeInDocumentation": true,
              "Enabled": true,
              "ReadOnly": false
            },
            {
              "$type": "Models.Functions.Constant, Models",
              "FixedValue": 0.0,
              "Units": "0-1",
              "Name": "DMReallocationFactor",
              "Children": [],
              "IncludeInDocumentation": true,
              "Enabled": true,
              "ReadOnly": false
            },
            {
              "$type": "Models.Functions.VariableReference, Models",
              "VariableName": "[Stem].MinimumNConc",
              "Name": "CriticalNConc",
              "Children": [],
              "IncludeInDocumentation": true,
              "Enabled": true,
              "ReadOnly": false
            },
            {
              "$type": "Models.Functions.Constant, Models",
              "FixedValue": 0.0,
              "Units": null,
              "Name": "RemobilisationCost",
              "Children": [],
              "IncludeInDocumentation": true,
              "Enabled": true,
              "ReadOnly": false
            },
            {
              "$type": "Models.Functions.Constant, Models",
              "FixedValue": 0.45,
              "Units": "g/g",
              "Name": "CarbonConcentration",
              "Children": [],
              "IncludeInDocumentation": true,
              "Enabled": true,
              "ReadOnly": false
            },
            {
              "$type": "Models.PMF.NutrientDemandFunctions, Models",
              "Name": "DMDemands",
              "Children": [
                {
                  "$type": "Models.Memo, Models",
                  "Text": "DM or N demands here are set in a similar way to those described above for the leaf organ.  \r\n\r\n",
                  "Name": "Memo",
                  "Children": [],
                  "IncludeInDocumentation": true,
                  "Enabled": true,
                  "ReadOnly": false
                },
                {
                  "$type": "Models.Functions.MultiplyFunction, Models",
                  "Name": "Structural",
                  "Children": [
                    {
                      "$type": "Models.Functions.DemandFunctions.PartitionFractionDemandFunction, Models",
                      "Name": "DMDemandFunction",
                      "Children": [
                        {
                          "$type": "Models.Functions.LinearInterpolationFunction, Models",
                          "Name": "PartitionFraction",
                          "Children": [
                            {
                              "$type": "Models.Functions.XYPairs, Models",
                              "X": [
                                0.0,
                                1000.0,
                                10000.0
                              ],
                              "Y": [
                                0.01,
                                0.03,
                                0.05
                              ],
                              "Name": "XYPairs",
                              "Children": [],
                              "IncludeInDocumentation": true,
                              "Enabled": true,
                              "ReadOnly": false
                            },
                            {
                              "$type": "Models.Functions.VariableReference, Models",
                              "VariableName": "[Eucalyptus].IndividualTreeLiveWt",
                              "Name": "XValue",
                              "Children": [],
                              "IncludeInDocumentation": true,
                              "Enabled": true,
                              "ReadOnly": false
                            }
                          ],
                          "IncludeInDocumentation": true,
                          "Enabled": true,
                          "ReadOnly": false
                        }
                      ],
                      "IncludeInDocumentation": true,
                      "Enabled": true,
                      "ReadOnly": false
                    },
                    {
                      "$type": "Models.Functions.Constant, Models",
                      "FixedValue": 0.99,
                      "Units": "0-1",
                      "Name": "StructuralFraction",
                      "Children": [],
                      "IncludeInDocumentation": true,
                      "Enabled": true,
                      "ReadOnly": false
                    }
                  ],
                  "IncludeInDocumentation": true,
                  "Enabled": true,
                  "ReadOnly": false
                },
                {
                  "$type": "Models.Functions.Constant, Models",
                  "FixedValue": 0.0,
                  "Units": null,
                  "Name": "Metabolic",
                  "Children": [],
                  "IncludeInDocumentation": true,
                  "Enabled": true,
                  "ReadOnly": false
                },
                {
                  "$type": "Models.Functions.DemandFunctions.StorageDMDemandFunction, Models",
                  "Name": "Storage",
                  "Children": [
                    {
                      "$type": "Models.Functions.SubtractFunction, Models",
                      "Name": "StorageFraction",
                      "Children": [
                        {
                          "$type": "Models.Functions.Constant, Models",
                          "FixedValue": 1.0,
                          "Units": null,
                          "Name": "One",
                          "Children": [],
                          "IncludeInDocumentation": true,
                          "Enabled": true,
                          "ReadOnly": false
                        },
                        {
                          "$type": "Models.Functions.VariableReference, Models",
                          "VariableName": "[CoarseRoot].DMDemands.Structural.StructuralFraction",
                          "Name": "StructuralFraction",
                          "Children": [],
                          "IncludeInDocumentation": true,
                          "Enabled": true,
                          "ReadOnly": false
                        }
                      ],
                      "IncludeInDocumentation": true,
                      "Enabled": true,
                      "ReadOnly": false
                    }
                  ],
                  "IncludeInDocumentation": true,
                  "Enabled": true,
                  "ReadOnly": false
                },
                {
                  "$type": "Models.Functions.Constant, Models",
                  "FixedValue": 1.0,
                  "Units": null,
                  "Name": "QStructuralPriority",
                  "Children": [],
                  "IncludeInDocumentation": true,
                  "Enabled": true,
                  "ReadOnly": false
                },
                {
                  "$type": "Models.Functions.Constant, Models",
                  "FixedValue": 1.0,
                  "Units": null,
                  "Name": "QMetabolicPriority",
                  "Children": [],
                  "IncludeInDocumentation": true,
                  "Enabled": true,
                  "ReadOnly": false
                },
                {
                  "$type": "Models.Functions.Constant, Models",
                  "FixedValue": 1.0,
                  "Units": null,
                  "Name": "QStoragePriority",
                  "Children": [],
                  "IncludeInDocumentation": true,
                  "Enabled": true,
                  "ReadOnly": false
                }
              ],
              "IncludeInDocumentation": true,
              "Enabled": true,
              "ReadOnly": false
            },
            {
              "$type": "Models.PMF.NutrientDemandFunctions, Models",
              "Name": "NDemands",
              "Children": [
                {
                  "$type": "Models.Memo, Models",
                  "Text": "DM or N demands here are set in a similar way to those described above for the leaf organ.  \r\n\r\n",
                  "Name": "Memo",
                  "Children": [],
                  "IncludeInDocumentation": true,
                  "Enabled": true,
                  "ReadOnly": false
                },
                {
                  "$type": "Models.Functions.MultiplyFunction, Models",
                  "Name": "Structural",
                  "Children": [
                    {
                      "$type": "Models.Functions.VariableReference, Models",
                      "VariableName": "[CoarseRoot].minimumNconc",
                      "Name": "MinNconc",
                      "Children": [],
                      "IncludeInDocumentation": true,
                      "Enabled": true,
                      "ReadOnly": false
                    },
                    {
                      "$type": "Models.Functions.VariableReference, Models",
                      "VariableName": "[CoarseRoot].potentialDMAllocation.Structural",
                      "Name": "PotentialDMAllocation",
                      "Children": [],
                      "IncludeInDocumentation": true,
                      "Enabled": true,
                      "ReadOnly": false
                    }
                  ],
                  "IncludeInDocumentation": true,
                  "Enabled": true,
                  "ReadOnly": false
                },
                {
                  "$type": "Models.Functions.MultiplyFunction, Models",
                  "Name": "Metabolic",
                  "Children": [
                    {
                      "$type": "Models.Functions.SubtractFunction, Models",
                      "Name": "MetabolicNconc",
                      "Children": [
                        {
                          "$type": "Models.Functions.VariableReference, Models",
                          "VariableName": "[CoarseRoot].criticalNConc",
                          "Name": "CritNconc",
                          "Children": [],
                          "IncludeInDocumentation": true,
                          "Enabled": true,
                          "ReadOnly": false
                        },
                        {
                          "$type": "Models.Functions.VariableReference, Models",
                          "VariableName": "[CoarseRoot].minimumNconc",
                          "Name": "MinNconc",
                          "Children": [],
                          "IncludeInDocumentation": true,
                          "Enabled": true,
                          "ReadOnly": false
                        }
                      ],
                      "IncludeInDocumentation": true,
                      "Enabled": true,
                      "ReadOnly": false
                    },
                    {
                      "$type": "Models.Functions.VariableReference, Models",
                      "VariableName": "[CoarseRoot].potentialDMAllocation.Structural",
                      "Name": "PotentialDMAllocation",
                      "Children": [],
                      "IncludeInDocumentation": true,
                      "Enabled": true,
                      "ReadOnly": false
                    }
                  ],
                  "IncludeInDocumentation": true,
                  "Enabled": true,
                  "ReadOnly": false
                },
                {
                  "$type": "Models.Functions.DemandFunctions.StorageNDemandFunction, Models",
                  "Name": "Storage",
                  "Children": [
                    {
                      "$type": "Models.Functions.VariableReference, Models",
                      "VariableName": "[CoarseRoot].nitrogenDemandSwitch",
                      "Name": "NitrogenDemandSwitch",
                      "Children": [],
                      "IncludeInDocumentation": true,
                      "Enabled": true,
                      "ReadOnly": false
                    },
                    {
                      "$type": "Models.Functions.VariableReference, Models",
                      "VariableName": "[CoarseRoot].maximumNconc",
                      "Name": "MaxNconc",
                      "Children": [],
                      "IncludeInDocumentation": true,
                      "Enabled": true,
                      "ReadOnly": false
                    }
                  ],
                  "IncludeInDocumentation": true,
                  "Enabled": true,
                  "ReadOnly": false
                },
                {
                  "$type": "Models.Functions.Constant, Models",
                  "Name": "QStructuralPriority",
                  "FixedValue": "1"
                },
                {
                  "$type": "Models.Functions.Constant, Models",
                  "Name": "QMetabolicPriority",
                  "FixedValue": "1"
                },
                {
                  "$type": "Models.Functions.Constant, Models",
                  "Name": "QStoragePriority",
                  "FixedValue": "1"
                }
              ],
              "IncludeInDocumentation": true,
              "Enabled": true,
              "ReadOnly": false
            },
            {
              "$type": "Models.PMF.RetranslocateNonStructural, Models",
              "Name": "RetranslocateNitrogen",
              "Children": [],
              "IncludeInDocumentation": true,
              "Enabled": true,
              "ReadOnly": false
            },
            {
              "$type": "Models.PMF.NutrientPoolFunctions, Models",
              "Name": "InitialWt",
              "Children": [
                {
                  "$type": "Models.Functions.Constant, Models",
                  "FixedValue": 0.0,
                  "Units": "g",
                  "Name": "Structural",
                  "Children": [],
                  "IncludeInDocumentation": true,
                  "Enabled": true,
                  "ReadOnly": false
                },
                {
                  "$type": "Models.Functions.Constant, Models",
                  "FixedValue": 0.0,
                  "Units": null,
                  "Name": "Metabolic",
                  "Children": [],
                  "IncludeInDocumentation": true,
                  "Enabled": true,
                  "ReadOnly": false
                },
                {
                  "$type": "Models.Functions.Constant, Models",
                  "FixedValue": 0.0,
                  "Units": null,
                  "Name": "Storage",
                  "Children": [],
                  "IncludeInDocumentation": true,
                  "Enabled": true,
                  "ReadOnly": false
                }
              ],
              "IncludeInDocumentation": true,
              "Enabled": true,
              "ReadOnly": false
            },
            {
              "$type": "Models.Functions.Constant, Models",
              "FixedValue": 0.0,
              "Units": null,
              "Name": "Photosynthesis",
              "Children": [],
              "IncludeInDocumentation": true,
              "Enabled": true,
              "ReadOnly": false
            },
            {
              "$type": "Models.Functions.VariableReference, Models",
              "VariableName": "[CoarseRoot].MinimumNConc",
              "Name": "initialNConcFunction",
              "Children": [],
              "IncludeInDocumentation": true,
              "Enabled": true,
              "ReadOnly": false
            }
          ],
          "IncludeInDocumentation": true,
          "Enabled": true,
          "ReadOnly": false
        },
        {
          "$type": "Models.PMF.Organs.Root, Models",
          "DMSupply": null,
          "NSupply": null,
          "DMDemand": null,
          "DMDemandPriorityFactor": null,
          "NDemand": null,
          "potentialDMAllocation": null,
          "GrowthRespiration": 0.0,
          "MaintenanceRespiration": 0.0,
          "Name": "FineRoot",
          "Children": [
            {
              "$type": "Models.Functions.RootShape.RootShapeCylinder, Models",
              "Name": "RootShape",
              "Children": [],
              "IncludeInDocumentation": true,
              "Enabled": true,
              "ReadOnly": false
            },
            {
              "$type": "Models.Memo, Models",
              "Text": "For many of the parameters in this organ, see comments for similar parameters in the leaf organ.  \r\n\r\n",
              "Name": "Memo",
              "Children": [],
              "IncludeInDocumentation": true,
              "Enabled": true,
              "ReadOnly": false
            },
            {
              "$type": "Models.Functions.PhaseLookupValue, Models",
              "Start": "Emergence",
              "End": "Old",
              "Name": "NitrogenDemandSwitch",
              "Children": [
                {
                  "$type": "Models.Functions.Constant, Models",
                  "FixedValue": 1.0,
                  "Units": null,
                  "Name": "Constant",
                  "Children": [],
                  "IncludeInDocumentation": true,
                  "Enabled": true,
                  "ReadOnly": false
                }
              ],
              "IncludeInDocumentation": true,
              "Enabled": true,
              "ReadOnly": false
            },
            {
              "$type": "Models.Functions.Constant, Models",
              "FixedValue": 10.0,
              "Units": "mm/d",
              "Name": "RootFrontVelocity",
              "Children": [
                {
                  "$type": "Models.Memo, Models",
                  "Text": "[huth_managing_2008] measured a constant root front velocity of 24.3 mm/d down to 1.4 m depth under favourable growing conditions, which was similar to wheat. [goncalves2013integrating] report eucalypt root front velocities averaging 19 mm/day for the first 1.5 years to 12 mm/day by 3.5 years in conditions of little impedence to root growth. The value of 10 mm/d used here is lower to reflect more common limiting conditions.\r\n\r\n",
                  "Name": "Memo",
                  "Children": [],
                  "IncludeInDocumentation": true,
                  "Enabled": true,
                  "ReadOnly": false
                }
              ],
              "IncludeInDocumentation": true,
              "Enabled": true,
              "ReadOnly": false
            },
            {
              "$type": "Models.Functions.Constant, Models",
              "FixedValue": 0.005,
              "Units": "/d",
              "Name": "SenescenceRate",
              "Children": [],
              "IncludeInDocumentation": true,
              "Enabled": true,
              "ReadOnly": false
            },
            {
              "$type": "Models.Functions.Constant, Models",
              "FixedValue": 6.0,
              "Units": "kg/ha/d",
              "Name": "MaxDailyNUptake",
              "Children": [],
              "IncludeInDocumentation": true,
              "Enabled": true,
              "ReadOnly": false
            },
            {
              "$type": "Models.Functions.Constant, Models",
              "FixedValue": 0.01,
              "Units": "g/g",
              "Name": "MaximumNConc",
              "Children": [
                {
                  "$type": "Models.Memo, Models",
                  "Text": "Fine root N concentrations are based on Misra et al (1998). ",
                  "Name": "Memo",
                  "Children": [],
                  "IncludeInDocumentation": true,
                  "Enabled": true,
                  "ReadOnly": false
                }
              ],
              "IncludeInDocumentation": true,
              "Enabled": true,
              "ReadOnly": false
            },
            {
              "$type": "Models.Functions.Constant, Models",
              "FixedValue": 0.003,
              "Units": "g/g",
              "Name": "MinimumNConc",
              "Children": [],
              "IncludeInDocumentation": true,
              "Enabled": true,
              "ReadOnly": false
            },
            {
              "$type": "Models.Functions.Constant, Models",
              "FixedValue": 10000.0,
              "Units": "mm",
              "Name": "MaximumRootDepth",
              "Children": [],
              "IncludeInDocumentation": true,
              "Enabled": true,
              "ReadOnly": false
            },
            {
              "$type": "Models.Functions.Constant, Models",
              "FixedValue": 1.0,
              "Units": null,
              "Name": "KLModifier",
              "Children": [],
              "IncludeInDocumentation": true,
              "Enabled": true,
              "ReadOnly": false
            },
            {
              "$type": "Models.Functions.Constant, Models",
              "FixedValue": 0.03,
              "Units": null,
              "Name": "KNO3",
              "Children": [],
              "IncludeInDocumentation": true,
              "Enabled": true,
              "ReadOnly": false
            },
            {
              "$type": "Models.Functions.Constant, Models",
              "FixedValue": 3E-06,
              "Units": null,
              "Name": "KNH4",
              "Children": [],
              "IncludeInDocumentation": true,
              "Enabled": true,
              "ReadOnly": false
            },
            {
              "$type": "Models.Functions.LinearInterpolationFunction, Models",
              "Name": "NUptakeSWFactor",
              "Children": [
                {
                  "$type": "Models.Functions.XYPairs, Models",
                  "X": [
                    0.0,
                    1.0
                  ],
                  "Y": [
                    0.0,
                    1.0
                  ],
                  "Name": "XYPairs",
                  "Children": [],
                  "IncludeInDocumentation": true,
                  "Enabled": true,
                  "ReadOnly": false
                },
                {
                  "$type": "Models.Functions.VariableReference, Models",
                  "VariableName": "[FineRoot].RWC",
                  "Name": "XValue",
                  "Children": [],
                  "IncludeInDocumentation": true,
                  "Enabled": true,
                  "ReadOnly": false
                }
              ],
              "IncludeInDocumentation": true,
              "Enabled": true,
              "ReadOnly": false
            },
            {
              "$type": "Models.Functions.Constant, Models",
              "FixedValue": 40.0,
              "Units": "m/g",
              "Name": "SpecificRootLength",
              "Children": [
                {
                  "$type": "Models.Memo, Models",
                  "Text": "Specific root length was based on [jourdan2008fine]. ",
                  "Name": "Memo",
                  "Children": [],
                  "IncludeInDocumentation": true,
                  "Enabled": true,
                  "ReadOnly": false
                }
              ],
              "IncludeInDocumentation": true,
              "Enabled": true,
              "ReadOnly": false
            },
            {
              "$type": "Models.PMF.Library.BiomassRemoval, Models",
              "Name": "BiomassRemovalDefaults",
              "Children": [
                {
                  "$type": "Models.PMF.OrganBiomassRemovalType, Models",
                  "FractionLiveToRemove": 0.0,
                  "FractionDeadToRemove": 0.0,
                  "FractionLiveToResidue": 1.0,
                  "FractionDeadToResidue": 1.0,
                  "Name": "Harvest",
                  "Children": [],
                  "IncludeInDocumentation": true,
                  "Enabled": true,
                  "ReadOnly": false
                },
                {
                  "$type": "Models.PMF.OrganBiomassRemovalType, Models",
                  "FractionLiveToRemove": 0.8,
                  "FractionDeadToRemove": 0.0,
                  "FractionLiveToResidue": 0.0,
                  "FractionDeadToResidue": 0.0,
                  "Name": "Cut",
                  "Children": [],
                  "IncludeInDocumentation": true,
                  "Enabled": true,
                  "ReadOnly": false
                },
                {
                  "$type": "Models.PMF.OrganBiomassRemovalType, Models",
                  "FractionLiveToRemove": 0.0,
                  "FractionDeadToRemove": 0.0,
                  "FractionLiveToResidue": 0.6,
                  "FractionDeadToResidue": 0.0,
                  "Name": "Prune",
                  "Children": [],
                  "IncludeInDocumentation": true,
                  "Enabled": true,
                  "ReadOnly": false
                }
              ],
              "IncludeInDocumentation": true,
              "Enabled": true,
              "ReadOnly": false
            },
            {
              "$type": "Models.Functions.Constant, Models",
              "FixedValue": 1.0,
              "Units": "0-1",
              "Name": "DMConversionEfficiency",
              "Children": [],
              "IncludeInDocumentation": true,
              "Enabled": true,
              "ReadOnly": false
            },
            {
              "$type": "Models.Functions.Constant, Models",
              "FixedValue": 0.0,
              "Units": "0-1",
              "Name": "MaintenanceRespirationFunction",
              "Children": [],
              "IncludeInDocumentation": true,
              "Enabled": true,
              "ReadOnly": false
            },
            {
              "$type": "Models.Functions.Constant, Models",
              "FixedValue": 0.0,
              "Units": null,
              "Name": "RemobilisationCost",
              "Children": [],
              "IncludeInDocumentation": true,
              "Enabled": true,
              "ReadOnly": false
            },
            {
              "$type": "Models.Functions.Constant, Models",
              "FixedValue": 0.45,
              "Units": "g/g",
              "Name": "CarbonConcentration",
              "Children": [],
              "IncludeInDocumentation": true,
              "Enabled": true,
              "ReadOnly": false
            },
            {
              "$type": "Models.PMF.NutrientDemandFunctions, Models",
              "Name": "DMDemands",
              "Children": [
                {
                  "$type": "Models.Memo, Models",
                  "Text": "DM or N demands here are set in a similar way to those described above for the leaf organ.  \r\n\r\n",
                  "Name": "Memo",
                  "Children": [],
                  "IncludeInDocumentation": true,
                  "Enabled": true,
                  "ReadOnly": false
                },
                {
                  "$type": "Models.Functions.MultiplyFunction, Models",
                  "Name": "Structural",
                  "Children": [
                    {
                      "$type": "Models.Functions.DemandFunctions.PartitionFractionDemandFunction, Models",
                      "Name": "DMDemandFunction",
                      "Children": [
                        {
                          "$type": "Models.Functions.Constant, Models",
                          "FixedValue": 0.25,
                          "Units": null,
                          "Name": "PartitionFraction",
                          "Children": [],
                          "IncludeInDocumentation": true,
                          "Enabled": true,
                          "ReadOnly": false
                        }
                      ],
                      "IncludeInDocumentation": true,
                      "Enabled": true,
                      "ReadOnly": false
                    },
                    {
                      "$type": "Models.Functions.Constant, Models",
                      "FixedValue": 1.0,
                      "Units": null,
                      "Name": "StructuralFraction",
                      "Children": [],
                      "IncludeInDocumentation": true,
                      "Enabled": true,
                      "ReadOnly": false
                    }
                  ],
                  "IncludeInDocumentation": true,
                  "Enabled": true,
                  "ReadOnly": false
                },
                {
                  "$type": "Models.Functions.Constant, Models",
                  "FixedValue": 0.0,
                  "Units": null,
                  "Name": "Metabolic",
                  "Children": [],
                  "IncludeInDocumentation": true,
                  "Enabled": true,
                  "ReadOnly": false
                },
                {
                  "$type": "Models.Functions.DemandFunctions.StorageDMDemandFunction, Models",
                  "Name": "Storage",
                  "Children": [
                    {
                      "$type": "Models.Functions.SubtractFunction, Models",
                      "Name": "StorageFraction",
                      "Children": [
                        {
                          "$type": "Models.Functions.Constant, Models",
                          "FixedValue": 1.0,
                          "Units": null,
                          "Name": "One",
                          "Children": [],
                          "IncludeInDocumentation": true,
                          "Enabled": true,
                          "ReadOnly": false
                        },
                        {
                          "$type": "Models.Functions.VariableReference, Models",
                          "VariableName": "[FineRoot].DMDemands.Structural.StructuralFraction",
                          "Name": "StructuralFraction",
                          "Children": [],
                          "IncludeInDocumentation": true,
                          "Enabled": true,
                          "ReadOnly": false
                        }
                      ],
                      "IncludeInDocumentation": true,
                      "Enabled": true,
                      "ReadOnly": false
                    }
                  ],
                  "IncludeInDocumentation": true,
                  "Enabled": true,
                  "ReadOnly": false
                },
                {
                  "$type": "Models.Functions.Constant, Models",
                  "Name": "QStructuralPriority",
                  "FixedValue": "1"
                },
                {
                  "$type": "Models.Functions.Constant, Models",
                  "Name": "QMetabolicPriority",
                  "FixedValue": "1"
                },
                {
                  "$type": "Models.Functions.Constant, Models",
                  "Name": "QStoragePriority",
                  "FixedValue": "1"
                }
              ],
              "IncludeInDocumentation": true,
              "Enabled": true,
              "ReadOnly": false
            },
            {
              "$type": "Models.PMF.NutrientDemandFunctions, Models",
              "Name": "NDemands",
              "Children": [
                {
                  "$type": "Models.Memo, Models",
                  "Text": "DM or N demands here are set in a similar way to those described above for the leaf organ.  \r\n\r\n",
                  "Name": "Memo",
                  "Children": [],
                  "IncludeInDocumentation": true,
                  "Enabled": true,
                  "ReadOnly": false
                },
                {
                  "$type": "Models.Functions.MultiplyFunction, Models",
                  "Name": "Structural",
                  "Children": [
                    {
                      "$type": "Models.Functions.VariableReference, Models",
                      "VariableName": "[FineRoot].minimumNconc",
                      "Name": "MinNconc",
                      "Children": [],
                      "IncludeInDocumentation": true,
                      "Enabled": true,
                      "ReadOnly": false
                    },
                    {
                      "$type": "Models.Functions.VariableReference, Models",
                      "VariableName": "[FineRoot].potentialDMAllocation.Structural",
                      "Name": "PotentialDMAllocation",
                      "Children": [],
                      "IncludeInDocumentation": true,
                      "Enabled": true,
                      "ReadOnly": false
                    }
                  ],
                  "IncludeInDocumentation": true,
                  "Enabled": true,
                  "ReadOnly": false
                },
                {
                  "$type": "Models.Functions.MultiplyFunction, Models",
                  "Name": "Metabolic",
                  "Children": [
                    {
                      "$type": "Models.Functions.SubtractFunction, Models",
                      "Name": "MetabolicNconc",
                      "Children": [
                        {
                          "$type": "Models.Functions.VariableReference, Models",
                          "VariableName": "[FineRoot].criticalNConc",
                          "Name": "CritNconc",
                          "Children": [],
                          "IncludeInDocumentation": true,
                          "Enabled": true,
                          "ReadOnly": false
                        },
                        {
                          "$type": "Models.Functions.VariableReference, Models",
                          "VariableName": "[FineRoot].minimumNconc",
                          "Name": "MinNconc",
                          "Children": [],
                          "IncludeInDocumentation": true,
                          "Enabled": true,
                          "ReadOnly": false
                        }
                      ],
                      "IncludeInDocumentation": true,
                      "Enabled": true,
                      "ReadOnly": false
                    },
                    {
                      "$type": "Models.Functions.VariableReference, Models",
                      "VariableName": "[FineRoot].potentialDMAllocation.Structural",
                      "Name": "PotentialDMAllocation",
                      "Children": [],
                      "IncludeInDocumentation": true,
                      "Enabled": true,
                      "ReadOnly": false
                    }
                  ],
                  "IncludeInDocumentation": true,
                  "Enabled": true,
                  "ReadOnly": false
                },
                {
                  "$type": "Models.Functions.DemandFunctions.StorageNDemandFunction, Models",
                  "Name": "Storage",
                  "Children": [
                    {
                      "$type": "Models.Functions.VariableReference, Models",
                      "VariableName": "[FineRoot].nitrogenDemandSwitch",
                      "Name": "NitrogenDemandSwitch",
                      "Children": [],
                      "IncludeInDocumentation": true,
                      "Enabled": true,
                      "ReadOnly": false
                    },
                    {
                      "$type": "Models.Functions.VariableReference, Models",
                      "VariableName": "[FineRoot].maximumNconc",
                      "Name": "MaxNconc",
                      "Children": [],
                      "IncludeInDocumentation": true,
                      "Enabled": true,
                      "ReadOnly": false
                    }
                  ],
                  "IncludeInDocumentation": true,
                  "Enabled": true,
                  "ReadOnly": false
                },
                {
                  "$type": "Models.Functions.Constant, Models",
                  "Name": "QStructuralPriority",
                  "FixedValue": "1"
                },
                {
                  "$type": "Models.Functions.Constant, Models",
                  "Name": "QMetabolicPriority",
                  "FixedValue": "1"
                },
                {
                  "$type": "Models.Functions.Constant, Models",
                  "Name": "QStoragePriority",
                  "FixedValue": "1"
                }
              ],
              "IncludeInDocumentation": true,
              "Enabled": true,
              "ReadOnly": false
            },
            {
              "$type": "Models.Functions.VariableReference, Models",
              "VariableName": "[FineRoot].MinimumNConc",
              "Name": "CriticalNConc",
              "Children": [],
              "IncludeInDocumentation": true,
              "Enabled": true,
              "ReadOnly": false
            },
            {
              "$type": "Models.PMF.NutrientPoolFunctions, Models",
              "Name": "InitialWt",
              "Children": [
                {
                  "$type": "Models.Functions.Constant, Models",
                  "FixedValue": 0.2,
                  "Units": "g/plant",
                  "Name": "Structural",
                  "Children": [],
                  "IncludeInDocumentation": true,
                  "Enabled": true,
                  "ReadOnly": false
                },
                {
                  "$type": "Models.Functions.Constant, Models",
                  "FixedValue": 0.0,
                  "Units": null,
                  "Name": "Metabolic",
                  "Children": [],
                  "IncludeInDocumentation": true,
                  "Enabled": true,
                  "ReadOnly": false
                },
                {
                  "$type": "Models.Functions.Constant, Models",
                  "FixedValue": 0.0,
                  "Units": null,
                  "Name": "Storage",
                  "Children": [],
                  "IncludeInDocumentation": true,
                  "Enabled": true,
                  "ReadOnly": false
                }
              ],
              "IncludeInDocumentation": true,
              "Enabled": true,
              "ReadOnly": false
            }
          ],
          "IncludeInDocumentation": true,
          "Enabled": true,
          "ReadOnly": false
        },
        {
          "$type": "Models.Functions.DivideFunction, Models",
          "Name": "RootShootRatio",
          "Children": [
            {
              "$type": "Models.Functions.VariableReference, Models",
              "VariableName": "[Eucalyptus].BelowGround.Wt",
              "Name": "Numerator",
              "Children": [],
              "IncludeInDocumentation": true,
              "Enabled": true,
              "ReadOnly": false
            },
            {
              "$type": "Models.Functions.VariableReference, Models",
              "VariableName": "[Eucalyptus].AboveGround.Wt",
              "Name": "Denominator",
              "Children": [],
              "IncludeInDocumentation": true,
              "Enabled": true,
              "ReadOnly": false
            }
          ],
          "IncludeInDocumentation": true,
          "Enabled": true,
          "ReadOnly": false
        },
        {
          "$type": "Models.Core.Folder, Models",
          "Name": "grandis",
          "Children": [
            {
              "$type": "Models.PMF.Cultivar, Models",
              "Command": [
                ""
              ],
              "Name": "grandis",
              "Children": [
                {
                  "$type": "Models.Memo, Models",
                  "Text": "This genotype specification was originally planned to be for the species E. grandis in general, but as no actually genotype-specific parameters are specified. Simulations using this genotype use the unchanged parameter set of the main Eucalyptus model. \r\n\n\n",
                  "Name": "Genotype note",
                  "Children": [],
                  "IncludeInDocumentation": true,
                  "Enabled": true,
                  "ReadOnly": false
                }
              ],
              "IncludeInDocumentation": true,
              "Enabled": true,
              "ReadOnly": false
            },
            {
              "$type": "Models.PMF.Cultivar, Models",
              "Command": [
                "[Branch].SenescenceRate.FixedValue=0.0002"
              ],
              "Name": "grandisCoffsHarbour",
              "Children": [
                {
                  "$type": "Models.Memo, Models",
                  "Text": "This genotype specification is for a Coffs Harbour provenance of E. grandis, but as no actually genotype-specific parameters are specified. Simulations using this genotype use the unchanged parameter set of the main Eucalyptus model. \r\n\r\n  \r\n",
                  "Name": "Genotype note",
                  "Children": [],
                  "IncludeInDocumentation": true,
                  "Enabled": true,
                  "ReadOnly": false
                }
              ],
              "IncludeInDocumentation": true,
              "Enabled": true,
              "ReadOnly": false
            },
            {
              "$type": "Models.PMF.Cultivar, Models",
              "Command": [
                "[CoarseRoot].DMDemands.Structural.DMDemandFunction.PartitionFraction.XYPairs.X=0,1000,10000",
                "[CoarseRoot].DMDemands.Structural.DMDemandFunction.PartitionFraction.XYPairs.Y=0,0.03,0.04",
                "[Leaf].DMDemands.Structural.DMDemandFunction.PartitionFraction.XYPairs.X=0,1000,10000,20000,50000,80000",
                "[Leaf].DMDemands.Structural.DMDemandFunction.PartitionFraction.XYPairs.Y=0.24,0.2,0.2,.23,0.2,.12",
                "[Branch].DMDemands.Structural.DMDemandFunction.PartitionFraction.XYPairs.X=0,1000,10000,20000,50000,80000",
                "[Branch].DMDemands.Structural.DMDemandFunction.PartitionFraction.XYPairs.Y=.06,.06,.06,.05,.04,.03",
                "[FineRoot].DMDemands.Structural.DMDemandFunction.PartitionFraction.FixedValue=0.2",
                "[Stem].DMDemands.Structural.DMDemandFunction.PartitionFraction.XYPairs.X=0,1000,10000,20000,30000,80000",
                "[Stem].DMDemands.Structural.DMDemandFunction.PartitionFraction.XYPairs.Y=0.2,0.45,0.7,0.99,0.99,.99",
                "",
                "[Stem].DBH.DBHEquation.Expression=0.36*[Eucalyptus].IndividualTreeStemWt^0.34-5.2"
              ],
              "Name": "grandisC15",
              "Children": [
                {
                  "$type": "Models.Memo, Models",
                  "Text": "This genotype specification was used to specifiy partitioning to roots and shoots for the C15 clone used by the Aracruz company (then Fibria, and now Suzano), in order to approximate the root:shoot ratios reported in [almeida2003application] and [almeida2004parameterisation].\n\n",
                  "Name": "Genotype note",
                  "Children": [],
                  "IncludeInDocumentation": true,
                  "Enabled": true,
                  "ReadOnly": false
                }
              ],
              "IncludeInDocumentation": true,
              "Enabled": true,
              "ReadOnly": false
            },
            {
              "$type": "Models.PMF.Cultivar, Models",
              "Command": [
                "[CoarseRoot].DMDemands.Structural.DMDemandFunction.PartitionFraction.XYPairs.X=0,1000,10000",
                "[CoarseRoot].DMDemands.Structural.DMDemandFunction.PartitionFraction.XYPairs.Y=0,0.08,0.08",
                "[Leaf].DMDemands.Structural.DMDemandFunction.PartitionFraction.XYPairs.X=0,1000,10000,20000,50000,80000",
                "[Leaf].DMDemands.Structural.DMDemandFunction.PartitionFraction.XYPairs.Y=0.22,0.2,0.19,0.13,0.10,.06"
              ],
              "Name": "grandisC22",
              "Children": [
                {
                  "$type": "Models.Memo, Models",
                  "Text": "This genotype specification was used to specifiy partitioning to roots and shoots for the C22 clone used by the Aracruz company (then Fibria, and now Suzano), in order to approximate the root:shoot ratios reported in [almeida2003application] and [almeida2004parameterisation].\n\n",
                  "Name": "Genotype note",
                  "Children": [],
                  "IncludeInDocumentation": true,
                  "Enabled": true,
                  "ReadOnly": false
                }
              ],
              "IncludeInDocumentation": true,
              "Enabled": true,
              "ReadOnly": false
            }
          ],
          "IncludeInDocumentation": true,
          "Enabled": true,
          "ReadOnly": false
        },
        {
          "$type": "Models.Core.Folder, Models",
          "Name": "grandisXurophylla",
          "Children": [
            {
              "$type": "Models.PMF.Cultivar, Models",
              "Command": [
                ""
              ],
              "Name": "grandisXurophylla",
              "Children": [
                {
                  "$type": "Models.Memo, Models",
                  "Text": "This genotype specification was originally planned to be for a cline of grandisXurophylla, but we did not actually provide any specific parameters. As no parameter values were changed here, generic Eucalyptus parameters were used where this genotype was specified in a simulation.\r\n\r\n    \r\n",
                  "Name": "Genotype note",
                  "Children": [],
                  "IncludeInDocumentation": true,
                  "Enabled": true,
                  "ReadOnly": false
                }
              ],
              "IncludeInDocumentation": true,
              "Enabled": true,
              "ReadOnly": false
            },
            {
              "$type": "Models.PMF.Cultivar, Models",
              "Command": [
                ""
              ],
              "Name": "grandisXurophyllaC3334",
              "Children": [
                {
                  "$type": "Models.Memo, Models",
                  "Text": "This genotype specification was originally planned to be for the clone C3334, but we did not actually provide any specific parameters. As no parameter values were changed here, generic Eucalyptus parameters were used where this genotype was specified in a simulation.\r\n\r\n    \r\n",
                  "Name": "Genotype note",
                  "Children": [],
                  "IncludeInDocumentation": true,
                  "Enabled": true,
                  "ReadOnly": false
                }
              ],
              "IncludeInDocumentation": true,
              "Enabled": true,
              "ReadOnly": false
            },
            {
              "$type": "Models.PMF.Cultivar, Models",
              "Command": [
                ""
              ],
              "Name": "grandisXurophyllaC3336",
              "Children": [
                {
                  "$type": "Models.Memo, Models",
                  "Text": "This genotype specification was originally planned to be for the clone C3336, but we did not actually provide any specific parameters. As no parameter values were changed here, generic Eucalyptus parameters were used where this genotype was specified in a simulation.\r\n\r\n    \r\n",
                  "Name": "Genotype note",
                  "Children": [],
                  "IncludeInDocumentation": true,
                  "Enabled": true,
                  "ReadOnly": false
                }
              ],
              "IncludeInDocumentation": true,
              "Enabled": true,
              "ReadOnly": false
            }
          ],
          "IncludeInDocumentation": true,
          "Enabled": true,
          "ReadOnly": false
        },
        {
          "$type": "Models.Core.Folder, Models",
          "Name": "urophyllaXglobulus",
          "Children": [
            {
              "$type": "Models.PMF.Cultivar, Models",
              "Command": [
                ""
              ],
              "Name": "urophyllaXglobulus",
              "Children": [
                {
                  "$type": "Models.Memo, Models",
                  "Text": "This genotype specification was originally planned to be for the urophyllaXglobulus hybird of E. grandis, but we did not actually provide any specific parameters. As no parameter values were changed here, generic Eucalyptus parameters were used where this genotype was specified in a simulation.\r\n\r\n    \r\n",
                  "Name": "Genotype note",
                  "Children": [],
                  "IncludeInDocumentation": true,
                  "Enabled": true,
                  "ReadOnly": false
                }
              ],
              "IncludeInDocumentation": true,
              "Enabled": true,
              "ReadOnly": false
            }
          ],
          "IncludeInDocumentation": true,
          "Enabled": true,
          "ReadOnly": false
        },
        {
          "$type": "Models.Core.Folder, Models",
          "Name": "BrazilClones",
          "Children": [
            {
              "$type": "Models.PMF.Cultivar, Models",
              "Command": [
                "[Leaf].Photosynthesis.RUE.FixedValue = 1.51",
                "",
                "[Leaf].ExtinctionCoefficient.KYoungTrees.FixedValue = 0.34",
                "",
                "[Leaf].ExtinctionCoefficient.KMatureTrees.FixedValue = 0.60",
                "",
                "[Stem].DMDemands.Structural.DMDemandFunction.PartitionFraction.XYPairs.X=0,2000,10000",
                "[Stem].DMDemands.Structural.DMDemandFunction.PartitionFraction.XYPairs.Y=0.15, 0.39, 0.61",
                "",
                "[Branch].DMDemands.Structural.DMDemandFunction.PartitionFraction.XYPairs.X=0,2000,10000",
                "[Branch].DMDemands.Structural.DMDemandFunction.PartitionFraction.XYPairs.Y=0.09,0.09,0.09",
                "",
                "[Leaf].DMDemands.Structural.DMDemandFunction.PartitionFraction.XYPairs.X=0,2000,10000",
                "[Leaf].DMDemands.Structural.DMDemandFunction.PartitionFraction.XYPairs.Y= 0.2, 0.17, 0.15",
                "",
                "[Leaf].Photosynthesis.FT.FTDaytime.XYPairs.X=  8, 18, 23, 40",
                "[Leaf].Photosynthesis.FT.FTDaytime.XYPairs.Y= 0, 1, 1, 0",
                "",
                "[Leaf].Photosynthesis.FT.FTFrost.XYPairs.X= -5, -2, -1, 0, 1, 2, 2.1 ",
                "[Leaf].Photosynthesis.FT.FTFrost.XYPairs.Y = 0, 0, 0, 0, 0, 0.9, 1",
                "",
                "[Leaf].SenescenceRate.XYPairs.X=  -5,  -2,  0,    2,  2.1 ",
                "[Leaf].SenescenceRate.XYPairs.Y = 0.7, 0.5, 0.2, 0.1, 0",
                "",
                "[CoarseRoot].DMDemands.Structural.DMDemandFunction.PartitionFraction.XYPairs.X=0,2000,10000",
                "[CoarseRoot].DMDemands.Structural.DMDemandFunction.PartitionFraction.XYPairs.Y=0.005,0.03,0.04",
                "",
                "[FineRoot].DMDemands.Structural.DMDemandFunction.PartitionFraction.FixedValue = 0.26"
              ],
              "Name": "BrazilPlasticClone",
              "Children": [],
              "IncludeInDocumentation": true,
              "Enabled": true,
              "ReadOnly": false
            },
            {
              "$type": "Models.PMF.Cultivar, Models",
              "Command": [
                "[Leaf].Photosynthesis.RUE.FixedValue = 1.69",
                "",
                "[Leaf].ExtinctionCoefficient.KYoungTrees.FixedValue = 0.30",
                "",
                "[Leaf].ExtinctionCoefficient.KMatureTrees.FixedValue = 0.56",
                "",
                "[Stem].DMDemands.Structural.DMDemandFunction.PartitionFraction.XYPairs.X=0,2000,10000",
                "[Stem].DMDemands.Structural.DMDemandFunction.PartitionFraction.XYPairs.Y=0.15,0.40, 0.64",
                "",
                "[Branch].DMDemands.Structural.DMDemandFunction.PartitionFraction.XYPairs.X=0,2000,10000",
                "[Branch].DMDemands.Structural.DMDemandFunction.PartitionFraction.XYPairs.Y=0.08,0.08,0.08",
                "",
                "[Leaf].DMDemands.Structural.DMDemandFunction.PartitionFraction.XYPairs.X=0,2000,10000",
                "[Leaf].DMDemands.Structural.DMDemandFunction.PartitionFraction.XYPairs.Y= 0.19, 0.17, 0.17",
                "",
                "[Leaf].Photosynthesis.FT.FTDaytime.XYPairs.X=  8, 18, 23, 40",
                "[Leaf].Photosynthesis.FT.FTDaytime.XYPairs.Y= 0, 1, 1, 0",
                "",
                "[Leaf].Photosynthesis.FT.FTFrost.XYPairs.X= -5, -2, -1, 0, 1, 2, 2.1 ",
                "[Leaf].Photosynthesis.FT.FTFrost.XYPairs.Y = 0, 0, 0, 0, 0, 0.9, 1",
                "",
                "[Leaf].SenescenceRate.XYPairs.X=  -5,  -2,  0,    2,  2.1 ",
                "[Leaf].SenescenceRate.XYPairs.Y = 0.7, 0.5, 0.2, 0.1, 0",
                "",
                "[CoarseRoot].DMDemands.Structural.DMDemandFunction.PartitionFraction.XYPairs.X=0,2000,10000",
                "[CoarseRoot].DMDemands.Structural.DMDemandFunction.PartitionFraction.XYPairs.Y=0.03,0.1,0.1",
                "",
                "[FineRoot].DMDemands.Structural.DMDemandFunction.PartitionFraction.FixedValue = 0.35",
                "",
                "[Leaf].SpecificLeafAreaFunction.SpecificLeafAreaPot.XYPairs.X= 0, 1, 2, 3, 4, 80",
                "[Leaf].SpecificLeafAreaFunction.SpecificLeafAreaPot.XYPairs.Y= 0.018, 0.014, 0.011, 0.009, 0.008, 0.007"
              ],
              "Name": "BrazilTropicalClone",
              "Children": [],
              "IncludeInDocumentation": true,
              "Enabled": true,
              "ReadOnly": false
            },
            {
              "$type": "Models.PMF.Cultivar, Models",
              "Command": [
                "[Leaf].Photosynthesis.RUE.FixedValue = 1.57",
                "",
                "[Leaf].ExtinctionCoefficient.KYoungTrees.FixedValue = 0.26",
                "",
                "[Leaf].ExtinctionCoefficient.KMatureTrees.FixedValue = 0.55",
                "",
                "[Stem].DMDemands.Structural.DMDemandFunction.PartitionFraction.XYPairs.X=0,2000,10000",
                "[Stem].DMDemands.Structural.DMDemandFunction.PartitionFraction.XYPairs.Y=0.15, 0.30, 0.57",
                "",
                "[Branch].DMDemands.Structural.DMDemandFunction.PartitionFraction.XYPairs.X=0,2000,10000",
                "[Branch].DMDemands.Structural.DMDemandFunction.PartitionFraction.XYPairs.Y=0.09,0.09,0.09",
                "",
                "[Leaf].DMDemands.Structural.DMDemandFunction.PartitionFraction.XYPairs.X=0,2000,10000",
                "[Leaf].DMDemands.Structural.DMDemandFunction.PartitionFraction.XYPairs.Y= 0.20, 0.16, 0.15",
                "",
                "[Leaf].Photosynthesis.FT.FTDaytime.XYPairs.X=  6, 17, 22, 38",
                "[Leaf].Photosynthesis.FT.FTDaytime.XYPairs.Y= 0, 1, 1, 0",
                "",
                "[Leaf].Photosynthesis.FT.FTFrost.XYPairs.X= -5, -2, -1, 0, 1, 2, 2.1  ",
                "[Leaf].Photosynthesis.FT.FTFrost.XYPairs.Y = 0.5, 1, 1, 1, 1, 1, 1",
                "",
                "[Leaf].SenescenceRate.XYPairs.X=  -5,  -2,  0,    2,  2.1 ",
                "[Leaf].SenescenceRate.XYPairs.Y = 0.7, 0.5, 0.2, 0.1, 0",
                "",
                "[CoarseRoot].DMDemands.Structural.DMDemandFunction.PartitionFraction.XYPairs.X=0,2000,10000",
                "[CoarseRoot].DMDemands.Structural.DMDemandFunction.PartitionFraction.XYPairs.Y=0.02,0.05,0.06",
                "",
                "[FineRoot].DMDemands.Structural.DMDemandFunction.PartitionFraction.FixedValue = 0.24",
                "",
                "[Leaf].SpecificLeafAreaFunction.SpecificLeafAreaPot.XYPairs.X= 0, 1, 2, 3, 4, 80",
                "[Leaf].SpecificLeafAreaFunction.SpecificLeafAreaPot.XYPairs.Y= 0.015, 0.013, 0.009, 0.008, 0.007, 0.007"
              ],
              "Name": "BrazilSubTropicalClone",
              "Children": [],
              "IncludeInDocumentation": true,
              "Enabled": true,
              "ReadOnly": false
            }
          ],
          "IncludeInDocumentation": true,
          "Enabled": true,
          "ReadOnly": false
        },
        {
          "$type": "Models.Core.Folder, Models",
          "Name": "saligna",
          "Children": [
            {
              "$type": "Models.PMF.Cultivar, Models",
              "Command": [
                ""
              ],
              "Name": "saligna",
              "Children": [
                {
                  "$type": "Models.Memo, Models",
                  "Text": "This genotype specification was originally planned to be for the species E. saligna, but we did not actually provide any specific parameters. As no parameter values were changed here, generic Eucalyptus parameters were used where this genotype was specified in a simulation.\r\n\r\n    \r\n",
                  "Name": "Genotype note",
                  "Children": [],
                  "IncludeInDocumentation": true,
                  "Enabled": true,
                  "ReadOnly": false
                }
              ],
              "IncludeInDocumentation": true,
              "Enabled": true,
              "ReadOnly": false
            }
          ],
          "IncludeInDocumentation": true,
          "Enabled": true,
          "ReadOnly": false
        },
        {
          "$type": "Models.Core.Folder, Models",
          "Name": "nitens",
          "Children": [
            {
              "$type": "Models.PMF.Cultivar, Models",
              "Command": [
                "[Leaf].Photosynthesis.RUE.FixedValue = 1.58",
                "",
                "[Leaf].Photosynthesis.FT.FTDaytime.XYPairs.X= 2,13,24,32",
                "[Leaf].Photosynthesis.FT.FTDaytime.XYPairs.Y= 0, 1, 1, 0",
                "",
                "[Leaf].Photosynthesis.FT.FTFrost.MaximumTemperatureWeighting=0",
                "[Leaf].Photosynthesis.FT.FTFrost.XYPairs.X=-5, -2, -1, 0, 1, 2, 3, 4, 7",
                "[Leaf].Photosynthesis.FT.FTFrost.XYPairs.Y= 0,  0,  0, 0, .1, .2, .6,.8, 1",
                "",
                "[Leaf].LeafDevelopmentRate.FT.XYPairs.X=2,23,32,33",
                "[Leaf].LeafDevelopmentRate.FT.XYPairs.X=0,1,1,0",
                "",
                "[Leaf].LeafResidenceTime.XYPairs.X=0,1,2,3,8",
                "[Leaf].LeafResidenceTime.XYPairs.Y=600, 800, 900, 1095, 1095",
                "",
                "[Leaf].LeafKillFraction.Expression=0.0+0.001*(1-[Leaf].LeafKillFractionFactor)",
                "",
                "[Leaf].SenescenceRate.XYPairs.X=  -5,  -2,  0,    5,  5.1 ",
                "[Leaf].SenescenceRate.XYPairs.Y = 0.2,0, 0, 0, 0",
                "",
                "[Leaf].SpecificLeafAreaFunction.SpecificLeafAreaPot.XYPairs.X= 0, 1, 2, 3, 4, 5, 6, 12",
                "[Leaf].SpecificLeafAreaFunction.SpecificLeafAreaPot.XYPairs.Y= 0.006, 0.0059, 0.0057, 0.0055, 0.0055, 0.0055, 0.0055, 0.0055",
                "",
                "[Leaf].MaximumNConc.FixedValue=0.026",
                "[Leaf].MinimumNConc.FixedValue=0.009",
                "",
                "[Branch].MaximumNConc.FixedValue=0.01",
                "[Branch].MinimumNConc.FixedValue=0.003",
                "",
                "[Stem].MaximumNConc.FixedValue=0.004",
                "[Stem].MinimumNConc.FixedValue=0.0015",
                "",
                "[CoarseRoot].MaximumNConc.FixedValue=0.004",
                "[CoarseRoot].MinimumNConc.FixedValue=0.0015",
                "",
                "[FineRoot].MaximumNConc.FixedValue=0.026",
                "[FineRoot].MinimumNConc.FixedValue=0.009",
                "",
                "[Leaf].DMDemands.Structural.DMDemandFunction.PartitionFraction.XValue.VariableName=[Eucalyptus].AboveGround.Wt",
                "[Leaf].DMDemands.Structural.DMDemandFunction.PartitionFraction.XYPairs.X=0,80,800,1600,4000,6400, 8000",
                "[Leaf].DMDemands.Structural.DMDemandFunction.PartitionFraction.XYPairs.Y=0.35,0.32,0.22,.2,.13,.1, 0.08",
                "",
                "[Branch].DMDemands.Structural.DMDemandFunction.PartitionFraction.XYPairs.X=0,1000,10000,20000,50000,80000",
                "[Branch].DMDemands.Structural.DMDemandFunction.PartitionFraction.XYPairs.Y=.15,.22,.22,.18,.13,.12",
                "",
                "[Stem].DMDemands.Structural.DMDemandFunction.PartitionFraction.XYPairs.X=0,1000,10000,20000,30000,80000, 120000, 200000",
                "[Stem].DMDemands.Structural.DMDemandFunction.PartitionFraction.XYPairs.Y=0.05,0.15,0.4,0.94,0.97,.98, .99,.999",
                "",
                "[CoarseRoot].DMDemands.Structural.DMDemandFunction.PartitionFraction.XYPairs.X=0,500,1000,5000, 10000, 20000, 40000",
                "[CoarseRoot].DMDemands.Structural.DMDemandFunction.PartitionFraction.XYPairs.Y=0.35,0.33, 0.31, 0.3, 0.25, .2, .18",
                "",
                "[FineRoot].DMDemands.Structural.DMDemandFunction.PartitionFraction.FixedValue=0.06",
                "",
                "[Stem].WoodWt.WoodWt.WoodWtFactor.XYPairs.X=0, 2000, 10000, 20000, 100000",
                "[Stem].WoodWt.WoodWt.WoodWtFactor.XYPairs.Y=0.5, 0.7, 0.88, 0.9, 0.98",
                "",
                "[Stem].SenescenceRate.XYPairs.X=0,1000,10000,20000,30000,80000, 120000, 200000",
                "[Stem].SenescenceRate.XYPairs.Y=0,  0,     0,    0,    0,    0,     0.01,   0.02",
                "",
                "[FineRoot].SenescenceRate.FixedValue=0.00005",
                "",
                "[Stem].DBH.DBHEquation.Expression=0.445*[Eucalyptus].IndividualTreeStemWt^0.335-2.0",
                "[Stem].Ht.HeightFunction.Expression=0.43*[Eucalyptus].IndividualTreeStemWt^0.34-2.5",
                "",
                "[Stem].BarkThickness.BarkThickness.XYPairs.X=0, 2, 7, 8, 10, 12, 13, 25",
                "[Stem].BarkThickness.BarkThickness.XYPairs.Y=.08, .1, .15, .2, .5, .8, 1.2, 1.9",
                "",
                "[Stem].Volub.Expression=[Eucalyptus].Stem.Vol-[Eucalyptus].Stem.VolBark*0.6",
                "",
                "[Stem].BA.Expression=([Eucalyptus].Stem.DBH/2)^2*3.14159*[Eucalyptus].Population",
                "",
                "[Stem].Vol.VolumeEquation.Expression=[Eucalyptus].Stem.Ht*[Eucalyptus].Stem.BA*(0.945*(([Eucalyptus].Stem.Ht-1.4)^-1.161)+0.325)"
              ],
              "Name": "nitens",
              "Children": [
                {
                  "$type": "Models.Memo, Models",
                  "Text": "This genotype specification was originally planned to be for the species E. grandis in general, but we did not actually provide any specific parameters. As no parameter values were changed here, generic Eucalyptus parameters were used where this genotype was specified in a simulation.\r\n\r\n    \r\n",
                  "Name": "Genotype note",
                  "Children": [],
                  "IncludeInDocumentation": true,
                  "Enabled": true,
                  "ReadOnly": false
                }
              ],
              "IncludeInDocumentation": true,
              "Enabled": true,
              "ReadOnly": false
            },
            {
              "$type": "Models.PMF.Cultivar, Models",
              "Command": [
                "[Leaf].Photosynthesis.RUE.FixedValue = 1.7",
                "",
                "[Leaf].FRGRFunction.FRGRFunctionTemp.Response.X=6, 21, 22, 30",
                "[Leaf].FRGRFunction.FRGRFunctionTemp.Response.Y=0,1,1,0",
                "",
                "[Leaf].Photosynthesis.FT.FTDaytime.XYPairs.X= 2,13,14,32",
                "[Leaf].Photosynthesis.FT.FTDaytime.XYPairs.Y= 0, 1, 1, 0",
                "",
                "[Leaf].Photosynthesis.FT.FTFrost.MaximumTemperatureWeighting=0",
                "[Leaf].Photosynthesis.FT.FTFrost.XYPairs.X=-5, -2, -1, 0, 1, 2, 3, 4, 7",
                "[Leaf].Photosynthesis.FT.FTFrost.XYPairs.Y= 0,  0,  0, 0, 0, 0, .5,.8, 1",
                "",
                "[Leaf].LeafDevelopmentRate.FT.XYPairs.X=4,23,32,33",
                "[Leaf].LeafDevelopmentRate.FT.XYPairs.X=0,1,1,0",
                "",
                "[Leaf].LeafResidenceTime.XYPairs.X=0,1,2,3,8",
                "[Leaf].LeafResidenceTime.XYPairs.Y=150, 200, 190, 210, 240",
                "",
                "[Leaf].SpecificLeafAreaFunction.SpecificLeafAreaPot.XYPairs.X= 0, 1, 2, 3, 4, 5, 6, 12",
                "[Leaf].SpecificLeafAreaFunction.SpecificLeafAreaPot.XYPairs.Y= 0.006, 0.0059, 0.0057, 0.0055, 0.0055, 0.0055, 0.0055, 0.0055",
                "",
                "[Leaf].SenescenceRate.XYPairs.X=  -5,  -2,  0,    2,  2.1 ",
                "[Leaf].SenescenceRate.XYPairs.Y = 0.3, 0.2, 0.1, .08, .0",
                "",
                "[Leaf].MaximumNConc.FixedValue=0.03",
                "[Leaf].MinimumNConc.FixedValue=0.018",
                "",
                "[Branch].MaximumNConc.FixedValue=0.01",
                "[Branch].MinimumNConc.FixedValue=0.003",
                "",
                "[Stem].MaximumNConc.FixedValue=0.004",
                "[Stem].MinimumNConc.FixedValue=0.0015",
                "",
                "[CoarseRoot].MaximumNConc.FixedValue=0.004",
                "[CoarseRoot].MinimumNConc.FixedValue=0.0015",
                "",
                "[FineRoot].MaximumNConc.FixedValue=0.03",
                "[FineRoot].MinimumNConc.FixedValue=0.018",
                "",
                "[Leaf].DMDemands.Structural.DMDemandFunction.PartitionFraction.XYPairs.X=0,1000,10000,20000,50000,80000, 100000",
                "[Leaf].DMDemands.Structural.DMDemandFunction.PartitionFraction.XYPairs.Y=0.3,0.3,0.19,.18,.03,.02, 0.01 ",
                "",
                "[Branch].DMDemands.Structural.DMDemandFunction.PartitionFraction.XYPairs.X=0,1000,10000,20000,50000,80000",
                "[Branch].DMDemands.Structural.DMDemandFunction.PartitionFraction.XYPairs.Y=.13,.2,.2,.15,.11,.10",
                "",
                "[Stem].DMDemands.Structural.DMDemandFunction.PartitionFraction.XYPairs.X=0,1000,10000,20000,30000,80000, 120000, 200000",
                "[Stem].DMDemands.Structural.DMDemandFunction.PartitionFraction.XYPairs.Y=0.05,0.2,0.4,0.6,0.8,.7, .6,.37",
                "",
                "[CoarseRoot].DMDemands.Structural.DMDemandFunction.PartitionFraction.XYPairs.X=0,500,1000,5000, 10000, 20000, 40000",
                "[CoarseRoot].DMDemands.Structural.DMDemandFunction.PartitionFraction.XYPairs.Y=0.11,0.1, 0.09, 0.09, 0.09, .09, .09",
                "",
                "[FineRoot].DMDemands.Structural.DMDemandFunction.PartitionFraction.FixedValue=0.23",
                "",
                "[Stem].SenescenceRate.XYPairs.X=0,1000,10000,20000,30000,80000, 120000, 200000",
                "[Stem].SenescenceRate.XYPairs.Y=0,  0,     0,    0,    0,    0,     0.01,   0.02",
                "",
                "[FineRoot].SenescenceRate.FixedValue=0.001",
                "",
                "[Stem].DBH.DBHEquation.Expression=0.445*[Eucalyptus].IndividualTreeStemWt^0.335-2.0",
                "[Stem].Ht.HeightFunction.Expression=0.43*[Eucalyptus].IndividualTreeStemWt^0.334-2.5",
                "",
                "[Stem].BarkThickness.BarkThickness.XYPairs.X=0, 2, 7, 8, 10, 12, 13, 25",
                "[Stem].BarkThickness.BarkThickness.XYPairs.Y=.2, .25, .3, .4, .6, .8, 1.2, 1.9",
                "",
                "[Stem].BA.Expression=([Eucalyptus].Stem.DBH/2)^2*3.14159*[Eucalyptus].Population",
                "",
                "[Stem].Vol.VolumeEquation.Expression=[Eucalyptus].Stem.Ht*[Eucalyptus].Stem.BA*(0.947*(([Eucalyptus].Stem.Ht-1.4)^-1.161)+0.83)"
              ],
              "Name": "nitensLewisham",
              "Children": [
                {
                  "$type": "Models.Memo, Models",
                  "Text": "This genotype specification was originally planned to be for the species E. grandis in general, but we did not actually provide any specific parameters. As no parameter values were changed here, generic Eucalyptus parameters were used where this genotype was specified in a simulation.\r\n\r\n    \r\n",
                  "Name": "Genotype note",
                  "Children": [],
                  "IncludeInDocumentation": true,
                  "Enabled": false,
                  "ReadOnly": false
                }
              ],
              "IncludeInDocumentation": true,
              "Enabled": false,
              "ReadOnly": false
            }
          ],
          "IncludeInDocumentation": true,
          "Enabled": true,
          "ReadOnly": false
        },
        {
          "$type": "Models.Core.Folder, Models",
          "Name": "globulus",
          "Children": [
            {
              "$type": "Models.PMF.Cultivar, Models",
              "Command": [
                "[Leaf].Photosynthesis.RUE.FixedValue = 1.34",
                "",
                "[Leaf].Photosynthesis.FT.FTDaytime.XYPairs.X=3, 14, 28, 35",
                "[Leaf].Photosynthesis.FT.FTDaytime.XYPairs.Y=0, 1, 1, 0",
                "",
                "[Leaf].SpecificLeafAreaFunction.SpecificLeafAreaPot.XYPairs.X= 0, 1, 2, 3, 4, 5, 6, 12",
                "[Leaf].SpecificLeafAreaFunction.SpecificLeafAreaPot.XYPairs.Y= 0.01, 0.008, 0.006, 0.005, 0.0035, 0.0033, 0.0033, 0.0033",
                "",
                "[Leaf].LeafDevelopmentRate.FT.XYPairs.X=8,25,33,34",
                "[Leaf].LeafDevelopmentRate.FT.XYPairs.X=0,1,1,0",
                "",
                "[Leaf].LeafResidenceTime.XYPairs.X=0,1,2,3,8",
                "[Leaf].LeafResidenceTime.XYPairs.Y=600, 800, 900, 1095, 1095",
                "",
                "[Leaf].LeafKillFraction.Expression=0.0+0.001*(1-[Leaf].LeafKillFractionFactor)",
                "",
                "[Leaf].SenescenceRate.XYPairs.X=  -5,  -2,  0,    2,  2.1 ",
                "[Leaf].SenescenceRate.XYPairs.Y = 0.6, 0.4, 0.1, .0, .0",
                "",
                "[Leaf].MaximumNConc.FixedValue=0.026",
                "[Leaf].MinimumNConc.FixedValue=0.009",
                "",
                "[Branch].MaximumNConc.FixedValue=0.01",
                "[Branch].MinimumNConc.FixedValue=0.003",
                "",
                "[Stem].MaximumNConc.FixedValue=0.004",
                "[Stem].MinimumNConc.FixedValue=0.0015",
                "",
                "[CoarseRoot].MaximumNConc.FixedValue=0.004",
                "[CoarseRoot].MinimumNConc.FixedValue=0.0015",
                "",
                "[FineRoot].MaximumNConc.FixedValue=0.026",
                "[FineRoot].MinimumNConc.FixedValue=0.009",
                "",
                "[Leaf].DMDemands.Structural.DMDemandFunction.PartitionFraction.XValue.VariableName=[Eucalyptus].AboveGround.Wt",
                "[Leaf].DMDemands.Structural.DMDemandFunction.PartitionFraction.XYPairs.X=0,80,800,1600,4000,6400, 8000",
                "[Leaf].DMDemands.Structural.DMDemandFunction.PartitionFraction.XYPairs.Y=0.30,0.25,0.15,.15,.15,.15, 0.14",
                "",
                "[Branch].DMDemands.Structural.DMDemandFunction.PartitionFraction.XYPairs.X=0,1000,10000,20000,50000,80000",
                "[Branch].DMDemands.Structural.DMDemandFunction.PartitionFraction.XYPairs.Y=.15,.22,.22,.18,.13,.12",
                "",
                "[Stem].DMDemands.Structural.DMDemandFunction.PartitionFraction.XYPairs.X=0,1000,10000,20000,30000,80000, 120000, 200000",
                "[Stem].DMDemands.Structural.DMDemandFunction.PartitionFraction.XYPairs.Y=0.05,0.13,0.35,0.8,0.97,.98, .99,.999",
                "",
                "[CoarseRoot].DMDemands.Structural.DMDemandFunction.PartitionFraction.XYPairs.X=0,500,1000,5000, 10000, 20000, 40000, 50000, 100000, 200000",
                "[CoarseRoot].DMDemands.Structural.DMDemandFunction.PartitionFraction.XYPairs.Y=0.37,0.35, 0.33, 0.32, 0.3, .25, .2, .15, .12, .1",
                "",
                "[FineRoot].DMDemands.Structural.DMDemandFunction.PartitionFraction.FixedValue=0.06",
                "",
                "[Stem].WoodWt.WoodWt.WoodWtFactor.XYPairs.X=0, 2000, 10000, 20000, 100000",
                "[Stem].WoodWt.WoodWt.WoodWtFactor.XYPairs.Y=0.7, 0.8, 0.95, 0.98, 0.99",
                "",
                "[Stem].SenescenceRate.XYPairs.X=0,1000,10000,20000,30000,80000, 120000, 200000",
                "[Stem].SenescenceRate.XYPairs.Y=0,  0,     0,    0,    0,    0,     0.01,   0.02",
                "",
                "[FineRoot].SenescenceRate.FixedValue=0.00005",
                "",
                "[Stem].DBH.DBHEquation.Expression=0.445*[Eucalyptus].IndividualTreeStemWt^0.32-1.0",
                "[Stem].Ht.HeightFunction.Expression=8.507*LN([Eucalyptus].Age)+2.6617",
                "",
                "[Stem].BA.Expression=([Eucalyptus].Stem.DBH/2)^2*3.14159*[Eucalyptus].Population*1.3",
                "",
                "[Stem].Vol.VolumeEquation.Expression=[Eucalyptus].Stem.Ht*[Eucalyptus].Stem.BA*(1*(([Eucalyptus].Stem.Ht-1.4)^-1.161)+0.34)",
                "",
                "[Stem].Volub.Expression=[Eucalyptus].Stem.Vol-[Eucalyptus].Stem.VolBark*0.9",
                "",
                "[Stem].BarkThickness.BarkThickness.XYPairs.X=0, 2, 7, 8, 10, 12, 13, 20",
                "[Stem].BarkThickness.BarkThickness.XYPairs.Y=.2, .25, .28, .3, .4, .5, .6, .7"
              ],
              "Name": "globulus",
              "Children": [
                {
                  "$type": "Models.Memo, Models",
                  "Text": "This genotype specification was originally planned to be for the species E. grandis in general, but we did not actually provide any specific parameters. As no parameter values were changed here, generic Eucalyptus parameters were used where this genotype was specified in a simulation.\r\n\r\n    \r\n",
                  "Name": "Genotype note",
                  "Children": [],
                  "IncludeInDocumentation": true,
                  "Enabled": true,
                  "ReadOnly": false
                }
              ],
              "IncludeInDocumentation": true,
              "Enabled": true,
              "ReadOnly": false
            },
            {
              "$type": "Models.PMF.Cultivar, Models",
              "Command": [
                "[Leaf].Photosynthesis.RUE.FixedValue = 1.55",
                "",
                "[Photosynthesis].FT.FTDaytime.XYPairs.X=3, 14, 28, 35",
                "[Photosynthesis].FT.FTDaytime.XYPairs.Y=0, 1, 1, 0",
                "",
                "[Leaf].SpecificLeafAreaFunction.SpecificLeafAreaPot.XYPairs.X= 0, 1, 2, 3, 4, 5, 6, 12",
                "[Leaf].SpecificLeafAreaFunction.SpecificLeafAreaPot.XYPairs.Y= 0.01, 0.008, 0.006, 0.005, 0.0035, 0.0033, 0.0033, 0.0033",
                "",
                "[Leaf].LeafDevelopmentRate.FT.XYPairs.X=8,25,33,34",
                "[Leaf].LeafDevelopmentRate.FT.XYPairs.X=0,1,1,0",
                "",
                "[Leaf].LeafResidenceTime.XYPairs.X=0,1,2,3,8",
                "[Leaf].LeafResidenceTime.XYPairs.Y=150, 170, 190, 230, 270",
                "",
                "[Leaf].SenescenceRate.XYPairs.X=  -5,  -2,  0,    2,  2.1 ",
                "[Leaf].SenescenceRate.XYPairs.Y = 0.8, 0.4, 0.1, .08, .0",
                "",
                "[Leaf].MaximumNConc.FixedValue=0.035",
                "[Leaf].MinimumNConc.FixedValue=0.018",
                "",
                "[Branch].MaximumNConc.FixedValue=0.013",
                "[Branch].MinimumNConc.FixedValue=0.0035",
                "",
                "[Stem].MaximumNConc.FixedValue=0.0075",
                "[Stem].MinimumNConc.FixedValue=0.0025",
                "",
                "[CoarseRoot].MaximumNConc.FixedValue=0.02",
                "[CoarseRoot].MinimumNConc.FixedValue=0.0025",
                "",
                "[FineRoot].MaximumNConc.FixedValue=0.02",
                "[FineRoot].MinimumNConc.FixedValue=0.005",
                "",
                "[Leaf].DMDemands.Structural.DMDemandFunction.PartitionFraction.XYPairs.X=0,  1000,\t 10000,\t25000,\t50000,\t100000,\t200000,\t400000,\t800000",
                "[Leaf].DMDemands.Structural.DMDemandFunction.PartitionFraction.XYPairs.Y= 0.2,\t0.15,\t0.11,\t0.07,\t0.05,\t0.03,\t0.02,\t0.015,\t0.015",
                "",
                "[Branch].DMDemands.Structural.DMDemandFunction.PartitionFraction.XYPairs.X=0,  1000,\t 10000,\t25000,\t50000,\t100000,\t200000,\t400000,\t800000",
                "[Branch].DMDemands.Structural.DMDemandFunction.PartitionFraction.XYPairs.Y= 0.15, 0.2, 0.2, 0.18, 0.12, 0.08, 0.06, 0.04, 0.03",
                "",
                "[Stem].DMDemands.Structural.DMDemandFunction.PartitionFraction.XYPairs.X=0,\t 1000,\t 10000,\t25000,\t50000,\t100000,\t200000,\t400000,\t800000",
                "[Stem].DMDemands.Structural.DMDemandFunction.PartitionFraction.XYPairs.Y=0.1, 0.2, 0.4, 0.7, 0.8, 0.9, 0.95, 0.99, 0.99",
                "",
                "[CoarseRoot].DMDemands.Structural.DMDemandFunction.PartitionFraction.XYPairs.X=0,\t 1000,\t 10000,\t25000,\t50000,\t100000,\t200000,\t400000,\t800000",
                "[CoarseRoot].DMDemands.Structural.DMDemandFunction.PartitionFraction.XYPairs.Y=0.5, 0.4,\t 0.3, \t0.25, \t0.22, \t0.22, \t0.2, \t0.2, \t0.19",
                "",
                "[FineRoot].DMDemands.Structural.DMDemandFunction.PartitionFraction.FixedValue=0.11",
                "",
                "[Stem].WoodWt.WoodWt.WoodWtFactor.XYPairs.X=0, 2000, 10000, 20000, 100000",
                "[Stem].WoodWt.WoodWt.WoodWtFactor.XYPairs.Y=0.7, 0.8, 0.82, 0.85, 0.89",
                "",
                "[Stem].SenescenceRate.XYPairs.X=0,2500,5000,10000,20000,40000,80000,16000",
                "[Stem].SenescenceRate.XYPairs.Y=0.00003,0.00003,0.00005,0.00005,0.00005,0.00005,0.01,0.02",
                "",
                "[Stem].DetachmentRateFunction.FixedValue=0.05",
                "",
                "[Stem].DBH.DBHEquation.Expression=0.445*[Eucalyptus].IndividualTreeStemWt^0.32-1.0",
                "[Stem].Ht.HeightFunction.Expression=8.507*LN([Eucalyptus].Age)+2.6617",
                "",
                "[Stem].BA.Expression=([Eucalyptus].Stem.DBH/2)^2*3.14159*[Eucalyptus].Population*1.3",
                "",
                "[Stem].Vol.VolumeEquation.Expression=[Eucalyptus].Stem.Ht*[Eucalyptus].Stem.BA*(1*(([Eucalyptus].Stem.Ht-1.4)^-1.161)+0.34)",
                "",
                "[Stem].Volub.Expression=[Eucalyptus].Stem.Vol-[Eucalyptus].Stem.VolBark*0.9",
                "",
                "[Stem].BarkThickness.BarkThickness.XYPairs.X=0, 2, 7, 8, 10, 12, 13, 20",
                "[Stem].BarkThickness.BarkThickness.XYPairs.Y=.2, .25, .28, .3, .4, .5, .6, .7"
              ],
              "Name": "globulusShepparton",
              "Children": [
                {
                  "$type": "Models.Memo, Models",
                  "Text": "This genotype specification was originally planned to be for the species E. grandis in general, but we did not actually provide any specific parameters. As no parameter values were changed here, generic Eucalyptus parameters were used where this genotype was specified in a simulation.\r\n\r\n    \r\n",
                  "Name": "Genotype note",
                  "Children": [],
                  "IncludeInDocumentation": true,
                  "Enabled": false,
                  "ReadOnly": false
                }
              ],
              "IncludeInDocumentation": true,
              "Enabled": false,
              "ReadOnly": false
            },
            {
              "$type": "Models.PMF.Cultivar, Models",
              "Command": [
                "[Leaf].Photosynthesis.RUE.FixedValue = 1.34",
                "",
                "[Leaf].Photosynthesis.FT.FTDaytime.XYPairs.X=3, 14, 28, 35",
                "[Leaf].Photosynthesis.FT.FTDaytime.XYPairs.Y=0, 1, 1, 0",
                "",
                "[Leaf].Photosynthesis.FT.FTFrost.XYPairs.X=-5, -2, -1, 0, 1, 2, 3, 4, 7",
                "[Leaf].Photosynthesis.FT.FTFrost.XYPairs.Y= 0,  0,  0, 0, .1, .2, .6,.8, 1",
                "",
                "[Leaf].SpecificLeafAreaFunction.SpecificLeafAreaPot.XYPairs.X= 0, 1, 2, 3, 4, 5, 6, 12",
                "[Leaf].SpecificLeafAreaFunction.SpecificLeafAreaPot.XYPairs.Y= 0.007, 0.005, 0.004, 0.0035, 0.003, 0.0029, 0.0028, 0.0033",
                "",
                "[Leaf].LeafDevelopmentRate.FT.XYPairs.X=8,25,33,34",
                "[Leaf].LeafDevelopmentRate.FT.XYPairs.X=0,1,1,0",
                "",
                "[Leaf].LeafResidenceTime.XYPairs.X=0,1,2,3,8",
                "[Leaf].LeafResidenceTime.XYPairs.Y=500, 700, 800, 900, 900",
                "",
                "[Leaf].LeafKillFraction.Expression=0.0+0.001*(1-[Leaf].LeafKillFractionFactor)",
                "",
                "[Leaf].SenescenceRate.XYPairs.X=  -5,  -2,  0,    2,  2.1 ",
                "[Leaf].SenescenceRate.XYPairs.Y = 0.6, 0.4, 0.1, .0, .0",
                "",
                "[Leaf].MaximumNConc.FixedValue=0.026",
                "[Leaf].MinimumNConc.FixedValue=0.009",
                "",
                "[Branch].MaximumNConc.FixedValue=0.01",
                "[Branch].MinimumNConc.FixedValue=0.003",
                "",
                "[Stem].MaximumNConc.FixedValue=0.004",
                "[Stem].MinimumNConc.FixedValue=0.0015",
                "",
                "[CoarseRoot].MaximumNConc.FixedValue=0.004",
                "[CoarseRoot].MinimumNConc.FixedValue=0.0015",
                "",
                "[FineRoot].MaximumNConc.FixedValue=0.026",
                "[FineRoot].MinimumNConc.FixedValue=0.009",
                "",
                "[Leaf].DMDemands.Structural.DMDemandFunction.PartitionFraction.XValue.VariableName=[Eucalyptus].AboveGround.Wt",
                "[Leaf].DMDemands.Structural.DMDemandFunction.PartitionFraction.XYPairs.X=0,80,800,1600,4000,6400, 8000",
                "[Leaf].DMDemands.Structural.DMDemandFunction.PartitionFraction.XYPairs.Y=0.30,0.25,0.15,.15,.15,.15, 0.14",
                "",
                "[Branch].DMDemands.Structural.DMDemandFunction.PartitionFraction.XYPairs.X=0,1000,10000,20000,50000,80000",
                "[Branch].DMDemands.Structural.DMDemandFunction.PartitionFraction.XYPairs.Y=.15,.22,.22,.18,.13,.12",
                "",
                "[Stem].DMDemands.Structural.DMDemandFunction.PartitionFraction.XYPairs.X=0,1000,10000,20000,30000,80000, 120000, 200000",
                "[Stem].DMDemands.Structural.DMDemandFunction.PartitionFraction.XYPairs.Y=0.05,0.13,0.35,0.8,0.97,.98, .99,.999",
                "",
                "[CoarseRoot].DMDemands.Structural.DMDemandFunction.PartitionFraction.XYPairs.X=0,500,1000,5000, 10000, 20000, 40000, 50000, 100000, 200000",
                "[CoarseRoot].DMDemands.Structural.DMDemandFunction.PartitionFraction.XYPairs.Y=0.37,0.35, 0.33, 0.32, 0.3, .25, .2, .15, .12, .1",
                "",
                "[FineRoot].DMDemands.Structural.DMDemandFunction.PartitionFraction.FixedValue=0.06",
                "",
                "[Stem].WoodWt.WoodWt.WoodWtFactor.XYPairs.X=0, 2000, 10000, 20000, 100000",
                "[Stem].WoodWt.WoodWt.WoodWtFactor.XYPairs.Y=0.7, 0.8, 0.95, 0.98, 0.99",
                "",
                "[Stem].SenescenceRate.XYPairs.X=0,1000,10000,20000,30000,80000, 120000, 200000",
                "[Stem].SenescenceRate.XYPairs.Y=0,  0,     0,    0,    0,    0,     0.01,   0.02",
                "",
                "[FineRoot].SenescenceRate.FixedValue=0.00005",
                "",
                "[Stem].DBH.DBHEquation.Expression=0.2*[Eucalyptus].IndividualTreeStemWt^0.37+2.5",
                "[Stem].Ht.HeightFunction.Expression=8.3*LN([Eucalyptus].Age)+0.6617",
                "[Stem].BA.Expression=([Eucalyptus].Stem.DBH/2)^2*3.14159*[Eucalyptus].Population*1.3",
                "[Stem].Vol.VolumeEquation.Expression=[Eucalyptus].Stem.Ht*[Eucalyptus].Stem.BA*(0.947*(([Eucalyptus].Stem.Ht-1.4)^-1.161)+0.317)",
                "",
                "[Stem].BarkThickness.BarkThickness.XYPairs.X=0, 2, 7, 8, 10, 12, 13, 25",
                "[Stem].BarkThickness.BarkThickness.XYPairs.Y=.1, .15, .2, .3, .6, .8, 1.2, 1.9",
                "",
                "[Stem].Volub.Expression=([Eucalyptus].Stem.Vol-[Eucalyptus].Stem.VolBark)*0.9"
              ],
              "Name": "WABlueGum",
              "Children": [
                {
                  "$type": "Models.Memo, Models",
                  "Text": "This genotype specification was originally planned to be for the species E. grandis in general, but we did not actually provide any specific parameters. As no parameter values were changed here, generic Eucalyptus parameters were used where this genotype was specified in a simulation.\r\n\r\n    \r\n",
                  "Name": "Genotype note",
                  "Children": [],
                  "IncludeInDocumentation": true,
                  "Enabled": true,
                  "ReadOnly": false
                }
              ],
              "IncludeInDocumentation": true,
              "Enabled": true,
              "ReadOnly": false
            },
            {
              "$type": "Models.PMF.Cultivar, Models",
              "Command": [
                "[Leaf].Photosynthesis.RUE.FixedValue = 1.34",
                "",
                "[Leaf].Photosynthesis.FT.FTDaytime.XYPairs.X=3, 14, 28, 35",
                "[Leaf].Photosynthesis.FT.FTDaytime.XYPairs.Y=0, 1, 1, 0",
                "",
                "[Leaf].SpecificLeafAreaFunction.SpecificLeafAreaPot.XYPairs.X= 0, 1, 2, 3, 4, 5, 6, 12",
                "[Leaf].SpecificLeafAreaFunction.SpecificLeafAreaPot.XYPairs.Y= 0.01, 0.008, 0.006, 0.005, 0.0035, 0.0033, 0.0033, 0.0033",
                "",
                "[Leaf].LeafDevelopmentRate.FT.XYPairs.X=8,25,33,34",
                "[Leaf].LeafDevelopmentRate.FT.XYPairs.X=0,1,1,0",
                "",
                "[Leaf].LeafResidenceTime.XYPairs.X=0,1,2,3,8",
                "[Leaf].LeafResidenceTime.XYPairs.Y=600, 800, 900, 1095, 1095",
                "",
                "[Leaf].LeafKillFraction.Expression=0.0+0.001*(1-[Leaf].LeafKillFractionFactor)",
                "",
                "[Leaf].SenescenceRate.XYPairs.X=  -5,  -2,  0,    5,  5.1 ",
                "[Leaf].SenescenceRate.XYPairs.Y = 0.6, 0.4, 0.1, .0, .0",
                "",
                "[Leaf].MaximumNConc.FixedValue=0.026",
                "[Leaf].MinimumNConc.FixedValue=0.009",
                "",
                "[Branch].MaximumNConc.FixedValue=0.01",
                "[Branch].MinimumNConc.FixedValue=0.003",
                "",
                "[Stem].MaximumNConc.FixedValue=0.004",
                "[Stem].MinimumNConc.FixedValue=0.0015",
                "",
                "[CoarseRoot].MaximumNConc.FixedValue=0.004",
                "[CoarseRoot].MinimumNConc.FixedValue=0.0015",
                "",
                "[FineRoot].MaximumNConc.FixedValue=0.026",
                "[FineRoot].MinimumNConc.FixedValue=0.009",
                "",
                "[Leaf].DMDemands.Structural.DMDemandFunction.PartitionFraction.XValue.VariableName=[Eucalyptus].AboveGround.Wt",
                "[Leaf].DMDemands.Structural.DMDemandFunction.PartitionFraction.XYPairs.X=0,80,800,1600,4000,6400, 8000",
                "[Leaf].DMDemands.Structural.DMDemandFunction.PartitionFraction.XYPairs.Y=0.30,0.25,0.15,.15,.15,.15, 0.14",
                "",
                "[Branch].DMDemands.Structural.DMDemandFunction.PartitionFraction.XYPairs.X=0,1000,10000,20000,50000,80000",
                "[Branch].DMDemands.Structural.DMDemandFunction.PartitionFraction.XYPairs.Y=.15,.22,.22,.18,.13,.12",
                "",
                "[Stem].DMDemands.Structural.DMDemandFunction.PartitionFraction.XYPairs.X=0,1000,10000,20000,30000,80000, 120000, 200000",
                "[Stem].DMDemands.Structural.DMDemandFunction.PartitionFraction.XYPairs.Y=0.05,0.13,0.35,0.8,0.97,.98, .99,.999",
                "",
                "[CoarseRoot].DMDemands.Structural.DMDemandFunction.PartitionFraction.XYPairs.X=0,500,1000,5000, 10000, 20000, 40000, 50000, 100000, 200000",
                "[CoarseRoot].DMDemands.Structural.DMDemandFunction.PartitionFraction.XYPairs.Y=0.37,0.35, 0.33, 0.32, 0.3, .25, .2, .15, .12, .1",
                "",
                "[FineRoot].DMDemands.Structural.DMDemandFunction.PartitionFraction.FixedValue=0.06",
                "",
                "[Stem].WoodWt.WoodWt.WoodWtFactor.XYPairs.X=0, 2000, 10000, 20000, 100000",
                "[Stem].WoodWt.WoodWt.WoodWtFactor.XYPairs.Y=0.7, 0.8, 0.95, 0.98, 0.99",
                "",
                "[Stem].SenescenceRate.XYPairs.X=0,1000,10000,20000,30000,80000, 120000, 200000",
                "[Stem].SenescenceRate.XYPairs.Y=0,  0,     0,    0,    0,    0,     0.01,   0.02",
                "",
                "[FineRoot].SenescenceRate.FixedValue=0.00005",
                "",
                "[Stem].DBH.DBHEquation.Expression=0.32*[Eucalyptus].IndividualTreeStemWt^0.33+2.5",
                "[Stem].Ht.HeightFunction.Expression=2.4*[Eucalyptus].IndividualTreeStemWt^0.22-7",
                "[Stem].BA.Expression=([Eucalyptus].Stem.DBH/2)^2*3.14159*[Eucalyptus].Population*1.4",
                "[Stem].Vol.VolumeEquation.Expression=[Eucalyptus].Stem.Ht*[Eucalyptus].Stem.BA*(0.947*(([Eucalyptus].Stem.Ht-1.4)^-1.161)+0.317)",
                "[Stem].Volub.Expression=[Eucalyptus].Stem.Vol-[Eucalyptus].Stem.VolBark*0.9",
                "",
                "[Stem].BarkThickness.BarkThickness.XYPairs.X=0, 2, 7, 8, 10, 12, 13, 20",
                "[Stem].BarkThickness.BarkThickness.XYPairs.Y=.2, .25, .28, .3, .4, .5, .6, .7"
              ],
              "Name": "FSABlueGum",
              "Children": [
                {
                  "$type": "Models.Memo, Models",
                  "Text": "This genotype specification was originally planned to be for the species E. grandis in general, but we did not actually provide any specific parameters. As no parameter values were changed here, generic Eucalyptus parameters were used where this genotype was specified in a simulation.\r\n\r\n    \r\n",
                  "Name": "Genotype note",
                  "Children": [],
                  "IncludeInDocumentation": true,
                  "Enabled": true,
                  "ReadOnly": false
                }
              ],
              "IncludeInDocumentation": true,
              "Enabled": true,
              "ReadOnly": false
            }
          ],
          "IncludeInDocumentation": true,
          "Enabled": true,
          "ReadOnly": false
        }
      ],
      "IncludeInDocumentation": true,
      "Enabled": true,
      "ReadOnly": false
    }
  ],
  "IncludeInDocumentation": true,
  "Enabled": true,
  "ReadOnly": false
}<|MERGE_RESOLUTION|>--- conflicted
+++ resolved
@@ -1,11 +1,7 @@
 {
   "$type": "Models.Core.Simulations, Models",
   "ExplorerWidth": 0,
-<<<<<<< HEAD
-  "Version": 156,
-=======
   "Version": 158,
->>>>>>> 7f044f91
   "Name": "Simulations",
   "Children": [
     {
@@ -1692,7 +1688,7 @@
               "ReadOnly": false
             },
             {
-              "$type": "Models.PMF.NutrientPoolFunctions, Models",
+              "$type": "Models.PMF.BiomassDemand, Models",
               "Name": "DMDemands",
               "Children": [
                 {
@@ -1794,7 +1790,7 @@
               "ReadOnly": false
             },
             {
-              "$type": "Models.PMF.NutrientPoolFunctions, Models",
+              "$type": "Models.PMF.BiomassDemand, Models",
               "Name": "NDemands",
               "Children": [
                 {
@@ -2110,7 +2106,7 @@
               "ReadOnly": false
             },
             {
-              "$type": "Models.PMF.NutrientDemandFunctions, Models",
+              "$type": "Models.PMF.BiomassDemandAndPriority, Models",
               "Name": "DMDemands",
               "Children": [
                 {
@@ -2277,7 +2273,7 @@
               "ReadOnly": false
             },
             {
-              "$type": "Models.PMF.NutrientDemandFunctions, Models",
+              "$type": "Models.PMF.BiomassDemandAndPriority, Models",
               "Name": "NDemands",
               "Children": [
                 {
@@ -2417,7 +2413,7 @@
               "ReadOnly": false
             },
             {
-              "$type": "Models.PMF.NutrientPoolFunctions, Models",
+              "$type": "Models.PMF.BiomassDemand, Models",
               "Name": "InitialWt",
               "Children": [
                 {
@@ -2492,7 +2488,7 @@
           "Name": "Stem",
           "Children": [
             {
-              "$type": "Models.PMF.NutrientPoolFunctions, Models",
+              "$type": "Models.PMF.BiomassDemand, Models",
               "Name": "InitialWt",
               "Children": [
                 {
@@ -2801,7 +2797,7 @@
               "ReadOnly": false
             },
             {
-              "$type": "Models.PMF.NutrientDemandFunctions, Models",
+              "$type": "Models.PMF.BiomassDemandAndPriority, Models",
               "Name": "DMDemands",
               "Children": [
                 {
@@ -2960,7 +2956,7 @@
               "ReadOnly": false
             },
             {
-              "$type": "Models.PMF.NutrientDemandFunctions, Models",
+              "$type": "Models.PMF.BiomassDemandAndPriority, Models",
               "Name": "NDemands",
               "Children": [
                 {
@@ -3911,7 +3907,7 @@
               "ReadOnly": false
             },
             {
-              "$type": "Models.PMF.NutrientDemandFunctions, Models",
+              "$type": "Models.PMF.BiomassDemandAndPriority, Models",
               "Name": "DMDemands",
               "Children": [
                 {
@@ -4070,7 +4066,7 @@
               "ReadOnly": false
             },
             {
-              "$type": "Models.PMF.NutrientDemandFunctions, Models",
+              "$type": "Models.PMF.BiomassDemandAndPriority, Models",
               "Name": "NDemands",
               "Children": [
                 {
@@ -4210,7 +4206,7 @@
               "ReadOnly": false
             },
             {
-              "$type": "Models.PMF.NutrientPoolFunctions, Models",
+              "$type": "Models.PMF.BiomassDemand, Models",
               "Name": "InitialWt",
               "Children": [
                 {
@@ -4572,7 +4568,7 @@
               "ReadOnly": false
             },
             {
-              "$type": "Models.PMF.NutrientDemandFunctions, Models",
+              "$type": "Models.PMF.BiomassDemandAndPriority, Models",
               "Name": "DMDemands",
               "Children": [
                 {
@@ -4690,7 +4686,7 @@
               "ReadOnly": false
             },
             {
-              "$type": "Models.PMF.NutrientDemandFunctions, Models",
+              "$type": "Models.PMF.BiomassDemandAndPriority, Models",
               "Name": "NDemands",
               "Children": [
                 {
@@ -4831,7 +4827,7 @@
               "ReadOnly": false
             },
             {
-              "$type": "Models.PMF.NutrientPoolFunctions, Models",
+              "$type": "Models.PMF.BiomassDemand, Models",
               "Name": "InitialWt",
               "Children": [
                 {
