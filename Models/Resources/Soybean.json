{
  "$type": "Models.Core.Simulations, Models",
  "ExplorerWidth": 0,
<<<<<<< HEAD
  "Version": 143,
=======
  "Version": 142,
>>>>>>> 1a507928
  "Name": "Simulations",
  "Children": [
    {
      "$type": "Models.PMF.Plant, Models",
      "PlantType": "Soybean",
      "IsAlive": false,
      "IsEnding": false,
      "DaysAfterEnding": 0,
      "ResourceName": null,
      "Name": "Soybean",
      "Children": [
        {
          "$type": "Models.PMF.OrganArbitrator, Models",
          "Name": "Arbitrator",
          "Children": [
            {
              "$type": "Models.PMF.BiomassTypeArbitrator, Models",
              "Name": "DMArbitration",
              "Children": [
                {
                  "$type": "Models.Core.Folder, Models",
                  "ShowPageOfGraphs": true,
                  "Name": "PotentialPartitioningMethods",
                  "Children": [
                    {
                      "$type": "Models.PMF.Arbitrator.ReallocationMethod, Models",
                      "Name": "ReallocationMethod",
                      "Children": [],
                      "IncludeInDocumentation": true,
                      "Enabled": true,
                      "ReadOnly": false
                    },
                    {
                      "$type": "Models.PMF.Arbitrator.AllocateFixationMethod, Models",
                      "Name": "AllocateFixationMethod",
                      "Children": [],
                      "IncludeInDocumentation": true,
                      "Enabled": true,
                      "ReadOnly": false
                    },
                    {
                      "$type": "Models.PMF.Arbitrator.RetranslocationMethod, Models",
                      "Name": "RetranslocationMethod",
                      "Children": [],
                      "IncludeInDocumentation": true,
                      "Enabled": true,
                      "ReadOnly": false
                    },
                    {
                      "$type": "Models.PMF.Arbitrator.SendPotentialDMAllocationsMethod, Models",
                      "Name": "SendPotentialDMAllocationsMethod",
                      "Children": [],
                      "IncludeInDocumentation": true,
                      "Enabled": true,
                      "ReadOnly": false
                    }
                  ],
                  "IncludeInDocumentation": true,
                  "Enabled": true,
                  "ReadOnly": false,
                  "ShowInDocs": true
                },
                {
                  "$type": "Models.Core.Folder, Models",
                  "ShowPageOfGraphs": true,
                  "Name": "AllocationMethods",
                  "Children": [
                    {
                      "$type": "Models.PMF.Arbitrator.NutrientConstrainedAllocationMethod, Models",
                      "Name": "NutrientConstrainedAllocationMethod",
                      "Children": [],
                      "IncludeInDocumentation": true,
                      "Enabled": true,
                      "ReadOnly": false
                    },
                    {
                      "$type": "Models.PMF.Arbitrator.DryMatterAllocationsMethod, Models",
                      "Name": "DryMatterAllocationsMethod",
                      "Children": [],
                      "IncludeInDocumentation": true,
                      "Enabled": true,
                      "ReadOnly": false
                    }
                  ],
                  "IncludeInDocumentation": true,
                  "Enabled": true,
                  "ReadOnly": false,
                  "ShowInDocs": true
                },
                {
                  "$type": "Models.PMF.RelativeAllocation, Models",
                  "Name": "ArbitrationMethod",
                  "Children": [],
                  "IncludeInDocumentation": true,
                  "Enabled": true,
                  "ReadOnly": false
                }
              ],
              "IncludeInDocumentation": true,
              "Enabled": true,
              "ReadOnly": false
            },
            {
              "$type": "Models.PMF.BiomassTypeArbitrator, Models",
              "Name": "NArbitration",
              "Children": [
                {
                  "$type": "Models.Core.Folder, Models",
                  "ShowPageOfGraphs": true,
                  "Name": "PotentialPartitioningMethods",
                  "Children": [
                    {
                      "$type": "Models.PMF.Arbitrator.ReallocationMethod, Models",
                      "Name": "ReallocationMethod",
                      "Children": [],
                      "IncludeInDocumentation": true,
                      "Enabled": true,
                      "ReadOnly": false
                    }
                  ],
                  "IncludeInDocumentation": true,
                  "Enabled": true,
                  "ReadOnly": false,
                  "ShowInDocs": true
                },
                {
                  "$type": "Models.Core.Folder, Models",
                  "ShowPageOfGraphs": true,
                  "Name": "ActualPartitioningMethods",
                  "Children": [
                    {
                      "$type": "Models.PMF.Arbitrator.AllocateFixationMethod, Models",
                      "Name": "AllocateFixationMethod",
                      "Children": [],
                      "IncludeInDocumentation": true,
                      "Enabled": true,
                      "ReadOnly": false
                    },
                    {
                      "$type": "Models.PMF.Arbitrator.RetranslocationMethod, Models",
                      "Name": "RetranslocationMethod",
                      "Children": [],
                      "IncludeInDocumentation": true,
                      "Enabled": true,
                      "ReadOnly": false
                    }
                  ],
                  "IncludeInDocumentation": true,
                  "Enabled": true,
                  "ReadOnly": false,
                  "ShowInDocs": true
                },
                {
                  "$type": "Models.Core.Folder, Models",
                  "ShowPageOfGraphs": true,
                  "Name": "AllocationMethods",
                  "Children": [
                    {
                      "$type": "Models.PMF.Arbitrator.NitrogenAllocationsMethod, Models",
                      "Name": "NitrogenAllocationsMethod",
                      "Children": [],
                      "IncludeInDocumentation": true,
                      "Enabled": true,
                      "ReadOnly": false
                    }
                  ],
                  "IncludeInDocumentation": true,
                  "Enabled": true,
                  "ReadOnly": false,
                  "ShowInDocs": true
                },
                {
                  "$type": "Models.PMF.RelativeAllocation, Models",
                  "Name": "ArbitrationMethod",
                  "Children": [],
                  "IncludeInDocumentation": true,
                  "Enabled": true,
                  "ReadOnly": false
                },
                {
                  "$type": "Models.PMF.Arbitrator.AllocateUptakesMethod, Models",
                  "Name": "AllocateUptakesMethod",
                  "Children": [],
                  "IncludeInDocumentation": true,
                  "Enabled": true,
                  "ReadOnly": false
                }
              ],
              "IncludeInDocumentation": true,
              "Enabled": true,
              "ReadOnly": false
            },
            {
              "$type": "Models.PMF.Arbitrator.WaterUptakeMethod, Models",
              "Name": "WaterUptakeMethod",
              "Children": [],
              "IncludeInDocumentation": true,
              "Enabled": true,
              "ReadOnly": false
            },
            {
              "$type": "Models.PMF.Arbitrator.NitrogenUptakeMethod, Models",
              "Name": "NitrogenUptakeMethod",
              "Children": [],
              "IncludeInDocumentation": true,
              "Enabled": true,
              "ReadOnly": false
            }
          ],
          "IncludeInDocumentation": true,
          "Enabled": true,
          "ReadOnly": false
        },
        {
          "$type": "Models.PMF.Phen.Phenology, Models",
          "Name": "Phenology",
          "Children": [
            {
              "$type": "Models.Memo, Models",
              "Text": "In the new model we simplified phenology by taking out stages that are not measurable (e.g. end of juvenile stage) and by adding new stages that are measurable (e.g. start pod). \nThe new phenology follows the V/R staging system.\n\n![Alt Text](Diagrams_soy_phenology_comparison.png)\n\n**Figure [FigureNumber]:** Comparison of soybean phenological stages for APSIM Classic and APSIM Next Generation.",
              "Name": "Introduction",
              "Children": [],
              "IncludeInDocumentation": true,
              "Enabled": true,
              "ReadOnly": false
            },
            {
              "$type": "Models.Memo, Models",
              "Text": "The key differences for cultivars are mostly phenological parameters (e.g., Vegetative.Target, ReproductivePhotoperiodModifier). In some cases, some additional parameters have been changed, see parameter values in the cultivar section. ",
              "Name": "Memo",
              "Children": [],
              "IncludeInDocumentation": true,
              "Enabled": true,
              "ReadOnly": false
            },
            {
              "$type": "Models.Functions.HourlyInterpolation, Models",
              "agregationMethod": 0,
              "Name": "VegetativeThermalTime",
              "Children": [
                {
                  "$type": "Models.Functions.XYPairs, Models",
                  "X": [
                    10.0,
                    20.0,
                    30.0,
                    40.0
                  ],
                  "Y": [
                    0.0,
                    10.0,
                    20.0,
                    0.0
                  ],
                  "Name": "Response",
                  "Children": [],
                  "IncludeInDocumentation": true,
                  "Enabled": true,
                  "ReadOnly": false
                },
                {
                  "$type": "Models.Functions.ThreeHourSin, Models",
                  "TempRangeFactors": null,
                  "Name": "InterpolationMethod",
                  "Children": [],
                  "IncludeInDocumentation": true,
                  "Enabled": true,
                  "ReadOnly": false
                }
              ],
              "IncludeInDocumentation": true,
              "Enabled": true,
              "ReadOnly": false
            },
            {
              "$type": "Models.Functions.LinearInterpolationFunction, Models",
              "Name": "VegetativePhotoperiodModifier",
              "Children": [
                {
                  "$type": "Models.Functions.XYPairs, Models",
                  "X": [
                    14.43,
                    21.19
                  ],
                  "Y": [
                    1.0,
                    0.0
                  ],
                  "Name": "XYPairs",
                  "Children": [],
                  "IncludeInDocumentation": true,
                  "Enabled": true,
                  "ReadOnly": false
                },
                {
                  "$type": "Models.Memo, Models",
                  "Text": "These parameters are overridden by cultivar parameter descriptions to capture the difference between individual cultivars in terms of their phenological development.  Responses shown here are only indicative.  See cultivar descriptions for more information.",
                  "Name": "Memo",
                  "Children": [],
                  "IncludeInDocumentation": true,
                  "Enabled": true,
                  "ReadOnly": false
                },
                {
                  "$type": "Models.Functions.VariableReference, Models",
                  "VariableName": "[Phenology].Photoperiod",
                  "Name": "XValue",
                  "Children": [],
                  "IncludeInDocumentation": true,
                  "Enabled": true,
                  "ReadOnly": false
                }
              ],
              "IncludeInDocumentation": true,
              "Enabled": true,
              "ReadOnly": false
            },
            {
              "$type": "Models.Functions.HourlyInterpolation, Models",
              "agregationMethod": 0,
              "Name": "ReproductiveThermalTime",
              "Children": [
                {
                  "$type": "Models.Functions.XYPairs, Models",
                  "X": [
                    10.0,
                    15.0,
                    30.0,
                    40.0
                  ],
                  "Y": [
                    5.0,
                    5.0,
                    20.0,
                    0.0
                  ],
                  "Name": "Response",
                  "Children": [],
                  "IncludeInDocumentation": true,
                  "Enabled": true,
                  "ReadOnly": false
                },
                {
                  "$type": "Models.Functions.ThreeHourSin, Models",
                  "TempRangeFactors": null,
                  "Name": "InterpolationMethod",
                  "Children": [],
                  "IncludeInDocumentation": true,
                  "Enabled": true,
                  "ReadOnly": false
                },
                {
                  "$type": "Models.Memo, Models",
                  "Text": "Cardinal temperatures for vegetative and reproductive thermal time are the same except the range of 0-15� C. A base temperature of 10� C is used for vegetative phase, which temperature has been used to calibrate 56 soybean cultivars in the USA ([ARCHONTOULIS2014465]) and 72 soybean cultivars in China ([WU2019125940]). The small changes in cardinal temperatures for reproductive thermal time was important for solving issues related to photoperiod response for some Australian cultivars. Such a differentiation in base temperature between V and R stages is supported by [BootChapter1998], DSSAT-CROPGRO soybean model, who showed that cardinal temperatures may differ for vegetative and reproductive development for soybean. This is something to further explore as new data from other environments are added to the APSIM NG database.\n\n",
                  "Name": "Memo",
                  "Children": [],
                  "IncludeInDocumentation": true,
                  "Enabled": true,
                  "ReadOnly": false
                }
              ],
              "IncludeInDocumentation": true,
              "Enabled": true,
              "ReadOnly": false
            },
            {
              "$type": "Models.Functions.LinearInterpolationFunction, Models",
              "Name": "ReproductivePhotoperiodModifier",
              "Children": [
                {
                  "$type": "Models.Functions.XYPairs, Models",
                  "X": [
                    14.43,
                    21.19
                  ],
                  "Y": [
                    1.0,
                    0.0
                  ],
                  "Name": "XYPairs",
                  "Children": [],
                  "IncludeInDocumentation": true,
                  "Enabled": true,
                  "ReadOnly": false
                },
                {
                  "$type": "Models.Memo, Models",
                  "Text": "These parameters are overridden by cultivar parameter descriptions to capture the difference between individual cultivars in terms of their phenological development.  Responses shown here are only indicative.  See cultivar descriptions for more information.",
                  "Name": "Memo",
                  "Children": [],
                  "IncludeInDocumentation": true,
                  "Enabled": true,
                  "ReadOnly": false
                },
                {
                  "$type": "Models.Functions.VariableReference, Models",
                  "VariableName": "[Phenology].Photoperiod",
                  "Name": "XValue",
                  "Children": [],
                  "IncludeInDocumentation": true,
                  "Enabled": true,
                  "ReadOnly": false
                }
              ],
              "IncludeInDocumentation": true,
              "Enabled": true,
              "ReadOnly": false
            },
            {
              "$type": "Models.Functions.PhaseLookup, Models",
              "Name": "ThermalTime",
              "Children": [
                {
                  "$type": "Models.Functions.PhaseLookupValue, Models",
                  "Start": "Sowing",
                  "End": "Emergence",
                  "Name": "PreEmergence",
                  "Children": [
                    {
                      "$type": "Models.Functions.VariableReference, Models",
                      "VariableName": "[Phenology].VegetativeThermalTime",
                      "Name": "Base",
                      "Children": [],
                      "IncludeInDocumentation": true,
                      "Enabled": true,
                      "ReadOnly": false
                    }
                  ],
                  "IncludeInDocumentation": true,
                  "Enabled": true,
                  "ReadOnly": false
                },
                {
                  "$type": "Models.Functions.PhaseLookupValue, Models",
                  "Start": "Emergence",
                  "End": "EndCanopyDevelopment",
                  "Name": "VegetativeGrowth",
                  "Children": [
                    {
                      "$type": "Models.Functions.MultiplyFunction, Models",
                      "Name": "TT",
                      "Children": [
                        {
                          "$type": "Models.Functions.VariableReference, Models",
                          "VariableName": "[Phenology].VegetativeThermalTime",
                          "Name": "Base",
                          "Children": [],
                          "IncludeInDocumentation": true,
                          "Enabled": true,
                          "ReadOnly": false
                        },
                        {
                          "$type": "Models.Functions.VariableReference, Models",
                          "VariableName": "[Phenology].VegetativePhotoperiodModifier",
                          "Name": "PPModifier",
                          "Children": [],
                          "IncludeInDocumentation": true,
                          "Enabled": true,
                          "ReadOnly": false
                        }
                      ],
                      "IncludeInDocumentation": true,
                      "Enabled": true,
                      "ReadOnly": false
                    }
                  ],
                  "IncludeInDocumentation": true,
                  "Enabled": true,
                  "ReadOnly": false
                },
                {
                  "$type": "Models.Functions.PhaseLookupValue, Models",
                  "Start": "EndCanopyDevelopment",
                  "End": "HarvestRipe",
                  "Name": "ReproductiveGrowth",
                  "Children": [
                    {
                      "$type": "Models.Functions.MultiplyFunction, Models",
                      "Name": "TT",
                      "Children": [
                        {
                          "$type": "Models.Functions.VariableReference, Models",
                          "VariableName": "[Phenology].ReproductiveThermalTime",
                          "Name": "Base",
                          "Children": [],
                          "IncludeInDocumentation": true,
                          "Enabled": true,
                          "ReadOnly": false
                        },
                        {
                          "$type": "Models.Functions.VariableReference, Models",
                          "VariableName": "[Phenology].ReproductivePhotoperiodModifier",
                          "Name": "PPModifier",
                          "Children": [],
                          "IncludeInDocumentation": true,
                          "Enabled": true,
                          "ReadOnly": false
                        }
                      ],
                      "IncludeInDocumentation": true,
                      "Enabled": true,
                      "ReadOnly": false
                    }
                  ],
                  "IncludeInDocumentation": true,
                  "Enabled": true,
                  "ReadOnly": false
                }
              ],
              "IncludeInDocumentation": true,
              "Enabled": true,
              "ReadOnly": false
            },
            {
              "$type": "Models.Functions.PhotoperiodFunction, Models",
              "Twilight": 0.0,
              "DayLength": 0.0,
              "Name": "Photoperiod",
              "Children": [],
              "IncludeInDocumentation": true,
              "Enabled": true,
              "ReadOnly": false
            },
            {
              "$type": "Models.PMF.Phen.GerminatingPhase, Models",
              "Start": "Sowing",
              "End": "Germination",
              "Name": "Germinating",
              "Children": [],
              "IncludeInDocumentation": true,
              "Enabled": true,
              "ReadOnly": false
            },
            {
              "$type": "Models.PMF.Phen.EmergingPhase, Models",
              "ShootLag": 10.0,
              "ShootRate": 1.0,
              "Start": "Germination",
              "End": "Emergence",
              "TTForTimeStep": 0.0,
              "Name": "Emerging",
              "Children": [
                {
                  "$type": "Models.Functions.VariableReference, Models",
                  "VariableName": "[Phenology].VegetativeThermalTime",
                  "Name": "ThermalTime",
                  "Children": [],
                  "IncludeInDocumentation": true,
                  "Enabled": true,
                  "ReadOnly": false
                }
              ],
              "IncludeInDocumentation": true,
              "Enabled": true,
              "ReadOnly": false
            },
            {
              "$type": "Models.PMF.Phen.GenericPhase, Models",
              "Start": "Emergence",
              "End": "StartFlowering",
              "Name": "Vegetative",
              "Children": [
                {
                  "$type": "Models.Functions.Constant, Models",
                  "FixedValue": 200.0,
                  "Units": null,
                  "Name": "Target",
                  "Children": [],
                  "IncludeInDocumentation": true,
                  "Enabled": true,
                  "ReadOnly": false
                },
                {
                  "$type": "Models.Functions.VariableReference, Models",
                  "VariableName": "[Phenology].ThermalTime",
                  "Name": "Progression",
                  "Children": [],
                  "IncludeInDocumentation": true,
                  "Enabled": true,
                  "ReadOnly": false
                }
              ],
              "IncludeInDocumentation": true,
              "Enabled": true,
              "ReadOnly": false
            },
            {
              "$type": "Models.PMF.Phen.GenericPhase, Models",
              "Start": "StartFlowering",
              "End": "StartPodDevelopment",
              "Name": "EarlyFlowering",
              "Children": [
                {
                  "$type": "Models.Memo, Models",
                  "Text": "\r\nThe duration of the grain filling phase has been taken from the model of Robertson et al (2002).",
                  "Name": "Memo",
                  "Children": [],
                  "IncludeInDocumentation": true,
                  "Enabled": true,
                  "ReadOnly": false
                },
                {
                  "$type": "Models.Functions.Constant, Models",
                  "FixedValue": 200.0,
                  "Units": null,
                  "Name": "Target",
                  "Children": [],
                  "IncludeInDocumentation": true,
                  "Enabled": true,
                  "ReadOnly": false
                },
                {
                  "$type": "Models.Functions.VariableReference, Models",
                  "VariableName": "[Phenology].ThermalTime",
                  "Name": "Progression",
                  "Children": [],
                  "IncludeInDocumentation": true,
                  "Enabled": true,
                  "ReadOnly": false
                }
              ],
              "IncludeInDocumentation": true,
              "Enabled": true,
              "ReadOnly": false
            },
            {
              "$type": "Models.PMF.Phen.GenericPhase, Models",
              "Start": "StartPodDevelopment",
              "End": "StartGrainFilling",
              "Name": "EarlyPodDevelopment",
              "Children": [
                {
                  "$type": "Models.Memo, Models",
                  "Text": "\r\nThe duration of the grain filling phase has been taken from the model of Robertson et al (2002).",
                  "Name": "Memo",
                  "Children": [],
                  "IncludeInDocumentation": true,
                  "Enabled": true,
                  "ReadOnly": false
                },
                {
                  "$type": "Models.Functions.Constant, Models",
                  "FixedValue": 140.0,
                  "Units": null,
                  "Name": "Target",
                  "Children": [],
                  "IncludeInDocumentation": true,
                  "Enabled": true,
                  "ReadOnly": false
                },
                {
                  "$type": "Models.Functions.VariableReference, Models",
                  "VariableName": "[Phenology].ThermalTime",
                  "Name": "Progression",
                  "Children": [],
                  "IncludeInDocumentation": true,
                  "Enabled": true,
                  "ReadOnly": false
                }
              ],
              "IncludeInDocumentation": true,
              "Enabled": true,
              "ReadOnly": false
            },
            {
              "$type": "Models.PMF.Phen.GenericPhase, Models",
              "Start": "StartGrainFilling",
              "End": "EndCanopyDevelopment",
              "Name": "EarlyGrainFilling",
              "Children": [
                {
                  "$type": "Models.Functions.MultiplyFunction, Models",
                  "Name": "Target",
                  "Children": [
                    {
                      "$type": "Models.Functions.Constant, Models",
                      "FixedValue": 0.05,
                      "Units": null,
                      "Name": "FractionofGrainfilling",
                      "Children": [],
                      "IncludeInDocumentation": true,
                      "Enabled": true,
                      "ReadOnly": false
                    },
                    {
                      "$type": "Models.Functions.VariableReference, Models",
                      "VariableName": "[Phenology].LateGrainFilling.Target.EntireGrainfillPeriod.FixedValue",
                      "Name": "EntireGrainfilling",
                      "Children": [],
                      "IncludeInDocumentation": true,
                      "Enabled": true,
                      "ReadOnly": false
                    }
                  ],
                  "IncludeInDocumentation": true,
                  "Enabled": true,
                  "ReadOnly": false
                },
                {
                  "$type": "Models.Functions.VariableReference, Models",
                  "VariableName": "[Phenology].ThermalTime",
                  "Name": "Progression",
                  "Children": [],
                  "IncludeInDocumentation": true,
                  "Enabled": true,
                  "ReadOnly": false
                }
              ],
              "IncludeInDocumentation": true,
              "Enabled": true,
              "ReadOnly": false
            },
            {
              "$type": "Models.PMF.Phen.GenericPhase, Models",
              "Start": "EndCanopyDevelopment",
              "End": "EndPodDevelopment",
              "Name": "MidGrainFilling",
              "Children": [
                {
                  "$type": "Models.Functions.MultiplyFunction, Models",
                  "Name": "Target",
                  "Children": [
                    {
                      "$type": "Models.Functions.Constant, Models",
                      "FixedValue": 0.5,
                      "Units": null,
                      "Name": "FractionofMidToLateGrainfilling",
                      "Children": [],
                      "IncludeInDocumentation": true,
                      "Enabled": true,
                      "ReadOnly": false
                    },
                    {
                      "$type": "Models.Functions.SubtractFunction, Models",
                      "Name": "MidToLateGrainfilling",
                      "Children": [
                        {
                          "$type": "Models.Functions.VariableReference, Models",
                          "VariableName": "[Phenology].LateGrainFilling.Target.EntireGrainfillPeriod.FixedValue",
                          "Name": "EntireGrainfilling",
                          "Children": [],
                          "IncludeInDocumentation": true,
                          "Enabled": true,
                          "ReadOnly": false
                        },
                        {
                          "$type": "Models.Functions.VariableReference, Models",
                          "VariableName": "[Phenology].EarlyGrainFilling.Target",
                          "Name": "EarlyGrainfilling",
                          "Children": [],
                          "IncludeInDocumentation": true,
                          "Enabled": true,
                          "ReadOnly": false
                        }
                      ],
                      "IncludeInDocumentation": true,
                      "Enabled": true,
                      "ReadOnly": false
                    }
                  ],
                  "IncludeInDocumentation": true,
                  "Enabled": true,
                  "ReadOnly": false
                },
                {
                  "$type": "Models.Functions.VariableReference, Models",
                  "VariableName": "[Phenology].ThermalTime",
                  "Name": "Progression",
                  "Children": [],
                  "IncludeInDocumentation": true,
                  "Enabled": true,
                  "ReadOnly": false
                }
              ],
              "IncludeInDocumentation": true,
              "Enabled": true,
              "ReadOnly": false
            },
            {
              "$type": "Models.PMF.Phen.GenericPhase, Models",
              "Start": "EndPodDevelopment",
              "End": "EndGrainFill",
              "Name": "LateGrainFilling",
              "Children": [
                {
                  "$type": "Models.Functions.SubtractFunction, Models",
                  "Name": "Target",
                  "Children": [
                    {
                      "$type": "Models.Functions.Constant, Models",
                      "FixedValue": 500.0,
                      "Units": null,
                      "Name": "EntireGrainfillPeriod",
                      "Children": [],
                      "IncludeInDocumentation": true,
                      "Enabled": true,
                      "ReadOnly": false
                    },
                    {
                      "$type": "Models.Functions.VariableReference, Models",
                      "VariableName": "[Phenology].EarlyGrainFilling.Target",
                      "Name": "EarlyGrainFillingTarget",
                      "Children": [],
                      "IncludeInDocumentation": true,
                      "Enabled": true,
                      "ReadOnly": false
                    },
                    {
                      "$type": "Models.Functions.VariableReference, Models",
                      "VariableName": "[Phenology].MidGrainFilling.Target",
                      "Name": "MidGrainFillingTarget",
                      "Children": [],
                      "IncludeInDocumentation": true,
                      "Enabled": true,
                      "ReadOnly": false
                    }
                  ],
                  "IncludeInDocumentation": true,
                  "Enabled": true,
                  "ReadOnly": false
                },
                {
                  "$type": "Models.Functions.VariableReference, Models",
                  "VariableName": "[Phenology].ThermalTime",
                  "Name": "Progression",
                  "Children": [],
                  "IncludeInDocumentation": true,
                  "Enabled": true,
                  "ReadOnly": false
                }
              ],
              "IncludeInDocumentation": true,
              "Enabled": true,
              "ReadOnly": false
            },
            {
              "$type": "Models.PMF.Phen.GenericPhase, Models",
              "Start": "EndGrainFill",
              "End": "Maturity",
              "Name": "Maturing",
              "Children": [
                {
                  "$type": "Models.Functions.Constant, Models",
                  "FixedValue": 45.0,
                  "Units": null,
                  "Name": "Target",
                  "Children": [],
                  "IncludeInDocumentation": true,
                  "Enabled": true,
                  "ReadOnly": false
                },
                {
                  "$type": "Models.Functions.VariableReference, Models",
                  "VariableName": "[Phenology].ThermalTime",
                  "Name": "Progression",
                  "Children": [],
                  "IncludeInDocumentation": true,
                  "Enabled": true,
                  "ReadOnly": false
                }
              ],
              "IncludeInDocumentation": true,
              "Enabled": true,
              "ReadOnly": false
            },
            {
              "$type": "Models.PMF.Phen.GenericPhase, Models",
              "Start": "Maturity",
              "End": "HarvestRipe",
              "Name": "Ripening",
              "Children": [
                {
                  "$type": "Models.Functions.Constant, Models",
                  "FixedValue": 45.0,
                  "Units": null,
                  "Name": "Target",
                  "Children": [],
                  "IncludeInDocumentation": true,
                  "Enabled": true,
                  "ReadOnly": false
                },
                {
                  "$type": "Models.Functions.VariableReference, Models",
                  "VariableName": "[Phenology].ThermalTime",
                  "Name": "Progression",
                  "Children": [],
                  "IncludeInDocumentation": true,
                  "Enabled": true,
                  "ReadOnly": false
                }
              ],
              "IncludeInDocumentation": true,
              "Enabled": true,
              "ReadOnly": false
            },
            {
              "$type": "Models.PMF.Phen.EndPhase, Models",
              "Start": "HarvestRipe",
              "End": "Unused",
              "Name": "ReadyForHarvesting",
              "Children": [
                {
                  "$type": "Models.Functions.VariableReference, Models",
                  "VariableName": "[Phenology].ThermalTime",
                  "Name": "ThermalTime",
                  "Children": [],
                  "IncludeInDocumentation": true,
                  "Enabled": true,
                  "ReadOnly": false
                }
              ],
              "IncludeInDocumentation": true,
              "Enabled": true,
              "ReadOnly": false
            },
            {
              "$type": "Models.Functions.OnEventFunction, Models",
              "SetEvent": "Emergence",
              "ReSetEvent": "never",
              "Name": "EmergenceDAS",
              "Children": [
                {
                  "$type": "Models.Memo, Models",
                  "Text": "\r\nA function is used to provide emergence date as days after sowing(DAS).",
                  "Name": "memo",
                  "Children": [],
                  "IncludeInDocumentation": true,
                  "Enabled": true,
                  "ReadOnly": false
                },
                {
                  "$type": "Models.Functions.Constant, Models",
                  "FixedValue": 0.0,
                  "Units": null,
                  "Name": "PreEventValue",
                  "Children": [],
                  "IncludeInDocumentation": true,
                  "Enabled": true,
                  "ReadOnly": false
                },
                {
                  "$type": "Models.Functions.VariableReference, Models",
                  "VariableName": "[Plant].DaysAfterSowing",
                  "Name": "PostEventValue",
                  "Children": [],
                  "IncludeInDocumentation": true,
                  "Enabled": true,
                  "ReadOnly": false
                }
              ],
              "IncludeInDocumentation": true,
              "Enabled": true,
              "ReadOnly": false
            },
            {
              "$type": "Models.Functions.OnEventFunction, Models",
              "SetEvent": "StartFlowering",
              "ReSetEvent": "never",
              "Name": "FloweringDAS",
              "Children": [
                {
                  "$type": "Models.Memo, Models",
                  "Text": "\r\nA function is used to provide flowering date as days after sowing(DAS).",
                  "Name": "memo",
                  "Children": [],
                  "IncludeInDocumentation": true,
                  "Enabled": true,
                  "ReadOnly": false
                },
                {
                  "$type": "Models.Functions.Constant, Models",
                  "FixedValue": 0.0,
                  "Units": null,
                  "Name": "PreEventValue",
                  "Children": [],
                  "IncludeInDocumentation": true,
                  "Enabled": true,
                  "ReadOnly": false
                },
                {
                  "$type": "Models.Functions.VariableReference, Models",
                  "VariableName": "[Plant].DaysAfterSowing",
                  "Name": "PostEventValue",
                  "Children": [],
                  "IncludeInDocumentation": true,
                  "Enabled": true,
                  "ReadOnly": false
                }
              ],
              "IncludeInDocumentation": true,
              "Enabled": true,
              "ReadOnly": false
            },
            {
              "$type": "Models.Functions.OnEventFunction, Models",
              "SetEvent": "Maturity",
              "ReSetEvent": "never",
              "Name": "MaturityDAS",
              "Children": [
                {
                  "$type": "Models.Memo, Models",
                  "Text": "\r\nA function is used to provide maturity date as days after sowing(DAS).",
                  "Name": "memo",
                  "Children": [],
                  "IncludeInDocumentation": true,
                  "Enabled": true,
                  "ReadOnly": false
                },
                {
                  "$type": "Models.Functions.Constant, Models",
                  "FixedValue": 0.0,
                  "Units": null,
                  "Name": "PreEventValue",
                  "Children": [],
                  "IncludeInDocumentation": true,
                  "Enabled": true,
                  "ReadOnly": false
                },
                {
                  "$type": "Models.Functions.VariableReference, Models",
                  "VariableName": "[Plant].DaysAfterSowing",
                  "Name": "PostEventValue",
                  "Children": [],
                  "IncludeInDocumentation": true,
                  "Enabled": true,
                  "ReadOnly": false
                }
              ],
              "IncludeInDocumentation": true,
              "Enabled": true,
              "ReadOnly": false
            }
          ],
          "IncludeInDocumentation": true,
          "Enabled": true,
          "ReadOnly": false
        },
        {
          "$type": "Models.PMF.Organs.SimpleLeaf, Models",
          "Albedo": 0.25,
          "Gsmax350": 0.015,
          "R50": 150.0,
          "LeafInitialisationStage": "Emergence",
          "Height": 0.0,
          "BaseHeight": 0.0,
          "Width": 0.0,
          "FRGR": 0.0,
          "PotentialEP": 0.0,
          "WaterDemand": 0.0,
          "LightProfile": null,
          "KDead": 0.2,
          "LAIDead": 0.0,
          "DMSupply": null,
          "DMDemandPriorityFactor": null,
          "NSupply": null,
          "DMDemand": null,
          "NDemand": null,
          "potentialDMAllocation": null,
          "Name": "Leaf",
          "Children": [
            {
              "$type": "Models.Functions.SupplyFunctions.RUEModel, Models",
              "Name": "Photosynthesis",
              "Children": [
                {
                  "$type": "Models.Functions.Constant, Models",
                  "FixedValue": 1.2,
                  "Units": null,
                  "Name": "RUE",
                  "Children": [
                    {
                      "$type": "Models.Memo, Models",
                      "Text": "This value has been fitted to available data. In contrast to Classic, the RUE value in NG refers to the whole plant (above and below ground) and the calibrated value is 1.2 g/MJ. There are no literature references for whole plant RUE in soybean. To come up with this value we considered: RUE for above ground biomass ([SINCLAIR198929]; [VANROEKEL20141189]), biomass and root data from Iowa FACTS experiments and model fitting to available data.",
                      "Name": "Memo",
                      "Children": [],
                      "IncludeInDocumentation": true,
                      "Enabled": true,
                      "ReadOnly": false
                    }
                  ],
                  "IncludeInDocumentation": true,
                  "Enabled": true,
                  "ReadOnly": false
                },
                {
                  "$type": "Models.Functions.WeightedTemperatureFunction, Models",
                  "MaximumTemperatureWeighting": 0.5,
                  "Name": "FT",
                  "Children": [
                    {
                      "$type": "Models.Functions.XYPairs, Models",
                      "X": [
                        10.0,
                        20.0,
                        30.0,
                        40.0
                      ],
                      "Y": [
                        0.0,
                        1.0,
                        1.0,
                        0.0
                      ],
                      "Name": "XYPairs",
                      "Children": [],
                      "IncludeInDocumentation": true,
                      "Enabled": true,
                      "ReadOnly": false
                    },
                    {
                      "$type": "Models.Memo, Models",
                      "Text": "The function for temperature effect on RUE comes from APSIM classic, which seems to work well across diverse environments. We did not find any comments/suggestions in the published papers suggesting alternative ones, so for now we used the same function. As more data from different environments are added to APSIM database, it will be possible to further test the photosynthetic temperature response in the future. ",
                      "Name": "Memo",
                      "Children": [],
                      "IncludeInDocumentation": true,
                      "Enabled": true,
                      "ReadOnly": false
                    }
                  ],
                  "IncludeInDocumentation": true,
                  "Enabled": true,
                  "ReadOnly": false
                },
                {
                  "$type": "Models.Functions.LinearInterpolationFunction, Models",
                  "Name": "FVPD",
                  "Children": [
                    {
                      "$type": "Models.Functions.XYPairs, Models",
                      "X": [
                        0.0,
                        10.0,
                        50.0
                      ],
                      "Y": [
                        1.0,
                        1.0,
                        1.0
                      ],
                      "Name": "XYPairs",
                      "Children": [],
                      "IncludeInDocumentation": true,
                      "Enabled": true,
                      "ReadOnly": false
                    },
                    {
                      "$type": "Models.Functions.VariableReference, Models",
                      "VariableName": "[Leaf].Photosynthesis.VPD",
                      "Name": "XValue",
                      "Children": [],
                      "IncludeInDocumentation": true,
                      "Enabled": true,
                      "ReadOnly": false
                    }
                  ],
                  "IncludeInDocumentation": true,
                  "Enabled": true,
                  "ReadOnly": false
                },
                {
                  "$type": "Models.Functions.LinearInterpolationFunction, Models",
                  "Name": "FN",
                  "Children": [
                    {
                      "$type": "Models.Functions.XYPairs, Models",
                      "X": [
                        0.0,
                        1.0,
                        1.5
                      ],
                      "Y": [
                        0.0,
                        1.0,
                        1.0
                      ],
                      "Name": "XYPairs",
                      "Children": [],
                      "IncludeInDocumentation": true,
                      "Enabled": true,
                      "ReadOnly": false
                    },
                    {
                      "$type": "Models.Functions.VariableReference, Models",
                      "VariableName": "[Leaf].Fn",
                      "Name": "XValue",
                      "Children": [],
                      "IncludeInDocumentation": true,
                      "Enabled": true,
                      "ReadOnly": false
                    }
                  ],
                  "IncludeInDocumentation": true,
                  "Enabled": true,
                  "ReadOnly": false
                },
                {
                  "$type": "Models.Functions.LinearInterpolationFunction, Models",
                  "Name": "FW",
                  "Children": [
                    {
                      "$type": "Models.Functions.XYPairs, Models",
                      "X": [
                        0.0,
                        1.0
                      ],
                      "Y": [
                        0.0,
                        1.0
                      ],
                      "Name": "XYPairs",
                      "Children": [],
                      "IncludeInDocumentation": true,
                      "Enabled": true,
                      "ReadOnly": false
                    },
                    {
                      "$type": "Models.Functions.VariableReference, Models",
                      "VariableName": "[Leaf].Fw",
                      "Name": "XValue",
                      "Children": [],
                      "IncludeInDocumentation": true,
                      "Enabled": true,
                      "ReadOnly": false
                    }
                  ],
                  "IncludeInDocumentation": true,
                  "Enabled": true,
                  "ReadOnly": false
                },
                {
                  "$type": "Models.Functions.SupplyFunctions.RUECO2Function, Models",
                  "PhotosyntheticPathway": "C3",
                  "Name": "FCO2",
                  "Children": [],
                  "IncludeInDocumentation": true,
                  "Enabled": true,
                  "ReadOnly": false
                },
                {
                  "$type": "Models.Functions.VariableReference, Models",
                  "VariableName": "[Leaf].RadiationIntercepted",
                  "Name": "RadnInt",
                  "Children": [],
                  "IncludeInDocumentation": true,
                  "Enabled": true,
                  "ReadOnly": false
                }
              ],
              "IncludeInDocumentation": true,
              "Enabled": true,
              "ReadOnly": false
            },
            {
              "$type": "Models.Functions.SupplyFunctions.StomatalConductanceCO2Modifier, Models",
              "Name": "StomatalConductanceCO2Modifier",
              "Children": [
                {
                  "$type": "Models.Functions.VariableReference, Models",
                  "VariableName": "[Leaf].Photosynthesis.FCO2",
                  "Name": "PhotosynthesisCO2Modifier",
                  "Children": [],
                  "IncludeInDocumentation": true,
                  "Enabled": true,
                  "ReadOnly": false
                }
              ],
              "IncludeInDocumentation": true,
              "Enabled": true,
              "ReadOnly": false
            },
            {
              "$type": "Models.Functions.MultiplyFunction, Models",
              "Name": "Area",
              "Children": [
                {
                  "$type": "Models.Functions.VariableReference, Models",
                  "VariableName": "[Leaf].SpecificArea",
                  "Name": "SLA",
                  "Children": [],
                  "IncludeInDocumentation": true,
                  "Enabled": true,
                  "ReadOnly": false
                },
                {
                  "$type": "Models.Functions.VariableReference, Models",
                  "VariableName": "[Leaf].Live.Wt",
                  "Name": "LeafLiveWt",
                  "Children": [],
                  "IncludeInDocumentation": true,
                  "Enabled": true,
                  "ReadOnly": false
                }
              ],
              "IncludeInDocumentation": true,
              "Enabled": true,
              "ReadOnly": false
            },
            {
              "$type": "Models.Functions.MinimumFunction, Models",
              "Name": "FRGR",
              "Children": [
                {
                  "$type": "Models.Functions.VariableReference, Models",
                  "VariableName": "[Leaf].Photosynthesis.FT",
                  "Name": "RUE_FT",
                  "Children": [],
                  "IncludeInDocumentation": true,
                  "Enabled": true,
                  "ReadOnly": false
                },
                {
                  "$type": "Models.Functions.MinimumFunction, Models",
                  "Name": "Others",
                  "Children": [
                    {
                      "$type": "Models.Functions.VariableReference, Models",
                      "VariableName": "[Leaf].Photosynthesis.FN",
                      "Name": "RUE_FN",
                      "Children": [],
                      "IncludeInDocumentation": true,
                      "Enabled": true,
                      "ReadOnly": false
                    },
                    {
                      "$type": "Models.Functions.VariableReference, Models",
                      "VariableName": "[Leaf].Photosynthesis.FVPD",
                      "Name": "RUE_FVPD",
                      "Children": [],
                      "IncludeInDocumentation": true,
                      "Enabled": true,
                      "ReadOnly": false
                    }
                  ],
                  "IncludeInDocumentation": true,
                  "Enabled": true,
                  "ReadOnly": false
                }
              ],
              "IncludeInDocumentation": true,
              "Enabled": true,
              "ReadOnly": false
            },
            {
              "$type": "Models.Functions.LinearInterpolationFunction, Models",
              "Name": "ExtinctionCoefficient",
              "Children": [
                {
                  "$type": "Models.Memo, Models",
                  "Text": "",
                  "Name": "Memo",
                  "Children": [],
                  "IncludeInDocumentation": true,
                  "Enabled": true,
                  "ReadOnly": false
                },
                {
                  "$type": "Models.Functions.XYPairs, Models",
                  "X": [
                    200.0,
                    1000.0
                  ],
                  "Y": [
                    0.6,
                    0.4
                  ],
                  "Name": "XYPairs",
                  "Children": [],
                  "IncludeInDocumentation": true,
                  "Enabled": true,
                  "ReadOnly": false
                },
                {
                  "$type": "Models.Functions.VariableReference, Models",
                  "VariableName": "[Soybean].SowingData.RowSpacing",
                  "Name": "XValue",
                  "Children": [],
                  "IncludeInDocumentation": true,
                  "Enabled": true,
                  "ReadOnly": false
                }
              ],
              "IncludeInDocumentation": true,
              "Enabled": true,
              "ReadOnly": false
            },
            {
              "$type": "Models.Functions.LinearInterpolationFunction, Models",
              "Name": "Tallness",
              "Children": [
                {
                  "$type": "Models.Memo, Models",
                  "Text": "",
                  "Name": "Memo",
                  "Children": [],
                  "IncludeInDocumentation": true,
                  "Enabled": true,
                  "ReadOnly": false
                },
                {
                  "$type": "Models.Functions.XYPairs, Models",
                  "X": [
                    1.0,
                    2.0,
                    3.0,
                    4.0,
                    5.0,
                    6.0,
                    9.0
                  ],
                  "Y": [
                    0.0,
                    0.0,
                    50.0,
                    400.0,
                    700.0,
                    900.0,
                    1000.0
                  ],
                  "Name": "XYPairs",
                  "Children": [],
                  "IncludeInDocumentation": true,
                  "Enabled": true,
                  "ReadOnly": false
                },
                {
                  "$type": "Models.Functions.VariableReference, Models",
                  "VariableName": "[Phenology].Stage",
                  "Name": "XValue",
                  "Children": [],
                  "IncludeInDocumentation": true,
                  "Enabled": true,
                  "ReadOnly": false
                }
              ],
              "IncludeInDocumentation": true,
              "Enabled": true,
              "ReadOnly": false
            },
            {
              "$type": "Models.Functions.AccumulateFunction, Models",
              "StartStageName": "Emergence",
              "EndStageName": "EndCanopyDevelopment",
              "ResetStageName": null,
              "FractionRemovedOnCut": 1.0,
              "FractionRemovedOnHarvest": 1.0,
              "FractionRemovedOnGraze": 1.0,
              "FractionRemovedOnPrune": 0.0,
              "Name": "NodeNumber",
              "Children": [
                {
                  "$type": "Models.Functions.DivideFunction, Models",
                  "Name": "DeltaNode",
                  "Children": [
                    {
                      "$type": "Models.Functions.VariableReference, Models",
                      "VariableName": "[Phenology].VegetativeThermalTime",
                      "Name": "ThermalTime",
                      "Children": [],
                      "IncludeInDocumentation": true,
                      "Enabled": true,
                      "ReadOnly": false
                    },
                    {
                      "$type": "Models.Functions.VariableReference, Models",
                      "VariableName": "[Leaf].Phyllochron",
                      "Name": "Phyllochron",
                      "Children": [],
                      "IncludeInDocumentation": true,
                      "Enabled": true,
                      "ReadOnly": false
                    }
                  ],
                  "IncludeInDocumentation": true,
                  "Enabled": true,
                  "ReadOnly": false
                }
              ],
              "IncludeInDocumentation": true,
              "Enabled": true,
              "ReadOnly": false
            },
            {
              "$type": "Models.Functions.Constant, Models",
              "FixedValue": 1.0,
              "Units": null,
              "Name": "NReallocationFactor",
              "Children": [
                {
                  "$type": "Models.Memo, Models",
                  "Text": "This model assumes that all metabolic and storage N is available for reallocation from senescing leaves.",
                  "Name": "Memo",
                  "Children": [],
                  "IncludeInDocumentation": true,
                  "Enabled": true,
                  "ReadOnly": false
                }
              ],
              "IncludeInDocumentation": true,
              "Enabled": true,
              "ReadOnly": false
            },
            {
              "$type": "Models.Functions.PhaseLookup, Models",
              "Name": "SenescenceRate",
              "Children": [
                {
                  "$type": "Models.Functions.PhaseLookupValue, Models",
                  "Start": "Emergence",
                  "End": "EndCanopyDevelopment",
                  "Name": "Vegetative",
                  "Children": [
                    {
                      "$type": "Models.Functions.Constant, Models",
                      "FixedValue": 0.0,
                      "Units": null,
                      "Name": "Rate",
                      "Children": [],
                      "IncludeInDocumentation": true,
                      "Enabled": true,
                      "ReadOnly": false
                    }
                  ],
                  "IncludeInDocumentation": true,
                  "Enabled": true,
                  "ReadOnly": false
                },
                {
                  "$type": "Models.Functions.PhaseLookupValue, Models",
                  "Start": "EndCanopyDevelopment",
                  "End": "Maturity",
                  "Name": "Reproductive",
                  "Children": [
                    {
                      "$type": "Models.Functions.DivideFunction, Models",
                      "Name": "Rate",
                      "Children": [
                        {
                          "$type": "Models.Functions.VariableReference, Models",
                          "VariableName": "[Phenology].ThermalTime",
                          "Name": "TT",
                          "Children": [],
                          "IncludeInDocumentation": true,
                          "Enabled": true,
                          "ReadOnly": false
                        },
                        {
                          "$type": "Models.Functions.SubtractFunction, Models",
                          "Name": "TTRemaining",
                          "Children": [
                            {
                              "$type": "Models.Functions.ExpressionFunction, Models",
                              "Expression": "[Phenology].MidGrainFilling.Target + [Phenology].LateGrainFilling.Target + [Phenology].Maturing.Target",
                              "Name": "TTRequired",
                              "Children": [],
                              "IncludeInDocumentation": true,
                              "Enabled": true,
                              "ReadOnly": false
                            },
                            {
                              "$type": "Models.Functions.ExpressionFunction, Models",
                              "Expression": "[Phenology].MidGrainFilling.ProgressThroughPhase + [Phenology].LateGrainFilling.ProgressThroughPhase + [Phenology].Maturing.ProgressThroughPhase",
                              "Name": "TTComplete",
                              "Children": [],
                              "IncludeInDocumentation": true,
                              "Enabled": true,
                              "ReadOnly": false
                            }
                          ],
                          "IncludeInDocumentation": true,
                          "Enabled": true,
                          "ReadOnly": false
                        }
                      ],
                      "IncludeInDocumentation": true,
                      "Enabled": true,
                      "ReadOnly": false
                    },
                    {
                      "$type": "Models.Memo, Models",
                      "Text": "Leaf senescence rate is calculated to ensure that all leaves are senesced by crop maturity.",
                      "Name": "Memo",
                      "Children": [],
                      "IncludeInDocumentation": true,
                      "Enabled": true,
                      "ReadOnly": false
                    },
                    {
                      "$type": "Models.Memo, Models",
                      "Text": "There is no data on detachment rates and so a simple value was chosen to ensure that leaves were not retained in the canopy. In the future, with more data available a thermal time basis leaf detachment rate will be explored. ",
                      "Name": "Memo1",
                      "Children": [],
                      "IncludeInDocumentation": true,
                      "Enabled": true,
                      "ReadOnly": false
                    }
                  ],
                  "IncludeInDocumentation": true,
                  "Enabled": true,
                  "ReadOnly": false
                }
              ],
              "IncludeInDocumentation": true,
              "Enabled": true,
              "ReadOnly": false
            },
            {
              "$type": "Models.Functions.Constant, Models",
              "FixedValue": 0.05,
              "Units": "/d",
              "Name": "DetachmentRate",
              "Children": [],
              "IncludeInDocumentation": true,
              "Enabled": true,
              "ReadOnly": false
            },
            {
              "$type": "Models.Functions.Constant, Models",
              "FixedValue": 1.0,
              "Units": null,
              "Name": "InitialWt",
              "Children": [],
              "IncludeInDocumentation": true,
              "Enabled": true,
              "ReadOnly": false
            },
            {
              "$type": "Models.Functions.MultiplyFunction, Models",
              "Name": "LAIDead",
              "Children": [
                {
                  "$type": "Models.Functions.VariableReference, Models",
                  "VariableName": "[Leaf].SpecificArea",
                  "Name": "SLA",
                  "Children": [],
                  "IncludeInDocumentation": true,
                  "Enabled": true,
                  "ReadOnly": false
                },
                {
                  "$type": "Models.Functions.VariableReference, Models",
                  "VariableName": "[Leaf].Dead.Wt",
                  "Name": "LeafDeadWt",
                  "Children": [],
                  "IncludeInDocumentation": true,
                  "Enabled": true,
                  "ReadOnly": false
                }
              ],
              "IncludeInDocumentation": true,
              "Enabled": true,
              "ReadOnly": false
            },
            {
              "$type": "Models.Functions.LinearInterpolationFunction, Models",
              "Name": "MaximumNConc",
              "Children": [
                {
                  "$type": "Models.Functions.XYPairs, Models",
                  "X": [
                    3.0,
                    4.0,
                    9.0
                  ],
                  "Y": [
                    0.06,
                    0.05,
                    0.03
                  ],
                  "Name": "XYPairs",
                  "Children": [],
                  "IncludeInDocumentation": true,
                  "Enabled": true,
                  "ReadOnly": false
                },
                {
                  "$type": "Models.Functions.VariableReference, Models",
                  "VariableName": "[Phenology].Stage",
                  "Name": "XValue",
                  "Children": [],
                  "IncludeInDocumentation": true,
                  "Enabled": true,
                  "ReadOnly": false
                },
                {
                  "$type": "Models.Memo, Models",
                  "Text": "These values have been fitted to the available data. The fitted values are within the observed maximum and minimum values obtained in the FACTS soybean experiments ([ARCHONTOULIS2020721]). \n\n",
                  "Name": "Memo",
                  "Children": [],
                  "IncludeInDocumentation": true,
                  "Enabled": true,
                  "ReadOnly": false
                }
              ],
              "IncludeInDocumentation": true,
              "Enabled": true,
              "ReadOnly": false
            },
            {
              "$type": "Models.Functions.LinearInterpolationFunction, Models",
              "Name": "CriticalNConc",
              "Children": [
                {
                  "$type": "Models.Functions.XYPairs, Models",
                  "X": [
                    3.0,
                    4.0,
                    9.0
                  ],
                  "Y": [
                    0.06,
                    0.05,
                    0.03
                  ],
                  "Name": "XYPairs",
                  "Children": [],
                  "IncludeInDocumentation": true,
                  "Enabled": true,
                  "ReadOnly": false
                },
                {
                  "$type": "Models.Functions.VariableReference, Models",
                  "VariableName": "[Phenology].Stage",
                  "Name": "XValue",
                  "Children": [],
                  "IncludeInDocumentation": true,
                  "Enabled": true,
                  "ReadOnly": false
                }
              ],
              "IncludeInDocumentation": true,
              "Enabled": true,
              "ReadOnly": false
            },
            {
              "$type": "Models.Functions.Constant, Models",
              "FixedValue": 0.02,
              "Units": null,
              "Name": "MinimumNConc",
              "Children": [],
              "IncludeInDocumentation": true,
              "Enabled": true,
              "ReadOnly": false
            },
            {
              "$type": "Models.Functions.Constant, Models",
              "FixedValue": 0.0,
              "Units": "0-1",
              "Name": "MaintenanceRespiration",
              "Children": [],
              "IncludeInDocumentation": true,
              "Enabled": true,
              "ReadOnly": false
            },
            {
              "$type": "Models.Functions.Constant, Models",
              "FixedValue": 1.0,
              "Units": "0-1",
              "Name": "DMConversionEfficiency",
              "Children": [],
              "IncludeInDocumentation": true,
              "Enabled": true,
              "ReadOnly": false
            },
            {
              "$type": "Models.PMF.Library.BiomassRemoval, Models",
              "Name": "BiomassRemovalDefaults",
              "Children": [
                {
                  "$type": "Models.PMF.OrganBiomassRemovalType, Models",
                  "FractionLiveToRemove": 0.0,
                  "FractionDeadToRemove": 0.0,
                  "FractionLiveToResidue": 1.0,
                  "FractionDeadToResidue": 1.0,
                  "Name": "Harvest",
                  "Children": [],
                  "IncludeInDocumentation": true,
                  "Enabled": true,
                  "ReadOnly": false
                },
                {
                  "$type": "Models.PMF.OrganBiomassRemovalType, Models",
                  "FractionLiveToRemove": 0.0,
                  "FractionDeadToRemove": 0.0,
                  "FractionLiveToResidue": 1.0,
                  "FractionDeadToResidue": 1.0,
                  "Name": "Cut",
                  "Children": [],
                  "IncludeInDocumentation": true,
                  "Enabled": true,
                  "ReadOnly": false
                }
              ],
              "IncludeInDocumentation": true,
              "Enabled": true,
              "ReadOnly": false
            },
            {
              "$type": "Models.Functions.Constant, Models",
              "FixedValue": 0.5,
              "Units": null,
              "Name": "NRetranslocationFactor",
              "Children": [],
              "IncludeInDocumentation": true,
              "Enabled": true,
              "ReadOnly": false
            },
            {
              "$type": "Models.Functions.Constant, Models",
              "FixedValue": 0.0,
              "Units": null,
              "Name": "DMReallocationFactor",
              "Children": [],
              "IncludeInDocumentation": true,
              "Enabled": true,
              "ReadOnly": false
            },
            {
              "$type": "Models.Functions.Constant, Models",
              "FixedValue": 0.0,
              "Units": null,
              "Name": "DMRetranslocationFactor",
              "Children": [],
              "IncludeInDocumentation": true,
              "Enabled": true,
              "ReadOnly": false
            },
            {
              "$type": "Models.Functions.Constant, Models",
              "FixedValue": 0.0,
              "Units": null,
              "Name": "RemobilisationCost",
              "Children": [],
              "IncludeInDocumentation": true,
              "Enabled": true,
              "ReadOnly": false
            },
            {
              "$type": "Models.Functions.Constant, Models",
              "FixedValue": 0.4,
              "Units": null,
              "Name": "CarbonConcentration",
              "Children": [],
              "IncludeInDocumentation": true,
              "Enabled": true,
              "ReadOnly": false
            },
            {
              "$type": "Models.PMF.BiomassDemandAndPriority, Models",
              "Name": "DMDemands",
              "Children": [
                {
                  "$type": "Models.Functions.DivideFunction, Models",
                  "Name": "Structural",
                  "Children": [
                    {
                      "$type": "Models.Functions.VariableReference, Models",
                      "VariableName": "[Leaf].DeltaLAI",
                      "Name": "DeltaLAI",
                      "Children": [],
                      "IncludeInDocumentation": true,
                      "Enabled": true,
                      "ReadOnly": false
                    },
                    {
                      "$type": "Models.Functions.VariableReference, Models",
                      "VariableName": "[Leaf].SpecificArea",
                      "Name": "SLA",
                      "Children": [],
                      "IncludeInDocumentation": true,
                      "Enabled": true,
                      "ReadOnly": false
                    },
                    {
                      "$type": "Models.Memo, Models",
                      "Text": "Growth in leaf area is used to calculate the leaf dry matter demand. The same was assumed in the original crop models in APSIM. Further model development can be taken once new experimental data for metabolic, structural and storage forms are provided.",
                      "Name": "Memo",
                      "Children": [],
                      "IncludeInDocumentation": true,
                      "Enabled": true,
                      "ReadOnly": false
                    },
                    {
                      "$type": "Models.Memo, Models",
                      "Text": "DeltaLAI describes the LAI variation over the cycle and is calculated using the Area of Largest Leaf, relative leaf area, plant number, branch number and leaf appearance rate (thermal time/phyllochron).",
                      "Name": "Memo1",
                      "Children": [],
                      "IncludeInDocumentation": true,
                      "Enabled": true,
                      "ReadOnly": false
                    }
                  ],
                  "IncludeInDocumentation": true,
                  "Enabled": true,
                  "ReadOnly": false
                },
                {
                  "$type": "Models.Functions.Constant, Models",
                  "FixedValue": 0.0,
                  "Units": null,
                  "Name": "Storage",
                  "Children": [],
                  "IncludeInDocumentation": true,
                  "Enabled": true,
                  "ReadOnly": false
                },
                {
                  "$type": "Models.Functions.Constant, Models",
                  "FixedValue": 0.0,
                  "Units": null,
                  "Name": "Metabolic",
                  "Children": [],
                  "IncludeInDocumentation": true,
                  "Enabled": true,
                  "ReadOnly": false
                },
                {
                  "$type": "Models.Functions.Constant, Models",
                  "Name": "QStructuralPriority",
                  "FixedValue": "1"
                },
                {
                  "$type": "Models.Functions.Constant, Models",
                  "Name": "QMetabolicPriority",
                  "FixedValue": "1"
                },
                {
                  "$type": "Models.Functions.Constant, Models",
                  "Name": "QStoragePriority",
                  "FixedValue": "1"
                }
              ],
              "IncludeInDocumentation": true,
              "Enabled": true,
              "ReadOnly": false
            },
            {
              "$type": "Models.PMF.BiomassDemandAndPriority, Models",
              "Name": "NDemands",
              "Children": [
                {
                  "$type": "Models.Functions.MultiplyFunction, Models",
                  "Name": "Structural",
                  "Children": [
                    {
                      "$type": "Models.Functions.VariableReference, Models",
                      "VariableName": "[Leaf].minimumNconc",
                      "Name": "MinNconc",
                      "Children": [],
                      "IncludeInDocumentation": true,
                      "Enabled": true,
                      "ReadOnly": false
                    },
                    {
                      "$type": "Models.Functions.VariableReference, Models",
                      "VariableName": "[Leaf].potentialDMAllocation.Structural",
                      "Name": "PotentialDMAllocation",
                      "Children": [],
                      "IncludeInDocumentation": true,
                      "Enabled": true,
                      "ReadOnly": false
                    }
                  ],
                  "IncludeInDocumentation": true,
                  "Enabled": true,
                  "ReadOnly": false
                },
                {
                  "$type": "Models.Functions.MultiplyFunction, Models",
                  "Name": "Metabolic",
                  "Children": [
                    {
                      "$type": "Models.Functions.SubtractFunction, Models",
                      "Name": "MetabolicNconc",
                      "Children": [
                        {
                          "$type": "Models.Functions.VariableReference, Models",
                          "VariableName": "[Leaf].criticalNConc",
                          "Name": "CritNconc",
                          "Children": [],
                          "IncludeInDocumentation": true,
                          "Enabled": true,
                          "ReadOnly": false
                        },
                        {
                          "$type": "Models.Functions.VariableReference, Models",
                          "VariableName": "[Leaf].minimumNconc",
                          "Name": "MinNconc",
                          "Children": [],
                          "IncludeInDocumentation": true,
                          "Enabled": true,
                          "ReadOnly": false
                        }
                      ],
                      "IncludeInDocumentation": true,
                      "Enabled": true,
                      "ReadOnly": false
                    },
                    {
                      "$type": "Models.Functions.VariableReference, Models",
                      "VariableName": "[Leaf].potentialDMAllocation.Structural",
                      "Name": "PotentialDMAllocation",
                      "Children": [],
                      "IncludeInDocumentation": true,
                      "Enabled": true,
                      "ReadOnly": false
                    }
                  ],
                  "IncludeInDocumentation": true,
                  "Enabled": true,
                  "ReadOnly": false
                },
                {
                  "$type": "Models.Functions.DemandFunctions.StorageNDemandFunction, Models",
                  "Name": "Storage",
                  "Children": [
                    {
                      "$type": "Models.Functions.Constant, Models",
                      "FixedValue": 1.0,
                      "Units": null,
                      "Name": "NitrogenDemandSwitch",
                      "Children": [],
                      "IncludeInDocumentation": true,
                      "Enabled": true,
                      "ReadOnly": false
                    },
                    {
                      "$type": "Models.Functions.VariableReference, Models",
                      "VariableName": "[Leaf].maximumNconc",
                      "Name": "MaxNconc",
                      "Children": [],
                      "IncludeInDocumentation": true,
                      "Enabled": true,
                      "ReadOnly": false
                    }
                  ],
                  "IncludeInDocumentation": true,
                  "Enabled": true,
                  "ReadOnly": false
                },
                {
                  "$type": "Models.Functions.Constant, Models",
                  "Name": "QStructuralPriority",
                  "FixedValue": "1"
                },
                {
                  "$type": "Models.Functions.Constant, Models",
                  "Name": "QMetabolicPriority",
                  "FixedValue": "1"
                },
                {
                  "$type": "Models.Functions.Constant, Models",
                  "Name": "QStoragePriority",
                  "FixedValue": "1"
                }
              ],
              "IncludeInDocumentation": true,
              "Enabled": true,
              "ReadOnly": false
            },
            {
              "$type": "Models.Functions.LinearInterpolationFunction, Models",
              "Name": "FrostFraction",
              "Children": [
                {
                  "$type": "Models.Memo, Models",
                  "Text": "",
                  "Name": "Memo",
                  "Children": [],
                  "IncludeInDocumentation": true,
                  "Enabled": true,
                  "ReadOnly": false
                },
                {
                  "$type": "Models.Functions.XYPairs, Models",
                  "X": [
                    -4.0,
                    4.0
                  ],
                  "Y": [
                    1.0,
                    0.0
                  ],
                  "Name": "XYPairs",
                  "Children": [],
                  "IncludeInDocumentation": true,
                  "Enabled": true,
                  "ReadOnly": false
                },
                {
                  "$type": "Models.Functions.VariableReference, Models",
                  "VariableName": "[Weather].MinT",
                  "Name": "XValue",
                  "Children": [],
                  "IncludeInDocumentation": true,
                  "Enabled": true,
                  "ReadOnly": false
                }
              ],
              "IncludeInDocumentation": true,
              "Enabled": true,
              "ReadOnly": false
            },
            {
              "$type": "Models.Functions.LinearInterpolationFunction, Models",
              "Name": "SpecificArea",
              "Children": [
                {
                  "$type": "Models.Memo, Models",
                  "Text": "",
                  "Name": "Memo",
                  "Children": [],
                  "IncludeInDocumentation": true,
                  "Enabled": true,
                  "ReadOnly": false
                },
                {
                  "$type": "Models.Functions.XYPairs, Models",
                  "X": [
                    0.1,
                    6.0
                  ],
                  "Y": [
                    0.03,
                    0.03
                  ],
                  "Name": "XYPairs",
                  "Children": [],
                  "IncludeInDocumentation": true,
                  "Enabled": true,
                  "ReadOnly": false
                },
                {
                  "$type": "Models.Functions.VariableReference, Models",
                  "VariableName": "[Leaf].LAI",
                  "Name": "XValue",
                  "Children": [],
                  "IncludeInDocumentation": true,
                  "Enabled": true,
                  "ReadOnly": false
                }
              ],
              "IncludeInDocumentation": true,
              "Enabled": true,
              "ReadOnly": false
            },
            {
              "$type": "Models.Functions.PhaseLookup, Models",
              "Name": "DeltaLAI",
              "Children": [
                {
                  "$type": "Models.Memo, Models",
                  "Text": "DeltaLAI describes the LAI variation over the cycle and is calculated using the Area of Largest Leaf, relative leaf area, plant number, branch number and leaf appearance rate (thermal time/phyllochron).",
                  "Name": "Memo",
                  "Children": [],
                  "IncludeInDocumentation": true,
                  "Enabled": true,
                  "ReadOnly": false
                },
                {
                  "$type": "Models.Functions.PhaseLookupValue, Models",
                  "Start": "Emergence",
                  "End": "EndCanopyDevelopment",
                  "Name": "Vegetative",
                  "Children": [
                    {
                      "$type": "Models.Functions.MultiplyFunction, Models",
                      "Name": "Delta",
                      "Children": [
                        {
                          "$type": "Models.Functions.VariableReference, Models",
                          "VariableName": "[Leaf].AreaLargestLeaf",
                          "Name": "AreaLargestLeaf",
                          "Children": [],
                          "IncludeInDocumentation": true,
                          "Enabled": true,
                          "ReadOnly": false
                        },
                        {
                          "$type": "Models.Functions.PhaseLookup, Models",
                          "Name": "RelativeArea",
                          "Children": [
                            {
                              "$type": "Models.Functions.PhaseLookupValue, Models",
                              "Start": "Emergence",
                              "End": "StartPodDevelopment",
                              "Name": "BeforeEndPod",
                              "Children": [
                                {
                                  "$type": "Models.Functions.LinearInterpolationFunction, Models",
                                  "Name": "RelativeArea",
                                  "Children": [
                                    {
                                      "$type": "Models.Memo, Models",
                                      "Text": "",
                                      "Name": "Memo",
                                      "Children": [],
                                      "IncludeInDocumentation": true,
                                      "Enabled": true,
                                      "ReadOnly": false
                                    },
                                    {
                                      "$type": "Models.Functions.XYPairs, Models",
                                      "X": [
                                        2.0,
                                        7.0,
                                        10.0,
                                        18.0
                                      ],
                                      "Y": [
                                        0.6666,
                                        1.0,
                                        1.0,
                                        0.83
                                      ],
                                      "Name": "XYPairs",
                                      "Children": [],
                                      "IncludeInDocumentation": true,
                                      "Enabled": true,
                                      "ReadOnly": false
                                    },
                                    {
                                      "$type": "Models.Functions.VariableReference, Models",
                                      "VariableName": "[Leaf].NodeNumber",
                                      "Name": "XValue",
                                      "Children": [],
                                      "IncludeInDocumentation": true,
                                      "Enabled": true,
                                      "ReadOnly": false
                                    }
                                  ],
                                  "IncludeInDocumentation": true,
                                  "Enabled": true,
                                  "ReadOnly": false
                                }
                              ],
                              "IncludeInDocumentation": true,
                              "Enabled": true,
                              "ReadOnly": false
                            },
                            {
                              "$type": "Models.Functions.PhaseLookupValue, Models",
                              "Start": "StartPodDevelopment",
                              "End": "EndCanopyDevelopment",
                              "Name": "AfterEndPod",
                              "Children": [
                                {
                                  "$type": "Models.Functions.Constant, Models",
                                  "FixedValue": 0.4,
                                  "Units": null,
                                  "Name": "RelativeArea",
                                  "Children": [],
                                  "IncludeInDocumentation": true,
                                  "Enabled": true,
                                  "ReadOnly": false
                                }
                              ],
                              "IncludeInDocumentation": true,
                              "Enabled": true,
                              "ReadOnly": false
                            }
                          ],
                          "IncludeInDocumentation": true,
                          "Enabled": true,
                          "ReadOnly": false
                        },
                        {
                          "$type": "Models.Functions.VariableReference, Models",
                          "VariableName": "[Soybean].SowingData.Population",
                          "Name": "PlantNumber",
                          "Children": [],
                          "IncludeInDocumentation": true,
                          "Enabled": true,
                          "ReadOnly": false
                        },
                        {
                          "$type": "Models.Functions.LinearInterpolationFunction, Models",
                          "Name": "Branches",
                          "Children": [
                            {
                              "$type": "Models.Functions.XYPairs, Models",
                              "X": [
                                0.0,
                                6.0,
                                7.0,
                                8.0,
                                9.0
                              ],
                              "Y": [
                                1.0,
                                1.0,
                                2.0,
                                2.0,
                                2.0
                              ],
                              "Name": "XYPairs",
                              "Children": [],
                              "IncludeInDocumentation": true,
                              "Enabled": true,
                              "ReadOnly": false
                            },
                            {
                              "$type": "Models.Functions.VariableReference, Models",
                              "VariableName": "[Leaf].NodeNumber",
                              "Name": "XValue",
                              "Children": [],
                              "IncludeInDocumentation": true,
                              "Enabled": true,
                              "ReadOnly": false
                            }
                          ],
                          "IncludeInDocumentation": true,
                          "Enabled": true,
                          "ReadOnly": false
                        },
                        {
                          "$type": "Models.Functions.DivideFunction, Models",
                          "Name": "LAR",
                          "Children": [
                            {
                              "$type": "Models.Functions.VariableReference, Models",
                              "VariableName": "[Phenology].VegetativeThermalTime",
                              "Name": "TT",
                              "Children": [],
                              "IncludeInDocumentation": true,
                              "Enabled": true,
                              "ReadOnly": false
                            },
                            {
                              "$type": "Models.Functions.VariableReference, Models",
                              "VariableName": "[Leaf].Phyllochron",
                              "Name": "Phyllochron",
                              "Children": [],
                              "IncludeInDocumentation": true,
                              "Enabled": true,
                              "ReadOnly": false
                            }
                          ],
                          "IncludeInDocumentation": true,
                          "Enabled": true,
                          "ReadOnly": false
                        }
                      ],
                      "IncludeInDocumentation": true,
                      "Enabled": true,
                      "ReadOnly": false
                    }
                  ],
                  "IncludeInDocumentation": true,
                  "Enabled": true,
                  "ReadOnly": false
                },
                {
                  "$type": "Models.Functions.PhaseLookupValue, Models",
                  "Start": "EndCanopyDevelopment",
                  "End": "Maturity",
                  "Name": "Reproductive",
                  "Children": [
                    {
                      "$type": "Models.Functions.Constant, Models",
                      "FixedValue": 0.0,
                      "Units": null,
                      "Name": "Constant",
                      "Children": [],
                      "IncludeInDocumentation": true,
                      "Enabled": true,
                      "ReadOnly": false
                    }
                  ],
                  "IncludeInDocumentation": true,
                  "Enabled": true,
                  "ReadOnly": false
                }
              ],
              "IncludeInDocumentation": true,
              "Enabled": true,
              "ReadOnly": false
            },
            {
              "$type": "Models.Functions.Constant, Models",
              "FixedValue": 0.006,
              "Units": null,
              "Name": "AreaLargestLeaf",
              "Children": [],
              "IncludeInDocumentation": true,
              "Enabled": true,
              "ReadOnly": false
            },
            {
              "$type": "Models.Functions.Constant, Models",
              "FixedValue": 45.0,
              "Units": null,
              "Name": "Phyllochron",
              "Children": [],
              "IncludeInDocumentation": true,
              "Enabled": true,
              "ReadOnly": false
            }
          ],
          "IncludeInDocumentation": true,
          "Enabled": true,
          "ReadOnly": false
        },
        {
          "$type": "Models.PMF.Organs.ReproductiveOrgan, Models",
          "GrowthRespiration": 0.0,
          "MaintenanceRespiration": 0.0,
          "DMDemand": null,
          "DMDemandPriorityFactor": null,
          "NDemand": null,
          "DMSupply": null,
          "NSupply": null,
          "RipeStage": null,
          "potentialDMAllocation": null,
          "Live": {
            "$type": "Models.PMF.Biomass, Models",
            "DMDOfStructural": 0.6,
            "Name": "Biomass",
            "Children": [],
            "IncludeInDocumentation": true,
            "Enabled": true,
            "ReadOnly": false
          },
          "Dead": {
            "$type": "Models.PMF.Biomass, Models",
            "DMDOfStructural": 0.6,
            "Name": "Biomass",
            "Children": [],
            "IncludeInDocumentation": true,
            "Enabled": true,
            "ReadOnly": false
          },
          "Name": "Grain",
          "Children": [
            {
              "$type": "Models.Functions.Constant, Models",
              "FixedValue": 0.5,
              "Units": null,
              "Name": "PotentialHarvestIndex",
              "Children": [],
              "IncludeInDocumentation": true,
              "Enabled": true,
              "ReadOnly": false
            },
            {
              "$type": "Models.Functions.AddFunction, Models",
              "Name": "FillingDuration",
              "Children": [
                {
                  "$type": "Models.Functions.VariableReference, Models",
                  "VariableName": "[Phenology].EarlyGrainFilling.Target",
                  "Name": "EarlyGrainFillingDuration",
                  "Children": [],
                  "IncludeInDocumentation": true,
                  "Enabled": true,
                  "ReadOnly": false
                },
                {
                  "$type": "Models.Functions.VariableReference, Models",
                  "VariableName": "[Phenology].MidGrainFilling.Target",
                  "Name": "MidGrainFillingDuration",
                  "Children": [],
                  "IncludeInDocumentation": true,
                  "Enabled": true,
                  "ReadOnly": false
                },
                {
                  "$type": "Models.Functions.VariableReference, Models",
                  "VariableName": "[Phenology].LateGrainFilling.Target",
                  "Name": "LateGrainFillingDuration",
                  "Children": [],
                  "IncludeInDocumentation": true,
                  "Enabled": true,
                  "ReadOnly": false
                }
              ],
              "IncludeInDocumentation": true,
              "Enabled": true,
              "ReadOnly": false
            },
            {
              "$type": "Models.Functions.PhaseLookup, Models",
              "Name": "DMDemandFunction",
              "Children": [
                {
                  "$type": "Models.Functions.PhaseLookupValue, Models",
                  "Start": "StartGrainFilling",
                  "End": "EndGrainFill",
                  "Name": "GrainFilling",
                  "Children": [
                    {
                      "$type": "Models.Functions.MultiplyFunction, Models",
                      "Name": "HIGrainDemand",
                      "Children": [
                        {
                          "$type": "Models.Functions.VariableReference, Models",
                          "VariableName": "[AboveGround].Wt",
                          "Name": "AboveGroundWt",
                          "Children": [],
                          "IncludeInDocumentation": true,
                          "Enabled": true,
                          "ReadOnly": false
                        },
                        {
                          "$type": "Models.Functions.DivideFunction, Models",
                          "Name": "HarvestIndexIncrease",
                          "Children": [
                            {
                              "$type": "Models.Functions.VariableReference, Models",
                              "VariableName": "[Grain].PotentialHarvestIndex",
                              "Name": "PotentialHarvestIndex",
                              "Children": [],
                              "IncludeInDocumentation": true,
                              "Enabled": true,
                              "ReadOnly": false
                            },
                            {
                              "$type": "Models.Functions.VariableReference, Models",
                              "VariableName": "[Grain].FillingDuration",
                              "Name": "FillingDuration",
                              "Children": [],
                              "IncludeInDocumentation": true,
                              "Enabled": true,
                              "ReadOnly": false
                            }
                          ],
                          "IncludeInDocumentation": true,
                          "Enabled": true,
                          "ReadOnly": false
                        },
                        {
                          "$type": "Models.Functions.VariableReference, Models",
                          "VariableName": "[Phenology].ThermalTime",
                          "Name": "ThermalTime",
                          "Children": [],
                          "IncludeInDocumentation": true,
                          "Enabled": true,
                          "ReadOnly": false
                        }
                      ],
                      "IncludeInDocumentation": true,
                      "Enabled": true,
                      "ReadOnly": false
                    }
                  ],
                  "IncludeInDocumentation": true,
                  "Enabled": true,
                  "ReadOnly": false
                }
              ],
              "IncludeInDocumentation": true,
              "Enabled": true,
              "ReadOnly": false
            },
            {
              "$type": "Models.Functions.Constant, Models",
              "FixedValue": 0.05,
              "Units": null,
              "Name": "MinimumNConc",
              "Children": [],
              "IncludeInDocumentation": true,
              "Enabled": true,
              "ReadOnly": false
            },
            {
              "$type": "Models.Functions.Constant, Models",
              "FixedValue": 0.058,
              "Units": null,
              "Name": "MaximumNConc",
              "Children": [],
              "IncludeInDocumentation": true,
              "Enabled": true,
              "ReadOnly": false
            },
            {
              "$type": "Models.Functions.Constant, Models",
              "FixedValue": 0.12,
              "Units": null,
              "Name": "WaterContent",
              "Children": [],
              "IncludeInDocumentation": true,
              "Enabled": true,
              "ReadOnly": false
            },
            {
              "$type": "Models.Functions.MultiplyFunction, Models",
              "Name": "NFillingRate",
              "Children": [
                {
                  "$type": "Models.Functions.VariableReference, Models",
                  "VariableName": "[Grain].MaximumNConc",
                  "Name": "NConc",
                  "Children": [],
                  "IncludeInDocumentation": true,
                  "Enabled": true,
                  "ReadOnly": false
                },
                {
                  "$type": "Models.Functions.VariableReference, Models",
                  "VariableName": "[Grain].DMDemandFunction",
                  "Name": "DMDemand",
                  "Children": [],
                  "IncludeInDocumentation": true,
                  "Enabled": true,
                  "ReadOnly": false
                },
                {
                  "$type": "Models.Functions.VariableReference, Models",
                  "VariableName": "[Grain].DMConversionEfficiency",
                  "Name": "DMConversionEfficiency",
                  "Children": [],
                  "IncludeInDocumentation": true,
                  "Enabled": true,
                  "ReadOnly": false
                }
              ],
              "IncludeInDocumentation": true,
              "Enabled": true,
              "ReadOnly": false
            },
            {
              "$type": "Models.PMF.Library.BiomassRemoval, Models",
              "Name": "BiomassRemovalDefaults",
              "Children": [
                {
                  "$type": "Models.PMF.OrganBiomassRemovalType, Models",
                  "FractionLiveToRemove": 1.0,
                  "FractionDeadToRemove": 1.0,
                  "FractionLiveToResidue": 0.0,
                  "FractionDeadToResidue": 0.0,
                  "Name": "Harvest",
                  "Children": [],
                  "IncludeInDocumentation": true,
                  "Enabled": true,
                  "ReadOnly": false
                },
                {
                  "$type": "Models.PMF.OrganBiomassRemovalType, Models",
                  "FractionLiveToRemove": 0.0,
                  "FractionDeadToRemove": 0.0,
                  "FractionLiveToResidue": 1.0,
                  "FractionDeadToResidue": 1.0,
                  "Name": "Cut",
                  "Children": [],
                  "IncludeInDocumentation": true,
                  "Enabled": true,
                  "ReadOnly": false
                }
              ],
              "IncludeInDocumentation": true,
              "Enabled": true,
              "ReadOnly": false
            },
            {
              "$type": "Models.Functions.Constant, Models",
              "FixedValue": 0.89,
              "Units": null,
              "Name": "DMConversionEfficiency",
              "Children": [],
              "IncludeInDocumentation": true,
              "Enabled": true,
              "ReadOnly": false
            },
            {
              "$type": "Models.Functions.Constant, Models",
              "FixedValue": 0.0,
              "Units": null,
              "Name": "RemobilisationCost",
              "Children": [],
              "IncludeInDocumentation": true,
              "Enabled": true,
              "ReadOnly": false
            },
            {
              "$type": "Models.Functions.Constant, Models",
              "FixedValue": 0.4,
              "Units": null,
              "Name": "CarbonConcentration",
              "Children": [],
              "IncludeInDocumentation": true,
              "Enabled": true,
              "ReadOnly": false
            },
            {
              "$type": "Models.Functions.DivideFunction, Models",
              "Name": "HarvestIndex",
              "Children": [
                {
                  "$type": "Models.Functions.VariableReference, Models",
                  "VariableName": "[Grain].Wt",
                  "Name": "GrainWt",
                  "Children": [],
                  "IncludeInDocumentation": true,
                  "Enabled": true,
                  "ReadOnly": false
                },
                {
                  "$type": "Models.Functions.VariableReference, Models",
                  "VariableName": "[AboveGround].Wt",
                  "Name": "AboveGroundWt",
                  "Children": [],
                  "IncludeInDocumentation": true,
                  "Enabled": true,
                  "ReadOnly": false
                }
              ],
              "IncludeInDocumentation": true,
              "Enabled": true,
              "ReadOnly": false
            },
            {
              "$type": "Models.Functions.Constant, Models",
              "FixedValue": 0.0,
              "Units": null,
              "Name": "MaximumPotentialGrainSize",
              "Children": [
                {
                  "$type": "Models.Memo, Models",
                  "Text": "This parameter is not used.  Grain growth is calculated from harvest index increase.",
                  "Name": "Memo",
                  "Children": [],
                  "IncludeInDocumentation": true,
                  "Enabled": true,
                  "ReadOnly": false
                }
              ],
              "IncludeInDocumentation": true,
              "Enabled": true,
              "ReadOnly": false
            },
            {
              "$type": "Models.Functions.Constant, Models",
              "FixedValue": 0.0,
              "Units": null,
              "Name": "NumberFunction",
              "Children": [
                {
                  "$type": "Models.Memo, Models",
                  "Text": "Grain number is not estimated by this model.",
                  "Name": "Memo",
                  "Children": [],
                  "IncludeInDocumentation": true,
                  "Enabled": true,
                  "ReadOnly": false
                }
              ],
              "IncludeInDocumentation": true,
              "Enabled": true,
              "ReadOnly": false
            },
            {
              "$type": "Models.PMF.BiomassDemand, Models",
              "Name": "DMDemandPriorityFactors",
              "Children": [
                {
                  "$type": "Models.Functions.Constant, Models",
                  "Name": "Structural",
                  "FixedValue": "1"
                },
                {
                  "$type": "Models.Functions.Constant, Models",
                  "Name": "Metabolic",
                  "FixedValue": "1"
                },
                {
                  "$type": "Models.Functions.Constant, Models",
                  "Name": "Storage",
                  "FixedValue": "1"
                }
              ]
            },
            {
              "$type": "Models.PMF.BiomassDemand, Models",
              "Name": "NDemandPriorityFactors",
              "Children": [
                {
                  "$type": "Models.Functions.Constant, Models",
                  "Name": "Structural",
                  "FixedValue": "1"
                },
                {
                  "$type": "Models.Functions.Constant, Models",
                  "Name": "Metabolic",
                  "FixedValue": "1"
                },
                {
                  "$type": "Models.Functions.Constant, Models",
                  "Name": "Storage",
                  "FixedValue": "1"
                }
              ]
            }
          ],
          "IncludeInDocumentation": true,
          "Enabled": true,
          "ReadOnly": false
        },
        {
          "$type": "Models.PMF.Organs.Root, Models",
          "DMSupply": null,
          "NSupply": null,
          "DMDemand": null,
          "DMDemandPriorityFactor": null,
          "NDemand": null,
          "potentialDMAllocation": null,
          "GrowthRespiration": 0.0,
          "MaintenanceRespiration": 0.0,
          "Name": "Root",
          "Children": [
            {
              "$type": "Models.Functions.PhaseLookup, Models",
              "Name": "RootFrontVelocity",
              "Children": [
                {
                  "$type": "Models.Functions.PhaseLookupValue, Models",
                  "Start": "Germination",
                  "End": "Emergence",
                  "Name": "PreEmergence",
                  "Children": [
                    {
                      "$type": "Models.Functions.Constant, Models",
                      "FixedValue": 5.0,
                      "Units": null,
                      "Name": "Function",
                      "Children": [],
                      "IncludeInDocumentation": true,
                      "Enabled": true,
                      "ReadOnly": false
                    }
                  ],
                  "IncludeInDocumentation": true,
                  "Enabled": true,
                  "ReadOnly": false
                },
                {
                  "$type": "Models.Functions.PhaseLookupValue, Models",
                  "Start": "Emergence",
                  "End": "StartGrainFilling",
                  "Name": "early",
                  "Children": [
                    {
                      "$type": "Models.Functions.Constant, Models",
                      "FixedValue": 30.0,
                      "Units": null,
                      "Name": "Function",
                      "Children": [],
                      "IncludeInDocumentation": true,
                      "Enabled": true,
                      "ReadOnly": false
                    }
                  ],
                  "IncludeInDocumentation": true,
                  "Enabled": true,
                  "ReadOnly": false
                },
                {
                  "$type": "Models.Functions.PhaseLookupValue, Models",
                  "Start": "StartGrainFilling",
                  "End": "Maturity",
                  "Name": "late",
                  "Children": [
                    {
                      "$type": "Models.Functions.Constant, Models",
                      "FixedValue": 5.0,
                      "Units": null,
                      "Name": "Function",
                      "Children": [],
                      "IncludeInDocumentation": true,
                      "Enabled": true,
                      "ReadOnly": false
                    }
                  ],
                  "IncludeInDocumentation": true,
                  "Enabled": true,
                  "ReadOnly": false
                }
              ],
              "IncludeInDocumentation": true,
              "Enabled": true,
              "ReadOnly": false
            },
            {
              "$type": "Models.Functions.Constant, Models",
              "FixedValue": 1.0,
              "Units": null,
              "Name": "RootDepthStressFactor",
              "Children": [
                {
                  "$type": "Models.Memo, Models",
                  "Text": "No effect of soil water or temperature is considered for daily increases in rooting depth.",
                  "Name": "Memo",
                  "Children": [],
                  "IncludeInDocumentation": true,
                  "Enabled": true,
                  "ReadOnly": false
                }
              ],
              "IncludeInDocumentation": true,
              "Enabled": true,
              "ReadOnly": false
            },
            {
              "$type": "Models.Functions.Constant, Models",
              "FixedValue": 1000000.0,
              "Units": null,
              "Name": "MaximumRootDepth",
              "Children": [
                {
                  "$type": "Models.Memo, Models",
                  "Text": "There is no intrinsic limit to maximum rooting depth.  Roots will be limited by the depth of the soil profile, or via values of XF in each layer.",
                  "Name": "Memo",
                  "Children": [],
                  "IncludeInDocumentation": true,
                  "Enabled": true,
                  "ReadOnly": false
                }
              ],
              "IncludeInDocumentation": true,
              "Enabled": true,
              "ReadOnly": false
            },
            {
              "$type": "Models.Functions.RootShape.RootShapeCylinder, Models",
              "Name": "RootShape",
              "Children": [],
              "IncludeInDocumentation": true,
              "Enabled": true,
              "ReadOnly": false
            },
            {
              "$type": "Models.Functions.Constant, Models",
              "FixedValue": 1.0,
              "Units": "0-1",
              "Name": "KLModifier",
              "Children": [
                {
                  "$type": "Models.Memo, Models",
                  "Text": "No modification to water extraction rate is assumed in this model.\r\n",
                  "Name": "Memo",
                  "Children": [],
                  "IncludeInDocumentation": true,
                  "Enabled": true,
                  "ReadOnly": false
                }
              ],
              "IncludeInDocumentation": true,
              "Enabled": true,
              "ReadOnly": false
            },
            {
              "$type": "Models.Functions.LinearInterpolationFunction, Models",
              "Name": "MaxDailyNUptake",
              "Children": [
                {
                  "$type": "Models.Functions.XYPairs, Models",
                  "X": [
                    0.0,
                    5.0
                  ],
                  "Y": [
                    1.0,
                    3.0
                  ],
                  "Name": "XYPairs",
                  "Children": [],
                  "IncludeInDocumentation": true,
                  "Enabled": true,
                  "ReadOnly": false
                },
                {
                  "$type": "Models.Functions.VariableReference, Models",
                  "VariableName": "[Leaf].LAI",
                  "Name": "XValue",
                  "Children": [],
                  "IncludeInDocumentation": true,
                  "Enabled": true,
                  "ReadOnly": false
                }
              ],
              "IncludeInDocumentation": true,
              "Enabled": true,
              "ReadOnly": false
            },
            {
              "$type": "Models.Functions.Constant, Models",
              "FixedValue": 0.005,
              "Units": "/d",
              "Name": "SenescenceRate",
              "Children": [
                {
                  "$type": "Models.Memo, Models",
                  "Text": "Roots are assumed to simply senesce at a small and constant rate during the entire growth period.",
                  "Name": "Memo",
                  "Children": [],
                  "IncludeInDocumentation": true,
                  "Enabled": true,
                  "ReadOnly": false
                }
              ],
              "IncludeInDocumentation": true,
              "Enabled": true,
              "ReadOnly": false
            },
            {
              "$type": "Models.Functions.Constant, Models",
              "FixedValue": 0.01,
              "Units": null,
              "Name": "MaximumNConc",
              "Children": [],
              "IncludeInDocumentation": true,
              "Enabled": true,
              "ReadOnly": false
            },
            {
              "$type": "Models.Functions.Constant, Models",
              "FixedValue": 0.005,
              "Units": null,
              "Name": "MinimumNConc",
              "Children": [],
              "IncludeInDocumentation": true,
              "Enabled": true,
              "ReadOnly": false
            },
            {
              "$type": "Models.Functions.PhaseLookupValue, Models",
              "Start": "Emergence",
              "End": "EndGrainFill",
              "Name": "NitrogenDemandSwitch",
              "Children": [
                {
                  "$type": "Models.Memo, Models",
                  "Text": "",
                  "Name": "Memo",
                  "Children": [],
                  "IncludeInDocumentation": true,
                  "Enabled": true,
                  "ReadOnly": false
                },
                {
                  "$type": "Models.Functions.Constant, Models",
                  "FixedValue": 1.0,
                  "Units": null,
                  "Name": "Constant",
                  "Children": [],
                  "IncludeInDocumentation": true,
                  "Enabled": true,
                  "ReadOnly": false
                }
              ],
              "IncludeInDocumentation": true,
              "Enabled": true,
              "ReadOnly": false
            },
            {
              "$type": "Models.Functions.Constant, Models",
              "FixedValue": 0.02,
              "Units": null,
              "Name": "KNO3",
              "Children": [],
              "IncludeInDocumentation": true,
              "Enabled": true,
              "ReadOnly": false
            },
            {
              "$type": "Models.Functions.Constant, Models",
              "FixedValue": 0.0,
              "Units": null,
              "Name": "KNH4",
              "Children": [
                {
                  "$type": "Models.Memo, Models",
                  "Text": "The current model version considers only NO3 uptake but NH4 option can be activated by the user . We do not expect activation of NH4 to change total plant N uptake because the nitrification rate (conversion of NH4 to NO3) is very fast in the model. In the future we will re-valuate this. ",
                  "Name": "Memo",
                  "Children": [],
                  "IncludeInDocumentation": true,
                  "Enabled": true,
                  "ReadOnly": false
                }
              ],
              "IncludeInDocumentation": true,
              "Enabled": true,
              "ReadOnly": false
            },
            {
              "$type": "Models.PMF.Library.BiomassRemoval, Models",
              "Name": "BiomassRemovalDefaults",
              "Children": [
                {
                  "$type": "Models.Memo, Models",
                  "Text": "Default values for biomass removals for Root are only estimates with no data behind them.\r\nThey are just to consider potential root senescence in response to damage.",
                  "Name": "Memo",
                  "Children": [],
                  "IncludeInDocumentation": true,
                  "Enabled": true,
                  "ReadOnly": false
                },
                {
                  "$type": "Models.PMF.OrganBiomassRemovalType, Models",
                  "FractionLiveToRemove": 0.0,
                  "FractionDeadToRemove": 0.0,
                  "FractionLiveToResidue": 0.2,
                  "FractionDeadToResidue": 0.0,
                  "Name": "Harvest",
                  "Children": [],
                  "IncludeInDocumentation": true,
                  "Enabled": true,
                  "ReadOnly": false
                },
                {
                  "$type": "Models.PMF.OrganBiomassRemovalType, Models",
                  "FractionLiveToRemove": 0.0,
                  "FractionDeadToRemove": 0.0,
                  "FractionLiveToResidue": 0.2,
                  "FractionDeadToResidue": 0.0,
                  "Name": "Cut",
                  "Children": [],
                  "IncludeInDocumentation": true,
                  "Enabled": true,
                  "ReadOnly": false
                }
              ],
              "IncludeInDocumentation": true,
              "Enabled": true,
              "ReadOnly": false
            },
            {
              "$type": "Models.Functions.LinearInterpolationFunction, Models",
              "Name": "NUptakeSWFactor",
              "Children": [
                {
                  "$type": "Models.Functions.XYPairs, Models",
                  "X": [
                    0.0,
                    1.0
                  ],
                  "Y": [
                    0.0,
                    1.0
                  ],
                  "Name": "XYPairs",
                  "Children": [],
                  "IncludeInDocumentation": true,
                  "Enabled": true,
                  "ReadOnly": false
                },
                {
                  "$type": "Models.Functions.VariableReference, Models",
                  "VariableName": "[Root].RWC",
                  "Name": "XValue",
                  "Children": [],
                  "IncludeInDocumentation": true,
                  "Enabled": true,
                  "ReadOnly": false
                }
              ],
              "IncludeInDocumentation": true,
              "Enabled": true,
              "ReadOnly": false
            },
            {
              "$type": "Models.Functions.Constant, Models",
              "FixedValue": 40.0,
              "Units": "m/g",
              "Name": "SpecificRootLength",
              "Children": [],
              "IncludeInDocumentation": true,
              "Enabled": true,
              "ReadOnly": false
            },
            {
              "$type": "Models.Functions.Constant, Models",
              "FixedValue": 1.0,
              "Units": null,
              "Name": "DMConversionEfficiency",
              "Children": [],
              "IncludeInDocumentation": true,
              "Enabled": true,
              "ReadOnly": false
            },
            {
              "$type": "Models.Functions.Constant, Models",
              "FixedValue": 1.0,
              "Units": null,
              "Name": "MaintenanceRespirationFunction",
              "Children": [],
              "IncludeInDocumentation": true,
              "Enabled": true,
              "ReadOnly": false
            },
            {
              "$type": "Models.Functions.Constant, Models",
              "FixedValue": 0.0,
              "Units": null,
              "Name": "RemobilisationCost",
              "Children": [],
              "IncludeInDocumentation": true,
              "Enabled": true,
              "ReadOnly": false
            },
            {
              "$type": "Models.Functions.Constant, Models",
              "FixedValue": 0.4,
              "Units": null,
              "Name": "CarbonConcentration",
              "Children": [],
              "IncludeInDocumentation": true,
              "Enabled": true,
              "ReadOnly": false
            },
            {
              "$type": "Models.PMF.BiomassDemandAndPriority, Models",
              "Name": "DMDemands",
              "Children": [
                {
                  "$type": "Models.Functions.MultiplyFunction, Models",
                  "Name": "Structural",
                  "Children": [
                    {
                      "$type": "Models.Functions.DemandFunctions.PartitionFractionDemandFunction, Models",
                      "Name": "DMDemandFunction",
                      "Children": [
                        {
                          "$type": "Models.Functions.PhaseLookup, Models",
                          "Name": "PartitionFraction",
                          "Children": [
                            {
                              "$type": "Models.Functions.PhaseLookupValue, Models",
                              "Start": "Emergence",
                              "End": "StartFlowering",
                              "Name": "Early",
                              "Children": [
                                {
                                  "$type": "Models.Functions.Constant, Models",
                                  "FixedValue": 0.2,
                                  "Units": null,
                                  "Name": "Function",
                                  "Children": [],
                                  "IncludeInDocumentation": true,
                                  "Enabled": true,
                                  "ReadOnly": false
                                }
                              ],
                              "IncludeInDocumentation": true,
                              "Enabled": true,
                              "ReadOnly": false
                            },
                            {
                              "$type": "Models.Functions.PhaseLookupValue, Models",
                              "Start": "StartFlowering",
                              "End": "StartGrainFilling",
                              "Name": "Middle",
                              "Children": [
                                {
                                  "$type": "Models.Functions.Constant, Models",
                                  "FixedValue": 0.2,
                                  "Units": null,
                                  "Name": "Function",
                                  "Children": [],
                                  "IncludeInDocumentation": true,
                                  "Enabled": true,
                                  "ReadOnly": false
                                }
                              ],
                              "IncludeInDocumentation": true,
                              "Enabled": true,
                              "ReadOnly": false
                            },
                            {
                              "$type": "Models.Functions.PhaseLookupValue, Models",
                              "Start": "StartGrainFilling",
                              "End": "Maturity",
                              "Name": "Late",
                              "Children": [
                                {
                                  "$type": "Models.Functions.Constant, Models",
                                  "FixedValue": 0.05,
                                  "Units": null,
                                  "Name": "Function",
                                  "Children": [],
                                  "IncludeInDocumentation": true,
                                  "Enabled": true,
                                  "ReadOnly": false
                                }
                              ],
                              "IncludeInDocumentation": true,
                              "Enabled": true,
                              "ReadOnly": false
                            }
                          ],
                          "IncludeInDocumentation": true,
                          "Enabled": true,
                          "ReadOnly": false
                        }
                      ],
                      "IncludeInDocumentation": true,
                      "Enabled": true,
                      "ReadOnly": false
                    },
                    {
                      "$type": "Models.Functions.Constant, Models",
                      "FixedValue": 1.0,
                      "Units": null,
                      "Name": "StructuralFraction",
                      "Children": [],
                      "IncludeInDocumentation": true,
                      "Enabled": true,
                      "ReadOnly": false
                    }
                  ],
                  "IncludeInDocumentation": true,
                  "Enabled": true,
                  "ReadOnly": false
                },
                {
                  "$type": "Models.Functions.Constant, Models",
                  "FixedValue": 0.0,
                  "Units": null,
                  "Name": "Metabolic",
                  "Children": [],
                  "IncludeInDocumentation": true,
                  "Enabled": true,
                  "ReadOnly": false
                },
                {
                  "$type": "Models.Functions.DemandFunctions.StorageDMDemandFunction, Models",
                  "Name": "Storage",
                  "Children": [
                    {
                      "$type": "Models.Functions.SubtractFunction, Models",
                      "Name": "StorageFraction",
                      "Children": [
                        {
                          "$type": "Models.Functions.Constant, Models",
                          "FixedValue": 1.0,
                          "Units": null,
                          "Name": "One",
                          "Children": [],
                          "IncludeInDocumentation": true,
                          "Enabled": true,
                          "ReadOnly": false
                        },
                        {
                          "$type": "Models.Functions.VariableReference, Models",
                          "VariableName": "[Root].DMDemands.Structural.StructuralFraction",
                          "Name": "StructuralFraction",
                          "Children": [],
                          "IncludeInDocumentation": true,
                          "Enabled": true,
                          "ReadOnly": false
                        }
                      ],
                      "IncludeInDocumentation": true,
                      "Enabled": true,
                      "ReadOnly": false
                    }
                  ],
                  "IncludeInDocumentation": true,
                  "Enabled": true,
                  "ReadOnly": false
                },
                {
                  "$type": "Models.Functions.Constant, Models",
                  "Name": "QStructuralPriority",
                  "FixedValue": "1"
                },
                {
                  "$type": "Models.Functions.Constant, Models",
                  "Name": "QMetabolicPriority",
                  "FixedValue": "1"
                },
                {
                  "$type": "Models.Functions.Constant, Models",
                  "Name": "QStoragePriority",
                  "FixedValue": "1"
                }
              ],
              "IncludeInDocumentation": true,
              "Enabled": true,
              "ReadOnly": false
            },
            {
              "$type": "Models.PMF.BiomassDemandAndPriority, Models",
              "Name": "NDemands",
              "Children": [
                {
                  "$type": "Models.Functions.MultiplyFunction, Models",
                  "Name": "Structural",
                  "Children": [
                    {
                      "$type": "Models.Functions.VariableReference, Models",
                      "VariableName": "[Root].minimumNconc",
                      "Name": "MinNconc",
                      "Children": [],
                      "IncludeInDocumentation": true,
                      "Enabled": true,
                      "ReadOnly": false
                    },
                    {
                      "$type": "Models.Functions.VariableReference, Models",
                      "VariableName": "[Root].potentialDMAllocation.Structural",
                      "Name": "PotentialDMAllocation",
                      "Children": [],
                      "IncludeInDocumentation": true,
                      "Enabled": true,
                      "ReadOnly": false
                    }
                  ],
                  "IncludeInDocumentation": true,
                  "Enabled": true,
                  "ReadOnly": false
                },
                {
                  "$type": "Models.Functions.MultiplyFunction, Models",
                  "Name": "Metabolic",
                  "Children": [
                    {
                      "$type": "Models.Functions.SubtractFunction, Models",
                      "Name": "MetabolicNconc",
                      "Children": [
                        {
                          "$type": "Models.Functions.VariableReference, Models",
                          "VariableName": "[Root].criticalNConc",
                          "Name": "CritNconc",
                          "Children": [],
                          "IncludeInDocumentation": true,
                          "Enabled": true,
                          "ReadOnly": false
                        },
                        {
                          "$type": "Models.Functions.VariableReference, Models",
                          "VariableName": "[Root].minimumNconc",
                          "Name": "MinNconc",
                          "Children": [],
                          "IncludeInDocumentation": true,
                          "Enabled": true,
                          "ReadOnly": false
                        }
                      ],
                      "IncludeInDocumentation": true,
                      "Enabled": true,
                      "ReadOnly": false
                    },
                    {
                      "$type": "Models.Functions.VariableReference, Models",
                      "VariableName": "[Root].potentialDMAllocation.Structural",
                      "Name": "PotentialDMAllocation",
                      "Children": [],
                      "IncludeInDocumentation": true,
                      "Enabled": true,
                      "ReadOnly": false
                    }
                  ],
                  "IncludeInDocumentation": true,
                  "Enabled": true,
                  "ReadOnly": false
                },
                {
                  "$type": "Models.Functions.DemandFunctions.StorageNDemandFunction, Models",
                  "Name": "Storage",
                  "Children": [
                    {
                      "$type": "Models.Functions.VariableReference, Models",
                      "VariableName": "[Root].nitrogenDemandSwitch",
                      "Name": "NitrogenDemandSwitch",
                      "Children": [],
                      "IncludeInDocumentation": true,
                      "Enabled": true,
                      "ReadOnly": false
                    },
                    {
                      "$type": "Models.Functions.VariableReference, Models",
                      "VariableName": "[Root].maximumNconc",
                      "Name": "MaxNconc",
                      "Children": [],
                      "IncludeInDocumentation": true,
                      "Enabled": true,
                      "ReadOnly": false
                    }
                  ],
                  "IncludeInDocumentation": true,
                  "Enabled": true,
                  "ReadOnly": false
                },
                {
                  "$type": "Models.Functions.Constant, Models",
                  "Name": "QStructuralPriority",
                  "FixedValue": "1"
                },
                {
                  "$type": "Models.Functions.Constant, Models",
                  "Name": "QMetabolicPriority",
                  "FixedValue": "1"
                },
                {
                  "$type": "Models.Functions.Constant, Models",
                  "Name": "QStoragePriority",
                  "FixedValue": "1"
                }
              ],
              "IncludeInDocumentation": true,
              "Enabled": true,
              "ReadOnly": false
            },
            {
              "$type": "Models.Functions.VariableReference, Models",
              "VariableName": "[Root].MinimumNConc",
              "Name": "CriticalNConc",
              "Children": [],
              "IncludeInDocumentation": true,
              "Enabled": true,
              "ReadOnly": false
            },
            {
              "$type": "Models.PMF.BiomassDemand, Models",
              "Name": "InitialWt",
              "Children": [
                {
                  "$type": "Models.Functions.Constant, Models",
                  "FixedValue": 0.2,
                  "Units": "g/plant",
                  "Name": "Structural",
                  "Children": [],
                  "IncludeInDocumentation": true,
                  "Enabled": true,
                  "ReadOnly": false
                },
                {
                  "$type": "Models.Functions.Constant, Models",
                  "FixedValue": 0.0,
                  "Units": null,
                  "Name": "Metabolic",
                  "Children": [],
                  "IncludeInDocumentation": true,
                  "Enabled": true,
                  "ReadOnly": false
                },
                {
                  "$type": "Models.Functions.Constant, Models",
                  "FixedValue": 0.0,
                  "Units": null,
                  "Name": "Storage",
                  "Children": [],
                  "IncludeInDocumentation": true,
                  "Enabled": true,
                  "ReadOnly": false
                }
              ],
              "IncludeInDocumentation": true,
              "Enabled": true,
              "ReadOnly": false
            }
          ],
          "IncludeInDocumentation": true,
          "Enabled": true,
          "ReadOnly": false
        },
        {
          "$type": "Models.PMF.Organs.Nodule, Models",
          "DMSupply": null,
          "NSupply": null,
          "DMDemand": null,
          "DMDemandPriorityFactor": null,
          "NDemand": null,
          "potentialDMAllocation": null,
          "Name": "Nodule",
          "Children": [
            {
              "$type": "Models.Memo, Models",
              "Text": "",
              "Name": "Memo",
              "Children": [],
              "IncludeInDocumentation": true,
              "Enabled": true,
              "ReadOnly": false
            },
            {
              "$type": "Models.Functions.Constant, Models",
              "FixedValue": 0.0,
              "Units": null,
              "Name": "FixationMetabolicCost",
              "Children": [
                {
                  "$type": "Models.Memo, Models",
                  "Text": "",
                  "Name": "Memo",
                  "Children": [],
                  "IncludeInDocumentation": true,
                  "Enabled": true,
                  "ReadOnly": false
                }
              ],
              "IncludeInDocumentation": true,
              "Enabled": true,
              "ReadOnly": false
            },
            {
              "$type": "Models.Functions.Constant, Models",
              "FixedValue": 0.02,
              "Units": null,
              "Name": "MaximumNConc",
              "Children": [
                {
                  "$type": "Models.Memo, Models",
                  "Text": "",
                  "Name": "Memo",
                  "Children": [],
                  "IncludeInDocumentation": true,
                  "Enabled": true,
                  "ReadOnly": false
                }
              ],
              "IncludeInDocumentation": true,
              "Enabled": true,
              "ReadOnly": false
            },
            {
              "$type": "Models.Functions.Constant, Models",
              "FixedValue": 0.01,
              "Units": null,
              "Name": "MinimumNConc",
              "Children": [
                {
                  "$type": "Models.Memo, Models",
                  "Text": "",
                  "Name": "Memo",
                  "Children": [],
                  "IncludeInDocumentation": true,
                  "Enabled": true,
                  "ReadOnly": false
                }
              ],
              "IncludeInDocumentation": true,
              "Enabled": true,
              "ReadOnly": false
            },
            {
              "$type": "Models.Functions.Constant, Models",
              "FixedValue": 0.0,
              "Units": null,
              "Name": "SenescenceRate",
              "Children": [
                {
                  "$type": "Models.Memo, Models",
                  "Text": "",
                  "Name": "Memo",
                  "Children": [],
                  "IncludeInDocumentation": true,
                  "Enabled": true,
                  "ReadOnly": false
                }
              ],
              "IncludeInDocumentation": true,
              "Enabled": true,
              "ReadOnly": false
            },
            {
              "$type": "Models.Functions.Constant, Models",
              "FixedValue": 0.0,
              "Units": null,
              "Name": "NReallocationFactor",
              "Children": [],
              "IncludeInDocumentation": true,
              "Enabled": true,
              "ReadOnly": false
            },
            {
              "$type": "Models.Functions.PhaseLookupValue, Models",
              "Start": "Emergence",
              "End": "EndGrainFill",
              "Name": "NitrogenDemandSwitch",
              "Children": [
                {
                  "$type": "Models.Memo, Models",
                  "Text": "",
                  "Name": "Memo",
                  "Children": [],
                  "IncludeInDocumentation": true,
                  "Enabled": true,
                  "ReadOnly": false
                },
                {
                  "$type": "Models.Functions.Constant, Models",
                  "FixedValue": 1.0,
                  "Units": null,
                  "Name": "Constant",
                  "Children": [],
                  "IncludeInDocumentation": true,
                  "Enabled": true,
                  "ReadOnly": false
                }
              ],
              "IncludeInDocumentation": true,
              "Enabled": true,
              "ReadOnly": false
            },
            {
              "$type": "Models.PMF.Library.BiomassRemoval, Models",
              "Name": "BiomassRemovalDefaults",
              "Children": [
                {
                  "$type": "Models.Memo, Models",
                  "Text": "Default values for biomass removals for Root are only estimates with no data behind them.\r\nThey are just to consider potential root senescence in response to damage.",
                  "Name": "Memo",
                  "Children": [],
                  "IncludeInDocumentation": true,
                  "Enabled": true,
                  "ReadOnly": false
                },
                {
                  "$type": "Models.PMF.OrganBiomassRemovalType, Models",
                  "FractionLiveToRemove": 0.0,
                  "FractionDeadToRemove": 0.0,
                  "FractionLiveToResidue": 0.2,
                  "FractionDeadToResidue": 0.0,
                  "Name": "Harvest",
                  "Children": [],
                  "IncludeInDocumentation": true,
                  "Enabled": true,
                  "ReadOnly": false
                },
                {
                  "$type": "Models.PMF.OrganBiomassRemovalType, Models",
                  "FractionLiveToRemove": 0.0,
                  "FractionDeadToRemove": 0.0,
                  "FractionLiveToResidue": 0.2,
                  "FractionDeadToResidue": 0.0,
                  "Name": "Cut",
                  "Children": [],
                  "IncludeInDocumentation": true,
                  "Enabled": true,
                  "ReadOnly": false
                }
              ],
              "IncludeInDocumentation": true,
              "Enabled": true,
              "ReadOnly": false
            },
            {
              "$type": "Models.Functions.Constant, Models",
              "FixedValue": 0.0,
              "Units": "g/m^2",
              "Name": "InitialWtFunction",
              "Children": [
                {
                  "$type": "Models.Memo, Models",
                  "Text": "",
                  "Name": "Memo",
                  "Children": [],
                  "IncludeInDocumentation": true,
                  "Enabled": true,
                  "ReadOnly": false
                }
              ],
              "IncludeInDocumentation": true,
              "Enabled": true,
              "ReadOnly": false
            },
            {
              "$type": "Models.Functions.Constant, Models",
              "FixedValue": 0.0,
              "Units": "/d",
              "Name": "DetachmentRateFunction",
              "Children": [],
              "IncludeInDocumentation": true,
              "Enabled": true,
              "ReadOnly": false
            },
            {
              "$type": "Models.Functions.Constant, Models",
              "FixedValue": 0.0,
              "Units": "0-1",
              "Name": "MaintenanceRespirationFunction",
              "Children": [],
              "IncludeInDocumentation": true,
              "Enabled": true,
              "ReadOnly": false
            },
            {
              "$type": "Models.Functions.Constant, Models",
              "FixedValue": 1.0,
              "Units": "0-1",
              "Name": "DMConversionEfficiency",
              "Children": [],
              "IncludeInDocumentation": true,
              "Enabled": true,
              "ReadOnly": false
            },
            {
              "$type": "Models.Functions.Constant, Models",
              "FixedValue": 0.0,
              "Units": null,
              "Name": "NRetranslocationFactor",
              "Children": [],
              "IncludeInDocumentation": true,
              "Enabled": true,
              "ReadOnly": false
            },
            {
              "$type": "Models.Functions.Constant, Models",
              "FixedValue": 0.0,
              "Units": null,
              "Name": "DMReallocationFactor",
              "Children": [],
              "IncludeInDocumentation": true,
              "Enabled": true,
              "ReadOnly": false
            },
            {
              "$type": "Models.Functions.Constant, Models",
              "FixedValue": 0.0,
              "Units": null,
              "Name": "DMRetranslocationFactor",
              "Children": [],
              "IncludeInDocumentation": true,
              "Enabled": true,
              "ReadOnly": false
            },
            {
              "$type": "Models.Functions.VariableReference, Models",
              "VariableName": "[Nodule].MinimumNConc",
              "Name": "CriticalNConc",
              "Children": [],
              "IncludeInDocumentation": true,
              "Enabled": true,
              "ReadOnly": false
            },
            {
              "$type": "Models.Functions.Constant, Models",
              "FixedValue": 0.0,
              "Units": null,
              "Name": "RemobilisationCost",
              "Children": [],
              "IncludeInDocumentation": true,
              "Enabled": true,
              "ReadOnly": false
            },
            {
              "$type": "Models.Functions.Constant, Models",
              "FixedValue": 0.4,
              "Units": null,
              "Name": "CarbonConcentration",
              "Children": [],
              "IncludeInDocumentation": true,
              "Enabled": true,
              "ReadOnly": false
            },
            {
              "$type": "Models.Functions.HoldFunction, Models",
              "WhenToHold": "StartGrainFilling",
              "Name": "FixationRate",
              "Children": [
                {
                  "$type": "Models.Functions.MinimumFunction, Models",
                  "Name": "DailyPotentialFixationRate",
                  "Children": [
                    {
                      "$type": "Models.Functions.MultiplyFunction, Models",
                      "Name": "PotentialFixationRate",
                      "Children": [
                        {
                          "$type": "Models.Functions.VariableReference, Models",
                          "VariableName": "[AboveGroundLive].Wt",
                          "Name": "LiveBiomass",
                          "Children": [],
                          "IncludeInDocumentation": true,
                          "Enabled": true,
                          "ReadOnly": false
                        },
                        {
                          "$type": "Models.Functions.PhaseLookup, Models",
                          "Name": "SpecificFixationRate",
                          "Children": [
                            {
                              "$type": "Models.Functions.PhaseLookupValue, Models",
                              "Start": "Emergence",
                              "End": "StartFlowering",
                              "Name": "VegetativeGrowth",
                              "Children": [
                                {
                                  "$type": "Models.Functions.Constant, Models",
                                  "FixedValue": 0.006,
                                  "Units": null,
                                  "Name": "Rate",
                                  "Children": [],
                                  "IncludeInDocumentation": true,
                                  "Enabled": true,
                                  "ReadOnly": false
                                }
                              ],
                              "IncludeInDocumentation": true,
                              "Enabled": true,
                              "ReadOnly": false
                            },
                            {
                              "$type": "Models.Functions.PhaseLookupValue, Models",
                              "Start": "StartFlowering",
                              "End": "EndGrainFill",
                              "Name": "ReproductiveGrowth",
                              "Children": [
                                {
                                  "$type": "Models.Functions.Constant, Models",
                                  "FixedValue": 0.002,
                                  "Units": null,
                                  "Name": "Rate",
                                  "Children": [],
                                  "IncludeInDocumentation": true,
                                  "Enabled": true,
                                  "ReadOnly": false
                                }
                              ],
                              "IncludeInDocumentation": true,
                              "Enabled": true,
                              "ReadOnly": false
                            }
                          ],
                          "IncludeInDocumentation": true,
                          "Enabled": true,
                          "ReadOnly": false
                        }
                      ],
                      "IncludeInDocumentation": true,
                      "Enabled": true,
                      "ReadOnly": false
                    },
                    {
                      "$type": "Models.Functions.Constant, Models",
                      "FixedValue": 0.6,
                      "Units": "g/g",
                      "Name": "MaximumFixationRate",
                      "Children": [],
                      "IncludeInDocumentation": true,
                      "Enabled": true,
                      "ReadOnly": false
                    }
                  ],
                  "IncludeInDocumentation": true,
                  "Enabled": true,
                  "ReadOnly": false
                }
              ],
              "IncludeInDocumentation": true,
              "Enabled": true,
              "ReadOnly": false
            },
            {
              "$type": "Models.PMF.BiomassDemand, Models",
              "Name": "DMDemands",
              "Children": [
                {
                  "$type": "Models.Functions.MultiplyFunction, Models",
                  "Name": "Structural",
                  "Children": [
                    {
                      "$type": "Models.Functions.DemandFunctions.PartitionFractionDemandFunction, Models",
                      "Name": "DMDemandFunction",
                      "Children": [
                        {
                          "$type": "Models.Functions.PhaseLookup, Models",
                          "Name": "PartitionFraction",
                          "Children": [
                            {
                              "$type": "Models.Functions.PhaseLookupValue, Models",
                              "Start": "Emergence",
                              "End": "StartFlowering",
                              "Name": "Early",
                              "Children": [
                                {
                                  "$type": "Models.Functions.Constant, Models",
                                  "FixedValue": 0.03,
                                  "Units": null,
                                  "Name": "Function",
                                  "Children": [],
                                  "IncludeInDocumentation": true,
                                  "Enabled": true,
                                  "ReadOnly": false
                                }
                              ],
                              "IncludeInDocumentation": true,
                              "Enabled": true,
                              "ReadOnly": false
                            },
                            {
                              "$type": "Models.Functions.PhaseLookupValue, Models",
                              "Start": "StartFlowering",
                              "End": "StartGrainFilling",
                              "Name": "Middle",
                              "Children": [
                                {
                                  "$type": "Models.Functions.Constant, Models",
                                  "FixedValue": 0.02,
                                  "Units": null,
                                  "Name": "Function",
                                  "Children": [],
                                  "IncludeInDocumentation": true,
                                  "Enabled": true,
                                  "ReadOnly": false
                                }
                              ],
                              "IncludeInDocumentation": true,
                              "Enabled": true,
                              "ReadOnly": false
                            },
                            {
                              "$type": "Models.Functions.PhaseLookupValue, Models",
                              "Start": "StartGrainFilling",
                              "End": "Maturity",
                              "Name": "Late",
                              "Children": [
                                {
                                  "$type": "Models.Functions.Constant, Models",
                                  "FixedValue": 0.0,
                                  "Units": null,
                                  "Name": "Function",
                                  "Children": [],
                                  "IncludeInDocumentation": true,
                                  "Enabled": true,
                                  "ReadOnly": false
                                }
                              ],
                              "IncludeInDocumentation": true,
                              "Enabled": true,
                              "ReadOnly": false
                            },
                            {
                              "$type": "Models.Memo, Models",
                              "Text": "",
                              "Name": "Memo",
                              "Children": [],
                              "IncludeInDocumentation": true,
                              "Enabled": true,
                              "ReadOnly": false
                            }
                          ],
                          "IncludeInDocumentation": true,
                          "Enabled": true,
                          "ReadOnly": false
                        }
                      ],
                      "IncludeInDocumentation": true,
                      "Enabled": true,
                      "ReadOnly": false
                    },
                    {
                      "$type": "Models.Functions.Constant, Models",
                      "FixedValue": 1.0,
                      "Units": "g/g",
                      "Name": "StructuralFraction",
                      "Children": [
                        {
                          "$type": "Models.Memo, Models",
                          "Text": "",
                          "Name": "Memo",
                          "Children": [],
                          "IncludeInDocumentation": true,
                          "Enabled": true,
                          "ReadOnly": false
                        }
                      ],
                      "IncludeInDocumentation": true,
                      "Enabled": true,
                      "ReadOnly": false
                    }
                  ],
                  "IncludeInDocumentation": true,
                  "Enabled": true,
                  "ReadOnly": false
                },
                {
                  "$type": "Models.Functions.Constant, Models",
                  "FixedValue": 0.0,
                  "Units": null,
                  "Name": "Metabolic",
                  "Children": [],
                  "IncludeInDocumentation": true,
                  "Enabled": true,
                  "ReadOnly": false
                },
                {
                  "$type": "Models.Functions.DemandFunctions.StorageDMDemandFunction, Models",
                  "Name": "Storage",
                  "Children": [
                    {
                      "$type": "Models.Functions.SubtractFunction, Models",
                      "Name": "StorageFraction",
                      "Children": [
                        {
                          "$type": "Models.Functions.Constant, Models",
                          "FixedValue": 1.0,
                          "Units": null,
                          "Name": "One",
                          "Children": [],
                          "IncludeInDocumentation": true,
                          "Enabled": true,
                          "ReadOnly": false
                        },
                        {
                          "$type": "Models.Functions.VariableReference, Models",
                          "VariableName": "[Nodule].DMDemands.Structural.StructuralFraction",
                          "Name": "StructuralFraction",
                          "Children": [],
                          "IncludeInDocumentation": true,
                          "Enabled": true,
                          "ReadOnly": false
                        }
                      ],
                      "IncludeInDocumentation": true,
                      "Enabled": true,
                      "ReadOnly": false
                    }
                  ],
                  "IncludeInDocumentation": true,
                  "Enabled": true,
                  "ReadOnly": false
                }
              ],
              "IncludeInDocumentation": true,
              "Enabled": true,
              "ReadOnly": false
            },
            {
              "$type": "Models.PMF.BiomassDemand, Models",
              "Name": "NDemands",
              "Children": [
                {
                  "$type": "Models.Functions.MultiplyFunction, Models",
                  "Name": "Structural",
                  "Children": [
                    {
                      "$type": "Models.Functions.VariableReference, Models",
                      "VariableName": "[Nodule].minimumNconc",
                      "Name": "MinNconc",
                      "Children": [],
                      "IncludeInDocumentation": true,
                      "Enabled": true,
                      "ReadOnly": false
                    },
                    {
                      "$type": "Models.Functions.VariableReference, Models",
                      "VariableName": "[Nodule].potentialDMAllocation.Structural",
                      "Name": "PotentialDMAllocation",
                      "Children": [],
                      "IncludeInDocumentation": true,
                      "Enabled": true,
                      "ReadOnly": false
                    }
                  ],
                  "IncludeInDocumentation": true,
                  "Enabled": true,
                  "ReadOnly": false
                },
                {
                  "$type": "Models.Functions.MultiplyFunction, Models",
                  "Name": "Metabolic",
                  "Children": [
                    {
                      "$type": "Models.Functions.SubtractFunction, Models",
                      "Name": "MetabolicNconc",
                      "Children": [
                        {
                          "$type": "Models.Functions.VariableReference, Models",
                          "VariableName": "[Nodule].criticalNConc",
                          "Name": "CritNconc",
                          "Children": [],
                          "IncludeInDocumentation": true,
                          "Enabled": true,
                          "ReadOnly": false
                        },
                        {
                          "$type": "Models.Functions.VariableReference, Models",
                          "VariableName": "[Nodule].minimumNconc",
                          "Name": "MinNconc",
                          "Children": [],
                          "IncludeInDocumentation": true,
                          "Enabled": true,
                          "ReadOnly": false
                        }
                      ],
                      "IncludeInDocumentation": true,
                      "Enabled": true,
                      "ReadOnly": false
                    },
                    {
                      "$type": "Models.Functions.VariableReference, Models",
                      "VariableName": "[Nodule].potentialDMAllocation.Structural",
                      "Name": "PotentialDMAllocation",
                      "Children": [],
                      "IncludeInDocumentation": true,
                      "Enabled": true,
                      "ReadOnly": false
                    }
                  ],
                  "IncludeInDocumentation": true,
                  "Enabled": true,
                  "ReadOnly": false
                },
                {
                  "$type": "Models.Functions.DemandFunctions.StorageNDemandFunction, Models",
                  "Name": "Storage",
                  "Children": [
                    {
                      "$type": "Models.Functions.VariableReference, Models",
                      "VariableName": "[Nodule].nitrogenDemandSwitch",
                      "Name": "NitrogenDemandSwitch",
                      "Children": [],
                      "IncludeInDocumentation": true,
                      "Enabled": true,
                      "ReadOnly": false
                    },
                    {
                      "$type": "Models.Functions.VariableReference, Models",
                      "VariableName": "[Nodule].maximumNconc",
                      "Name": "MaxNconc",
                      "Children": [],
                      "IncludeInDocumentation": true,
                      "Enabled": true,
                      "ReadOnly": false
                    }
                  ],
                  "IncludeInDocumentation": true,
                  "Enabled": true,
                  "ReadOnly": false
                }
              ],
              "IncludeInDocumentation": true,
              "Enabled": true,
              "ReadOnly": false
            }
          ],
          "IncludeInDocumentation": true,
          "Enabled": true,
          "ReadOnly": false
        },
        {
          "$type": "Models.PMF.Organs.GenericOrgan, Models",
          "StartLive": null,
          "DMSupply": null,
          "NSupply": null,
          "DMDemand": null,
          "DMDemandPriorityFactor": null,
          "NDemand": null,
          "potentialDMAllocation": null,
          "IsAboveGround": true,
          "Name": "Shell",
          "Children": [
            {
              "$type": "Models.Functions.Constant, Models",
              "FixedValue": 1.0,
              "Units": null,
              "Name": "NReallocationFactor",
              "Children": [
                {
                  "$type": "Models.Memo, Models",
                  "Text": "",
                  "Name": "Memo",
                  "Children": [],
                  "IncludeInDocumentation": true,
                  "Enabled": true,
                  "ReadOnly": false
                }
              ],
              "IncludeInDocumentation": true,
              "Enabled": true,
              "ReadOnly": false
            },
            {
              "$type": "Models.Functions.Constant, Models",
              "FixedValue": 0.5,
              "Units": null,
              "Name": "NRetranslocationFactor",
              "Children": [
                {
                  "$type": "Models.Memo, Models",
                  "Text": "",
                  "Name": "Memo",
                  "Children": [],
                  "IncludeInDocumentation": true,
                  "Enabled": true,
                  "ReadOnly": false
                }
              ],
              "IncludeInDocumentation": true,
              "Enabled": true,
              "ReadOnly": false
            },
            {
              "$type": "Models.Functions.Constant, Models",
              "FixedValue": 0.045,
              "Units": null,
              "Name": "MaximumNConc",
              "Children": [
                {
                  "$type": "Models.Memo, Models",
                  "Text": "",
                  "Name": "Memo",
                  "Children": [],
                  "IncludeInDocumentation": true,
                  "Enabled": true,
                  "ReadOnly": false
                }
              ],
              "IncludeInDocumentation": true,
              "Enabled": true,
              "ReadOnly": false
            },
            {
              "$type": "Models.Functions.VariableReference, Models",
              "VariableName": "[Shell].MinimumNConc",
              "Name": "CriticalNConc",
              "Children": [],
              "IncludeInDocumentation": true,
              "Enabled": true,
              "ReadOnly": false
            },
            {
              "$type": "Models.Functions.Constant, Models",
              "FixedValue": 0.01,
              "Units": null,
              "Name": "MinimumNConc",
              "Children": [
                {
                  "$type": "Models.Memo, Models",
                  "Text": "",
                  "Name": "Memo",
                  "Children": [],
                  "IncludeInDocumentation": true,
                  "Enabled": true,
                  "ReadOnly": false
                }
              ],
              "IncludeInDocumentation": true,
              "Enabled": true,
              "ReadOnly": false
            },
            {
              "$type": "Models.Functions.Constant, Models",
              "FixedValue": 0.1,
              "Units": null,
              "Name": "DMRetranslocationFactor",
              "Children": [
                {
                  "$type": "Models.Memo, Models",
                  "Text": "",
                  "Name": "Memo",
                  "Children": [],
                  "IncludeInDocumentation": true,
                  "Enabled": true,
                  "ReadOnly": false
                }
              ],
              "IncludeInDocumentation": true,
              "Enabled": true,
              "ReadOnly": false
            },
            {
              "$type": "Models.Functions.PhaseLookupValue, Models",
              "Start": "StartPodDevelopment",
              "End": "EndPodDevelopment",
              "Name": "NitrogenDemandSwitch",
              "Children": [
                {
                  "$type": "Models.Memo, Models",
                  "Text": "",
                  "Name": "Memo",
                  "Children": [],
                  "IncludeInDocumentation": true,
                  "Enabled": true,
                  "ReadOnly": false
                },
                {
                  "$type": "Models.Functions.Constant, Models",
                  "FixedValue": 1.0,
                  "Units": null,
                  "Name": "Constant",
                  "Children": [],
                  "IncludeInDocumentation": true,
                  "Enabled": true,
                  "ReadOnly": false
                }
              ],
              "IncludeInDocumentation": true,
              "Enabled": true,
              "ReadOnly": false
            },
            {
              "$type": "Models.PMF.Library.BiomassRemoval, Models",
              "Name": "BiomassRemovalDefaults",
              "Children": [
                {
                  "$type": "Models.PMF.OrganBiomassRemovalType, Models",
                  "FractionLiveToRemove": 0.0,
                  "FractionDeadToRemove": 0.0,
                  "FractionLiveToResidue": 1.0,
                  "FractionDeadToResidue": 1.0,
                  "Name": "Harvest",
                  "Children": [],
                  "IncludeInDocumentation": true,
                  "Enabled": true,
                  "ReadOnly": false
                },
                {
                  "$type": "Models.PMF.OrganBiomassRemovalType, Models",
                  "FractionLiveToRemove": 0.0,
                  "FractionDeadToRemove": 0.0,
                  "FractionLiveToResidue": 1.0,
                  "FractionDeadToResidue": 1.0,
                  "Name": "Cut",
                  "Children": [],
                  "IncludeInDocumentation": true,
                  "Enabled": true,
                  "ReadOnly": false
                }
              ],
              "IncludeInDocumentation": true,
              "Enabled": true,
              "ReadOnly": false
            },
            {
              "$type": "Models.Functions.PhaseLookup, Models",
              "Name": "SenescenceRate",
              "Children": [
                {
                  "$type": "Models.Functions.PhaseLookupValue, Models",
                  "Start": "StartPodDevelopment",
                  "End": "Maturity",
                  "Name": "ReproductivePhase",
                  "Children": [
                    {
                      "$type": "Models.Functions.MinimumFunction, Models",
                      "Name": "Rate",
                      "Children": [
                        {
                          "$type": "Models.Functions.DivideFunction, Models",
                          "Name": "Fraction",
                          "Children": [
                            {
                              "$type": "Models.Functions.VariableReference, Models",
                              "VariableName": "[Phenology].ThermalTime",
                              "Name": "TT",
                              "Children": [],
                              "IncludeInDocumentation": true,
                              "Enabled": true,
                              "ReadOnly": false
                            },
                            {
                              "$type": "Models.Functions.SubtractFunction, Models",
                              "Name": "TTRemaining",
                              "Children": [
                                {
                                  "$type": "Models.Functions.ExpressionFunction, Models",
                                  "Expression": "[Phenology].EarlyPodDevelopment.Target+[Phenology].EarlyGrainFilling.Target+[Phenology].MidGrainFilling.Target+[Phenology].LateGrainFilling.Target",
                                  "Name": "ReproductiveTT",
                                  "Children": [],
                                  "IncludeInDocumentation": true,
                                  "Enabled": true,
                                  "ReadOnly": false
                                },
                                {
                                  "$type": "Models.Functions.ExpressionFunction, Models",
                                  "Expression": "[Phenology].EarlyPodDevelopment.ProgressThroughPhase+[Phenology].EarlyGrainFilling.ProgressThroughPhase+[Phenology].MidGrainFilling.ProgressThroughPhase+[Phenology].LateGrainFilling.ProgressThroughPhase",
                                  "Name": "ReproductiveTT1Complete",
                                  "Children": [],
                                  "IncludeInDocumentation": true,
                                  "Enabled": true,
                                  "ReadOnly": false
                                }
                              ],
                              "IncludeInDocumentation": true,
                              "Enabled": true,
                              "ReadOnly": false
                            }
                          ],
                          "IncludeInDocumentation": true,
                          "Enabled": true,
                          "ReadOnly": false
                        },
                        {
                          "$type": "Models.Functions.Constant, Models",
                          "FixedValue": 1.0,
                          "Units": null,
                          "Name": "One",
                          "Children": [],
                          "IncludeInDocumentation": true,
                          "Enabled": true,
                          "ReadOnly": false
                        }
                      ],
                      "IncludeInDocumentation": true,
                      "Enabled": true,
                      "ReadOnly": false
                    }
                  ],
                  "IncludeInDocumentation": true,
                  "Enabled": true,
                  "ReadOnly": false
                }
              ],
              "IncludeInDocumentation": true,
              "Enabled": true,
              "ReadOnly": false
            },
            {
              "$type": "Models.Functions.Constant, Models",
              "FixedValue": 0.0,
              "Units": "/d",
              "Name": "DetachmentRateFunction",
              "Children": [],
              "IncludeInDocumentation": true,
              "Enabled": true,
              "ReadOnly": false
            },
            {
              "$type": "Models.Functions.Constant, Models",
              "FixedValue": 0.0,
              "Units": "0-1",
              "Name": "MaintenanceRespirationFunction",
              "Children": [],
              "IncludeInDocumentation": true,
              "Enabled": true,
              "ReadOnly": false
            },
            {
              "$type": "Models.Functions.Constant, Models",
              "FixedValue": 1.0,
              "Units": "0-1",
              "Name": "DMConversionEfficiency",
              "Children": [],
              "IncludeInDocumentation": true,
              "Enabled": true,
              "ReadOnly": false
            },
            {
              "$type": "Models.Functions.Constant, Models",
              "FixedValue": 0.0,
              "Units": null,
              "Name": "DMReallocationFactor",
              "Children": [],
              "IncludeInDocumentation": true,
              "Enabled": true,
              "ReadOnly": false
            },
            {
              "$type": "Models.Functions.Constant, Models",
              "FixedValue": 0.0,
              "Units": null,
              "Name": "RemobilisationCost",
              "Children": [],
              "IncludeInDocumentation": true,
              "Enabled": true,
              "ReadOnly": false
            },
            {
              "$type": "Models.Functions.Constant, Models",
              "FixedValue": 0.4,
              "Units": null,
              "Name": "CarbonConcentration",
              "Children": [],
              "IncludeInDocumentation": true,
              "Enabled": true,
              "ReadOnly": false
            },
            {
              "$type": "Models.Functions.Constant, Models",
              "FixedValue": 0.2,
              "Units": null,
              "Name": "PotentialHarvestIndex",
              "Children": [],
              "IncludeInDocumentation": true,
              "Enabled": true,
              "ReadOnly": false
            },
            {
              "$type": "Models.Functions.AddFunction, Models",
              "Name": "FillingDuration",
              "Children": [
                {
                  "$type": "Models.Functions.VariableReference, Models",
                  "VariableName": "[Phenology].EarlyPodDevelopment.Target",
                  "Name": "EarlyPodDevelopmentDuration",
                  "Children": [],
                  "IncludeInDocumentation": true,
                  "Enabled": true,
                  "ReadOnly": false
                },
                {
                  "$type": "Models.Functions.VariableReference, Models",
                  "VariableName": "[Phenology].EarlyGrainFilling.Target",
                  "Name": "EarlyGrainFillingDuration",
                  "Children": [],
                  "IncludeInDocumentation": true,
                  "Enabled": true,
                  "ReadOnly": false
                },
                {
                  "$type": "Models.Functions.VariableReference, Models",
                  "VariableName": "[Phenology].MidGrainFilling.Target",
                  "Name": "MidGrainFillingDuration",
                  "Children": [],
                  "IncludeInDocumentation": true,
                  "Enabled": true,
                  "ReadOnly": false
                }
              ],
              "IncludeInDocumentation": true,
              "Enabled": true,
              "ReadOnly": false
            },
            {
              "$type": "Models.PMF.BiomassDemandAndPriority, Models",
              "Name": "DMDemands",
              "Children": [
                {
                  "$type": "Models.Functions.MultiplyFunction, Models",
                  "Name": "Structural",
                  "Children": [
                    {
                      "$type": "Models.Functions.PhaseLookup, Models",
                      "Name": "DMDemandFunction",
                      "Children": [
                        {
                          "$type": "Models.Functions.PhaseLookupValue, Models",
                          "Start": "StartPodDevelopment",
                          "End": "EndPodDevelopment",
                          "Name": "PodDevelopment",
                          "Children": [
                            {
                              "$type": "Models.Functions.MultiplyFunction, Models",
                              "Name": "HIPodDemand",
                              "Children": [
                                {
                                  "$type": "Models.Functions.VariableReference, Models",
                                  "VariableName": "[AboveGround].Wt",
                                  "Name": "AboveGroundWt",
                                  "Children": [],
                                  "IncludeInDocumentation": true,
                                  "Enabled": true,
                                  "ReadOnly": false
                                },
                                {
                                  "$type": "Models.Functions.DivideFunction, Models",
                                  "Name": "HarvestIndexIncrease",
                                  "Children": [
                                    {
                                      "$type": "Models.Functions.VariableReference, Models",
                                      "VariableName": "[Shell].PotentialHarvestIndex",
                                      "Name": "PotentialHarvestIndex",
                                      "Children": [],
                                      "IncludeInDocumentation": true,
                                      "Enabled": true,
                                      "ReadOnly": false
                                    },
                                    {
                                      "$type": "Models.Functions.VariableReference, Models",
                                      "VariableName": "[Shell].FillingDuration",
                                      "Name": "FillingDuration",
                                      "Children": [],
                                      "IncludeInDocumentation": true,
                                      "Enabled": true,
                                      "ReadOnly": false
                                    }
                                  ],
                                  "IncludeInDocumentation": true,
                                  "Enabled": true,
                                  "ReadOnly": false
                                },
                                {
                                  "$type": "Models.Functions.VariableReference, Models",
                                  "VariableName": "[Phenology].ThermalTime",
                                  "Name": "ThermalTime",
                                  "Children": [],
                                  "IncludeInDocumentation": true,
                                  "Enabled": true,
                                  "ReadOnly": false
                                }
                              ],
                              "IncludeInDocumentation": true,
                              "Enabled": true,
                              "ReadOnly": false
                            }
                          ],
                          "IncludeInDocumentation": true,
                          "Enabled": true,
                          "ReadOnly": false
                        }
                      ],
                      "IncludeInDocumentation": true,
                      "Enabled": true,
                      "ReadOnly": false
                    },
                    {
                      "$type": "Models.Functions.Constant, Models",
                      "FixedValue": 1.0,
                      "Units": null,
                      "Name": "StructuralFraction",
                      "Children": [
                        {
                          "$type": "Models.Memo, Models",
                          "Text": "",
                          "Name": "Memo",
                          "Children": [],
                          "IncludeInDocumentation": true,
                          "Enabled": true,
                          "ReadOnly": false
                        }
                      ],
                      "IncludeInDocumentation": true,
                      "Enabled": true,
                      "ReadOnly": false
                    },
                    {
                      "$type": "Models.Memo, Models",
                      "Text": "Shell harvest index is used to calculate shell biomass demand, which follows the same approach than grain harvest index. It represents the fraction of shell biomass in relation to total aboveground biomass.",
                      "Name": "Memo",
                      "Children": [],
                      "IncludeInDocumentation": true,
                      "Enabled": true,
                      "ReadOnly": false
                    }
                  ],
                  "IncludeInDocumentation": true,
                  "Enabled": true,
                  "ReadOnly": false
                },
                {
                  "$type": "Models.Functions.Constant, Models",
                  "FixedValue": 0.0,
                  "Units": null,
                  "Name": "Metabolic",
                  "Children": [],
                  "IncludeInDocumentation": true,
                  "Enabled": true,
                  "ReadOnly": false
                },
                {
                  "$type": "Models.Functions.DemandFunctions.StorageDMDemandFunction, Models",
                  "Name": "Storage",
                  "Children": [
                    {
                      "$type": "Models.Functions.SubtractFunction, Models",
                      "Name": "StorageFraction",
                      "Children": [
                        {
                          "$type": "Models.Functions.Constant, Models",
                          "FixedValue": 1.0,
                          "Units": null,
                          "Name": "One",
                          "Children": [],
                          "IncludeInDocumentation": true,
                          "Enabled": true,
                          "ReadOnly": false
                        },
                        {
                          "$type": "Models.Functions.VariableReference, Models",
                          "VariableName": "[Shell].DMDemands.Structural.StructuralFraction",
                          "Name": "StructuralFraction",
                          "Children": [],
                          "IncludeInDocumentation": true,
                          "Enabled": true,
                          "ReadOnly": false
                        }
                      ],
                      "IncludeInDocumentation": true,
                      "Enabled": true,
                      "ReadOnly": false
                    }
                  ],
                  "IncludeInDocumentation": true,
                  "Enabled": true,
                  "ReadOnly": false
                },
                {
                  "$type": "Models.Functions.Constant, Models",
                  "Name": "QStructuralPriority",
                  "FixedValue": "1"
                },
                {
                  "$type": "Models.Functions.Constant, Models",
                  "Name": "QMetabolicPriority",
                  "FixedValue": "1"
                },
                {
                  "$type": "Models.Functions.Constant, Models",
                  "Name": "QStoragePriority",
                  "FixedValue": "1"
                }
              ],
              "IncludeInDocumentation": true,
              "Enabled": true,
              "ReadOnly": false
            },
            {
              "$type": "Models.PMF.BiomassDemandAndPriority, Models",
              "Name": "NDemands",
              "Children": [
                {
                  "$type": "Models.Functions.MultiplyFunction, Models",
                  "Name": "Structural",
                  "Children": [
                    {
                      "$type": "Models.Functions.VariableReference, Models",
                      "VariableName": "[Shell].minimumNconc",
                      "Name": "MinNconc",
                      "Children": [],
                      "IncludeInDocumentation": true,
                      "Enabled": true,
                      "ReadOnly": false
                    },
                    {
                      "$type": "Models.Functions.VariableReference, Models",
                      "VariableName": "[Shell].potentialDMAllocation.Structural",
                      "Name": "PotentialDMAllocation",
                      "Children": [],
                      "IncludeInDocumentation": true,
                      "Enabled": true,
                      "ReadOnly": false
                    }
                  ],
                  "IncludeInDocumentation": true,
                  "Enabled": true,
                  "ReadOnly": false
                },
                {
                  "$type": "Models.Functions.DemandFunctions.StorageNDemandFunction, Models",
                  "Name": "Storage",
                  "Children": [
                    {
                      "$type": "Models.Functions.VariableReference, Models",
                      "VariableName": "[Shell].nitrogenDemandSwitch",
                      "Name": "NitrogenDemandSwitch",
                      "Children": [],
                      "IncludeInDocumentation": true,
                      "Enabled": true,
                      "ReadOnly": false
                    },
                    {
                      "$type": "Models.Functions.VariableReference, Models",
                      "VariableName": "[Shell].maximumNconc",
                      "Name": "MaxNconc",
                      "Children": [],
                      "IncludeInDocumentation": true,
                      "Enabled": true,
                      "ReadOnly": false
                    }
                  ],
                  "IncludeInDocumentation": true,
                  "Enabled": true,
                  "ReadOnly": false
                },
                {
                  "$type": "Models.Functions.Constant, Models",
                  "FixedValue": 0.0,
                  "Units": null,
                  "Name": "Metabolic",
                  "Children": [],
                  "IncludeInDocumentation": true,
                  "Enabled": true,
                  "ReadOnly": false
                },
                {
                  "$type": "Models.Functions.Constant, Models",
                  "Name": "QStructuralPriority",
                  "FixedValue": "1"
                },
                {
                  "$type": "Models.Functions.Constant, Models",
                  "Name": "QMetabolicPriority",
                  "FixedValue": "1"
                },
                {
                  "$type": "Models.Functions.Constant, Models",
                  "Name": "QStoragePriority",
                  "FixedValue": "1"
                }
              ],
              "IncludeInDocumentation": true,
              "Enabled": true,
              "ReadOnly": false
            },
            {
              "$type": "Models.PMF.RetranslocateNonStructural, Models",
              "Name": "RetranslocateNitrogen",
              "Children": [],
              "IncludeInDocumentation": true,
              "Enabled": true,
              "ReadOnly": false
            },
            {
              "$type": "Models.PMF.BiomassDemand, Models",
              "Name": "InitialWt",
              "Children": [
                {
                  "$type": "Models.Functions.Constant, Models",
                  "FixedValue": 0.0,
                  "Units": "g/m^2",
                  "Name": "Structural",
                  "Children": [],
                  "IncludeInDocumentation": true,
                  "Enabled": true,
                  "ReadOnly": false
                },
                {
                  "$type": "Models.Functions.Constant, Models",
                  "FixedValue": 0.0,
                  "Units": null,
                  "Name": "Metabolic",
                  "Children": [],
                  "IncludeInDocumentation": true,
                  "Enabled": true,
                  "ReadOnly": false
                },
                {
                  "$type": "Models.Functions.Constant, Models",
                  "FixedValue": 0.0,
                  "Units": null,
                  "Name": "Storage",
                  "Children": [],
                  "IncludeInDocumentation": true,
                  "Enabled": true,
                  "ReadOnly": false
                }
              ],
              "IncludeInDocumentation": true,
              "Enabled": true,
              "ReadOnly": false
            },
            {
              "$type": "Models.Functions.Constant, Models",
              "Name": "Photosynthesis",
              "FixedValue": "0"
            },
            {
              "$type": "Models.Functions.VariableReference, Models",
              "Name": "initialNConcFunction",
              "VariableName": "[Shell].MinimumNConc"
            }
          ],
          "IncludeInDocumentation": true,
          "Enabled": true,
          "ReadOnly": false
        },
        {
          "$type": "Models.PMF.Organs.GenericOrgan, Models",
          "StartLive": null,
          "DMSupply": null,
          "NSupply": null,
          "DMDemand": null,
          "DMDemandPriorityFactor": null,
          "NDemand": null,
          "potentialDMAllocation": null,
          "IsAboveGround": true,
          "Name": "Stem",
          "Children": [
            {
              "$type": "Models.Memo, Models",
              "Text": "",
              "Name": "Memo",
              "Children": [],
              "IncludeInDocumentation": true,
              "Enabled": true,
              "ReadOnly": false
            },
            {
              "$type": "Models.Functions.Constant, Models",
              "FixedValue": 1.0,
              "Units": null,
              "Name": "NReallocationFactor",
              "Children": [
                {
                  "$type": "Models.Memo, Models",
                  "Text": "",
                  "Name": "Memo",
                  "Children": [],
                  "IncludeInDocumentation": true,
                  "Enabled": true,
                  "ReadOnly": false
                }
              ],
              "IncludeInDocumentation": true,
              "Enabled": true,
              "ReadOnly": false
            },
            {
              "$type": "Models.Functions.Constant, Models",
              "FixedValue": 0.5,
              "Units": null,
              "Name": "NRetranslocationFactor",
              "Children": [
                {
                  "$type": "Models.Memo, Models",
                  "Text": "",
                  "Name": "Memo",
                  "Children": [],
                  "IncludeInDocumentation": true,
                  "Enabled": true,
                  "ReadOnly": false
                }
              ],
              "IncludeInDocumentation": true,
              "Enabled": true,
              "ReadOnly": false
            },
            {
              "$type": "Models.Functions.PhaseLookup, Models",
              "Name": "DMRetranslocationFactor",
              "Children": [
                {
                  "$type": "Models.Functions.PhaseLookupValue, Models",
                  "Start": "EndCanopyDevelopment",
                  "End": "EndGrainFill",
                  "Name": "GrainFilling",
                  "Children": [
                    {
                      "$type": "Models.Functions.Constant, Models",
                      "FixedValue": 0.2,
                      "Units": null,
                      "Name": "RetranslocationFactor",
                      "Children": [],
                      "IncludeInDocumentation": true,
                      "Enabled": true,
                      "ReadOnly": false
                    }
                  ],
                  "IncludeInDocumentation": true,
                  "Enabled": true,
                  "ReadOnly": false
                }
              ],
              "IncludeInDocumentation": true,
              "Enabled": true,
              "ReadOnly": false
            },
            {
              "$type": "Models.Functions.LinearInterpolationFunction, Models",
              "Name": "MaximumNConc",
              "Children": [
                {
                  "$type": "Models.Functions.XYPairs, Models",
                  "X": [
                    3.0,
                    4.0,
                    5.0
                  ],
                  "Y": [
                    0.025,
                    0.02,
                    0.015
                  ],
                  "Name": "XYPairs",
                  "Children": [],
                  "IncludeInDocumentation": true,
                  "Enabled": true,
                  "ReadOnly": false
                },
                {
                  "$type": "Models.Functions.VariableReference, Models",
                  "VariableName": "[Phenology].Stage",
                  "Name": "XValue",
                  "Children": [],
                  "IncludeInDocumentation": true,
                  "Enabled": true,
                  "ReadOnly": false
                }
              ],
              "IncludeInDocumentation": true,
              "Enabled": true,
              "ReadOnly": false
            },
            {
              "$type": "Models.Functions.Constant, Models",
              "FixedValue": 0.006,
              "Units": null,
              "Name": "MinimumNConc",
              "Children": [
                {
                  "$type": "Models.Memo, Models",
                  "Text": "",
                  "Name": "Memo",
                  "Children": [],
                  "IncludeInDocumentation": true,
                  "Enabled": true,
                  "ReadOnly": false
                }
              ],
              "IncludeInDocumentation": true,
              "Enabled": true,
              "ReadOnly": false
            },
            {
              "$type": "Models.Functions.PhaseLookupValue, Models",
              "Start": "Emergence",
              "End": "StartGrainFilling",
              "Name": "NitrogenDemandSwitch",
              "Children": [
                {
                  "$type": "Models.Memo, Models",
                  "Text": "There is no evidence of stem N storage during grain filling. Also, there is no stem structural growth during this time.",
                  "Name": "Memo",
                  "Children": [],
                  "IncludeInDocumentation": true,
                  "Enabled": true,
                  "ReadOnly": false
                },
                {
                  "$type": "Models.Functions.Constant, Models",
                  "FixedValue": 1.0,
                  "Units": null,
                  "Name": "Constant",
                  "Children": [],
                  "IncludeInDocumentation": true,
                  "Enabled": true,
                  "ReadOnly": false
                }
              ],
              "IncludeInDocumentation": true,
              "Enabled": true,
              "ReadOnly": false
            },
            {
              "$type": "Models.PMF.Library.BiomassRemoval, Models",
              "Name": "BiomassRemovalDefaults",
              "Children": [
                {
                  "$type": "Models.PMF.OrganBiomassRemovalType, Models",
                  "FractionLiveToRemove": 0.0,
                  "FractionDeadToRemove": 0.0,
                  "FractionLiveToResidue": 1.0,
                  "FractionDeadToResidue": 1.0,
                  "Name": "Harvest",
                  "Children": [],
                  "IncludeInDocumentation": true,
                  "Enabled": true,
                  "ReadOnly": false
                },
                {
                  "$type": "Models.PMF.OrganBiomassRemovalType, Models",
                  "FractionLiveToRemove": 0.0,
                  "FractionDeadToRemove": 0.0,
                  "FractionLiveToResidue": 1.0,
                  "FractionDeadToResidue": 1.0,
                  "Name": "Cut",
                  "Children": [],
                  "IncludeInDocumentation": true,
                  "Enabled": true,
                  "ReadOnly": false
                }
              ],
              "IncludeInDocumentation": true,
              "Enabled": true,
              "ReadOnly": false
            },
            {
              "$type": "Models.Functions.PhaseLookup, Models",
              "Name": "SenescenceRate",
              "Children": [
                {
                  "$type": "Models.Functions.PhaseLookupValue, Models",
                  "Start": "EndCanopyDevelopment",
                  "End": "Maturity",
                  "Name": "PostCanopyPhase",
                  "Children": [
                    {
                      "$type": "Models.Functions.MinimumFunction, Models",
                      "Name": "Rate",
                      "Children": [
                        {
                          "$type": "Models.Functions.DivideFunction, Models",
                          "Name": "Fraction",
                          "Children": [
                            {
                              "$type": "Models.Functions.VariableReference, Models",
                              "VariableName": "[Phenology].ThermalTime",
                              "Name": "TT",
                              "Children": [],
                              "IncludeInDocumentation": true,
                              "Enabled": true,
                              "ReadOnly": false
                            },
                            {
                              "$type": "Models.Functions.SubtractFunction, Models",
                              "Name": "TTRemaining",
                              "Children": [
                                {
                                  "$type": "Models.Functions.ExpressionFunction, Models",
                                  "Expression": "[Phenology].EarlyPodDevelopment.Target+[Phenology].EarlyGrainFilling.Target+[Phenology].MidGrainFilling.Target+[Phenology].LateGrainFilling.Target",
                                  "Name": "PostCanopyTT",
                                  "Children": [],
                                  "IncludeInDocumentation": true,
                                  "Enabled": true,
                                  "ReadOnly": false
                                },
                                {
                                  "$type": "Models.Functions.ExpressionFunction, Models",
                                  "Expression": "[Phenology].MidGrainFilling.ProgressThroughPhase+[Phenology].LateGrainFilling.ProgressThroughPhase",
                                  "Name": "PostCanopyTTComplete",
                                  "Children": [],
                                  "IncludeInDocumentation": true,
                                  "Enabled": true,
                                  "ReadOnly": false
                                }
                              ],
                              "IncludeInDocumentation": true,
                              "Enabled": true,
                              "ReadOnly": false
                            }
                          ],
                          "IncludeInDocumentation": true,
                          "Enabled": true,
                          "ReadOnly": false
                        },
                        {
                          "$type": "Models.Functions.Constant, Models",
                          "FixedValue": 1.0,
                          "Units": null,
                          "Name": "One",
                          "Children": [],
                          "IncludeInDocumentation": true,
                          "Enabled": true,
                          "ReadOnly": false
                        }
                      ],
                      "IncludeInDocumentation": true,
                      "Enabled": true,
                      "ReadOnly": false
                    }
                  ],
                  "IncludeInDocumentation": true,
                  "Enabled": true,
                  "ReadOnly": false
                }
              ],
              "IncludeInDocumentation": true,
              "Enabled": true,
              "ReadOnly": false
            },
            {
              "$type": "Models.Functions.Constant, Models",
              "FixedValue": 0.0,
              "Units": "/d",
              "Name": "DetachmentRateFunction",
              "Children": [],
              "IncludeInDocumentation": true,
              "Enabled": true,
              "ReadOnly": false
            },
            {
              "$type": "Models.Functions.Constant, Models",
              "FixedValue": 0.0,
              "Units": "0-1",
              "Name": "MaintenanceRespirationFunction",
              "Children": [],
              "IncludeInDocumentation": true,
              "Enabled": true,
              "ReadOnly": false
            },
            {
              "$type": "Models.Functions.Constant, Models",
              "FixedValue": 1.0,
              "Units": "0-1",
              "Name": "DMConversionEfficiency",
              "Children": [],
              "IncludeInDocumentation": true,
              "Enabled": true,
              "ReadOnly": false
            },
            {
              "$type": "Models.Functions.Constant, Models",
              "FixedValue": 0.0,
              "Units": null,
              "Name": "DMReallocationFactor",
              "Children": [],
              "IncludeInDocumentation": true,
              "Enabled": true,
              "ReadOnly": false
            },
            {
              "$type": "Models.Functions.VariableReference, Models",
              "VariableName": "[Stem].MinimumNConc",
              "Name": "CriticalNConc",
              "Children": [],
              "IncludeInDocumentation": true,
              "Enabled": true,
              "ReadOnly": false
            },
            {
              "$type": "Models.Functions.Constant, Models",
              "FixedValue": 0.0,
              "Units": null,
              "Name": "RemobilisationCost",
              "Children": [],
              "IncludeInDocumentation": true,
              "Enabled": true,
              "ReadOnly": false
            },
            {
              "$type": "Models.Functions.Constant, Models",
              "FixedValue": 0.4,
              "Units": null,
              "Name": "CarbonConcentration",
              "Children": [],
              "IncludeInDocumentation": true,
              "Enabled": true,
              "ReadOnly": false
            },
            {
              "$type": "Models.PMF.BiomassDemandAndPriority, Models",
              "Name": "DMDemands",
              "Children": [
                {
                  "$type": "Models.Functions.MultiplyFunction, Models",
                  "Name": "Structural",
                  "Children": [
                    {
                      "$type": "Models.Functions.PhaseLookup, Models",
                      "Name": "Fraction",
                      "Children": [
                        {
                          "$type": "Models.Memo, Models",
                          "Text": "",
                          "Name": "memo",
                          "Children": [],
                          "IncludeInDocumentation": true,
                          "Enabled": true,
                          "ReadOnly": false
                        },
                        {
                          "$type": "Models.Functions.PhaseLookupValue, Models",
                          "Start": "Emergence",
                          "End": "StartPodDevelopment",
                          "Name": "StemGrowthPhase",
                          "Children": [
                            {
                              "$type": "Models.Functions.Constant, Models",
                              "FixedValue": 0.75,
                              "Units": null,
                              "Name": "Fraction",
                              "Children": [],
                              "IncludeInDocumentation": true,
                              "Enabled": true,
                              "ReadOnly": false
                            }
                          ],
                          "IncludeInDocumentation": true,
                          "Enabled": true,
                          "ReadOnly": false
                        },
                        {
                          "$type": "Models.Functions.PhaseLookupValue, Models",
                          "Start": "StartPodDevelopment",
                          "End": "EndGrainFill",
                          "Name": "PodAndGrainGrowth",
                          "Children": [
                            {
                              "$type": "Models.Functions.Constant, Models",
                              "FixedValue": 0.0,
                              "Units": null,
                              "Name": "Fraction",
                              "Children": [],
                              "IncludeInDocumentation": true,
                              "Enabled": true,
                              "ReadOnly": false
                            }
                          ],
                          "IncludeInDocumentation": true,
                          "Enabled": true,
                          "ReadOnly": false
                        }
                      ],
                      "IncludeInDocumentation": true,
                      "Enabled": true,
                      "ReadOnly": false
                    },
                    {
                      "$type": "Models.Functions.VariableReference, Models",
                      "VariableName": "[Stem].PotentialGrowth",
                      "Name": "DMDemand",
                      "Children": [],
                      "IncludeInDocumentation": true,
                      "Enabled": true,
                      "ReadOnly": false
                    }
                  ],
                  "IncludeInDocumentation": true,
                  "Enabled": true,
                  "ReadOnly": false
                },
                {
                  "$type": "Models.Functions.Constant, Models",
                  "FixedValue": 0.0,
                  "Units": null,
                  "Name": "Metabolic",
                  "Children": [],
                  "IncludeInDocumentation": true,
                  "Enabled": true,
                  "ReadOnly": false
                },
                {
                  "$type": "Models.Functions.MultiplyFunction, Models",
                  "Name": "Storage",
                  "Children": [
                    {
                      "$type": "Models.Functions.VariableReference, Models",
                      "VariableName": "[Stem].PotentialGrowth",
                      "Name": "DMDemand",
                      "Children": [],
                      "IncludeInDocumentation": true,
                      "Enabled": true,
                      "ReadOnly": false
                    },
                    {
                      "$type": "Models.Functions.SubtractFunction, Models",
                      "Name": "StorageFraction",
                      "Children": [
                        {
                          "$type": "Models.Functions.Constant, Models",
                          "FixedValue": 1.0,
                          "Units": null,
                          "Name": "One",
                          "Children": [],
                          "IncludeInDocumentation": true,
                          "Enabled": true,
                          "ReadOnly": false
                        },
                        {
                          "$type": "Models.Functions.VariableReference, Models",
                          "VariableName": "[Stem].DMDemands.Structural.Fraction",
                          "Name": "StructuralFraction",
                          "Children": [],
                          "IncludeInDocumentation": true,
                          "Enabled": true,
                          "ReadOnly": false
                        }
                      ],
                      "IncludeInDocumentation": true,
                      "Enabled": true,
                      "ReadOnly": false
                    }
                  ],
                  "IncludeInDocumentation": true,
                  "Enabled": true,
                  "ReadOnly": false
                },
                {
                  "$type": "Models.Functions.Constant, Models",
                  "Name": "QStructuralPriority",
                  "FixedValue": "1"
                },
                {
                  "$type": "Models.Functions.Constant, Models",
                  "Name": "QMetabolicPriority",
                  "FixedValue": "1"
                },
                {
                  "$type": "Models.Functions.Constant, Models",
                  "Name": "QStoragePriority",
                  "FixedValue": "1"
                }
              ],
              "IncludeInDocumentation": true,
              "Enabled": true,
              "ReadOnly": false
            },
            {
              "$type": "Models.PMF.BiomassDemandAndPriority, Models",
              "Name": "NDemands",
              "Children": [
                {
                  "$type": "Models.Functions.MultiplyFunction, Models",
                  "Name": "Structural",
                  "Children": [
                    {
                      "$type": "Models.Functions.VariableReference, Models",
                      "VariableName": "[Stem].minimumNconc",
                      "Name": "MinNconc",
                      "Children": [],
                      "IncludeInDocumentation": true,
                      "Enabled": true,
                      "ReadOnly": false
                    },
                    {
                      "$type": "Models.Functions.VariableReference, Models",
                      "VariableName": "[Stem].potentialDMAllocation.Structural",
                      "Name": "PotentialDMAllocation",
                      "Children": [],
                      "IncludeInDocumentation": true,
                      "Enabled": true,
                      "ReadOnly": false
                    }
                  ],
                  "IncludeInDocumentation": true,
                  "Enabled": true,
                  "ReadOnly": false
                },
                {
                  "$type": "Models.Functions.MultiplyFunction, Models",
                  "Name": "Metabolic",
                  "Children": [
                    {
                      "$type": "Models.Functions.SubtractFunction, Models",
                      "Name": "MetabolicNconc",
                      "Children": [
                        {
                          "$type": "Models.Functions.VariableReference, Models",
                          "VariableName": "[Stem].criticalNConc",
                          "Name": "CritNconc",
                          "Children": [],
                          "IncludeInDocumentation": true,
                          "Enabled": true,
                          "ReadOnly": false
                        },
                        {
                          "$type": "Models.Functions.VariableReference, Models",
                          "VariableName": "[Stem].minimumNconc",
                          "Name": "MinNconc",
                          "Children": [],
                          "IncludeInDocumentation": true,
                          "Enabled": true,
                          "ReadOnly": false
                        }
                      ],
                      "IncludeInDocumentation": true,
                      "Enabled": true,
                      "ReadOnly": false
                    },
                    {
                      "$type": "Models.Functions.VariableReference, Models",
                      "VariableName": "[Stem].potentialDMAllocation.Structural",
                      "Name": "PotentialDMAllocation",
                      "Children": [],
                      "IncludeInDocumentation": true,
                      "Enabled": true,
                      "ReadOnly": false
                    }
                  ],
                  "IncludeInDocumentation": true,
                  "Enabled": true,
                  "ReadOnly": false
                },
                {
                  "$type": "Models.Functions.DemandFunctions.StorageNDemandFunction, Models",
                  "Name": "Storage",
                  "Children": [
                    {
                      "$type": "Models.Functions.VariableReference, Models",
                      "VariableName": "[Stem].nitrogenDemandSwitch",
                      "Name": "NitrogenDemandSwitch",
                      "Children": [],
                      "IncludeInDocumentation": true,
                      "Enabled": true,
                      "ReadOnly": false
                    },
                    {
                      "$type": "Models.Functions.VariableReference, Models",
                      "VariableName": "[Stem].maximumNconc",
                      "Name": "MaxNconc",
                      "Children": [],
                      "IncludeInDocumentation": true,
                      "Enabled": true,
                      "ReadOnly": false
                    }
                  ],
                  "IncludeInDocumentation": true,
                  "Enabled": true,
                  "ReadOnly": false
                },
                {
                  "$type": "Models.Functions.Constant, Models",
                  "Name": "QStructuralPriority",
                  "FixedValue": "1"
                },
                {
                  "$type": "Models.Functions.Constant, Models",
                  "Name": "QMetabolicPriority",
                  "FixedValue": "1"
                },
                {
                  "$type": "Models.Functions.Constant, Models",
                  "Name": "QStoragePriority",
                  "FixedValue": "1"
                }
              ],
              "IncludeInDocumentation": true,
              "Enabled": true,
              "ReadOnly": false
            },
            {
              "$type": "Models.Functions.DemandFunctions.PartitionFractionDemandFunction, Models",
              "Name": "PotentialGrowth",
              "Children": [
                {
                  "$type": "Models.Functions.PhaseLookup, Models",
                  "Name": "PartitionFraction",
                  "Children": [
                    {
                      "$type": "Models.Memo, Models",
                      "Text": "",
                      "Name": "memo",
                      "Children": [],
                      "IncludeInDocumentation": true,
                      "Enabled": true,
                      "ReadOnly": false
                    },
                    {
                      "$type": "Models.Functions.PhaseLookupValue, Models",
                      "Start": "Emergence",
                      "End": "EndPodDevelopment",
                      "Name": "StemGrowthPhase",
                      "Children": [
                        {
                          "$type": "Models.Functions.Constant, Models",
                          "FixedValue": 0.4,
                          "Units": null,
                          "Name": "StemFraction",
                          "Children": [],
                          "IncludeInDocumentation": true,
                          "Enabled": true,
                          "ReadOnly": false
                        }
                      ],
                      "IncludeInDocumentation": true,
                      "Enabled": true,
                      "ReadOnly": false
                    },
                    {
                      "$type": "Models.Functions.PhaseLookupValue, Models",
                      "Start": "EndPodDevelopment",
                      "End": "EndGrainFill",
                      "Name": "GrainFilling",
                      "Children": [
                        {
                          "$type": "Models.Functions.Constant, Models",
                          "FixedValue": 0.0,
                          "Units": null,
                          "Name": "StemFraction",
                          "Children": [],
                          "IncludeInDocumentation": true,
                          "Enabled": true,
                          "ReadOnly": false
                        }
                      ],
                      "IncludeInDocumentation": true,
                      "Enabled": true,
                      "ReadOnly": false
                    }
                  ],
                  "IncludeInDocumentation": true,
                  "Enabled": true,
                  "ReadOnly": false
                }
              ],
              "IncludeInDocumentation": true,
              "Enabled": true,
              "ReadOnly": false
            },
            {
              "$type": "Models.PMF.RetranslocateNonStructural, Models",
              "Name": "RetranslocateNitrogen",
              "Children": [],
              "IncludeInDocumentation": true,
              "Enabled": true,
              "ReadOnly": false
            },
            {
              "$type": "Models.PMF.BiomassDemand, Models",
              "Name": "InitialWt",
              "Children": [
                {
                  "$type": "Models.Functions.Constant, Models",
                  "FixedValue": 0.0,
                  "Units": "g/m^2",
                  "Name": "Structural",
                  "Children": [],
                  "IncludeInDocumentation": true,
                  "Enabled": true,
                  "ReadOnly": false
                },
                {
                  "$type": "Models.Functions.Constant, Models",
                  "FixedValue": 0.0,
                  "Units": null,
                  "Name": "Metabolic",
                  "Children": [],
                  "IncludeInDocumentation": true,
                  "Enabled": true,
                  "ReadOnly": false
                },
                {
                  "$type": "Models.Functions.Constant, Models",
                  "FixedValue": 0.0,
                  "Units": null,
                  "Name": "Storage",
                  "Children": [],
                  "IncludeInDocumentation": true,
                  "Enabled": true,
                  "ReadOnly": false
                }
              ],
              "IncludeInDocumentation": true,
              "Enabled": true,
              "ReadOnly": false
            },
            {
              "$type": "Models.Functions.Constant, Models",
              "Name": "Photosynthesis",
              "FixedValue": "0"
            },
            {
              "$type": "Models.Functions.VariableReference, Models",
              "Name": "initialNConcFunction",
              "VariableName": "[Stem].MinimumNConc"
            }
          ],
          "IncludeInDocumentation": true,
          "Enabled": true,
          "ReadOnly": false
        },
        {
          "$type": "Models.PMF.CompositeBiomass, Models",
          "Propertys": null,
          "DMDOfStructural": 0.6,
          "Name": "AboveGround",
          "Children": [],
          "IncludeInDocumentation": true,
          "Enabled": true,
          "ReadOnly": false,
          "OrganNames": [
            "Leaf",
            "Stem",
            "Grain",
            "Shell"
          ],
          "IncludeLive": true,
          "IncludeDead": true
        },
        {
          "$type": "Models.PMF.CompositeBiomass, Models",
          "Propertys": null,
          "DMDOfStructural": 0.6,
          "Name": "BelowGround",
          "Children": [],
          "IncludeInDocumentation": true,
          "Enabled": true,
          "ReadOnly": false,
          "OrganNames": [
            "Root",
            "Nodule"
          ],
          "IncludeLive": true,
          "IncludeDead": true
        },
        {
          "$type": "Models.PMF.CompositeBiomass, Models",
          "Propertys": null,
          "DMDOfStructural": 0.6,
          "Name": "AboveGroundLive",
          "Children": [],
          "IncludeInDocumentation": true,
          "Enabled": true,
          "ReadOnly": false,
          "OrganNames": [
            "Leaf",
            "Stem",
            "Grain",
            "Shell"
          ],
          "IncludeLive": true,
          "IncludeDead": false
        },
        {
          "$type": "Models.PMF.CompositeBiomass, Models",
          "Propertys": null,
          "DMDOfStructural": 0.6,
          "Name": "Total",
          "Children": [],
          "IncludeInDocumentation": true,
          "Enabled": true,
          "ReadOnly": false,
          "OrganNames": [
            "Leaf",
            "Stem",
            "Grain",
            "Shell",
            "Root",
            "Nodule"
          ],
          "IncludeLive": true,
          "IncludeDead": true
        },
        {
          "$type": "Models.PMF.CompositeBiomass, Models",
          "Propertys": null,
          "DMDOfStructural": 0.6,
          "Name": "TotalLive",
          "Children": [],
          "IncludeInDocumentation": true,
          "Enabled": true,
          "ReadOnly": false,
          "OrganNames": [
            "Leaf",
            "Stem",
            "Grain",
            "Shell",
            "Root",
            "Nodule"
          ],
          "IncludeLive": true,
          "IncludeDead": false
        },
        {
          "$type": "Models.PMF.CompositeBiomass, Models",
          "Propertys": null,
          "DMDOfStructural": 0.6,
          "Name": "TotalDead",
          "Children": [],
          "IncludeInDocumentation": true,
          "Enabled": true,
          "ReadOnly": false,
          "OrganNames": [
            "Leaf",
            "Stem",
            "Grain",
            "Shell",
            "Root",
            "Nodule"
          ],
          "IncludeLive": false,
          "IncludeDead": true
        },
        {
          "$type": "Models.PMF.CompositeBiomass, Models",
          "Propertys": null,
          "DMDOfStructural": 0.6,
          "Name": "Pod",
          "Children": [],
          "IncludeInDocumentation": true,
          "Enabled": true,
          "ReadOnly": false,
          "OrganNames": [
            "Shell",
            "Grain"
          ],
          "IncludeLive": true,
          "IncludeDead": true
        },
        {
          "$type": "Models.Functions.Constant, Models",
          "FixedValue": 0.0,
          "Units": null,
          "Name": "MortalityRate",
          "Children": [],
          "IncludeInDocumentation": true,
          "Enabled": true,
          "ReadOnly": false
        },
        {
          "$type": "Models.PMF.CultivarFolder, Models",
          "Name": "Cultivars",
          "Children": [
            {
              "$type": "Models.PMF.CultivarFolder, Models",
              "Name": "Australia",
              "Children": [
                {
                  "$type": "Models.PMF.Cultivar, Models",
                  "Command": [
                    "[Phenology].Vegetative.Target.FixedValue = 480",
                    "[Phenology].EarlyFlowering.Target.FixedValue = 100",
                    "[Phenology].EarlyGrainFilling.Target.FractionofGrainfilling.FixedValue = 0.015",
                    "[Phenology].LateGrainFilling.Target.EntireGrainfillPeriod.FixedValue = 467",
                    "[Phenology].VegetativePhotoperiodModifier.XYPairs.X = 12.39, 15.61",
                    "[Phenology].ReproductivePhotoperiodModifier.XYPairs.X = 12.39, 15.61",
                    "[Phenology].MidGrainFilling.Target.FractionofMidToLateGrainfilling.FixedValue=0.33",
                    "[Grain].MaximumNConc.FixedValue = 0.067",
                    "[Stem].PotentialGrowth.PartitionFraction.StemGrowthPhase.StemFraction.FixedValue = 0.5",
                    "[Leaf].AreaLargestLeaf.FixedValue=0.009"
                  ],
                  "Name": "Buchanan",
                  "Children": [],
                  "IncludeInDocumentation": true,
                  "Enabled": true,
                  "ReadOnly": false
                },
                {
                  "$type": "Models.PMF.Cultivar, Models",
                  "Command": [
                    "[Phenology].Vegetative.Target.FixedValue = 380",
                    "[Phenology].EarlyFlowering.Target.FixedValue = 100",
                    "[Phenology].EarlyGrainFilling.Target.FractionofGrainfilling.FixedValue = 0.05",
                    "[Phenology].LateGrainFilling.Target.EntireGrainfillPeriod.FixedValue = 405",
                    "[Phenology].VegetativePhotoperiodModifier.XYPairs.X = 13.75, 17",
                    "[Phenology].ReproductivePhotoperiodModifier.XYPairs.X = 11.9, 15.5",
                    "[Leaf].AreaLargestLeaf.FixedValue=0.009"
                  ],
                  "Name": "Djakal",
                  "Children": [],
                  "IncludeInDocumentation": true,
                  "Enabled": true,
                  "ReadOnly": false
                },
                {
                  "$type": "Models.PMF.Cultivar, Models",
                  "Command": [
                    "[Phenology].Vegetative.Target.FixedValue = 480",
                    "[Phenology].EarlyFlowering.Target.FixedValue = 100",
                    "[Phenology].EarlyGrainFilling.Target.FractionofGrainfilling.FixedValue = 0.015",
                    "[Phenology].LateGrainFilling.Target.EntireGrainfillPeriod.FixedValue = 467",
                    "[Phenology].VegetativePhotoperiodModifier.XYPairs.X = 12.39, 15.61",
                    "[Phenology].ReproductivePhotoperiodModifier.XYPairs.X = 12.39, 15.61",
                    "[Phenology].MidGrainFilling.Target.FractionofMidToLateGrainfilling.FixedValue=0.33",
                    "[Grain].MaximumNConc.FixedValue = 0.067",
                    "[Stem].PotentialGrowth.PartitionFraction.StemGrowthPhase.StemFraction.FixedValue = 0.5",
                    "[Leaf].AreaLargestLeaf.FixedValue=0.012"
                  ],
                  "Name": "Davis",
                  "Children": [],
                  "IncludeInDocumentation": true,
                  "Enabled": true,
                  "ReadOnly": false
                },
                {
                  "$type": "Models.PMF.Cultivar, Models",
                  "Command": [
                    "[Phenology].Vegetative.Target.FixedValue = 380",
                    "[Phenology].EarlyFlowering.Target.FixedValue = 80",
                    "[Phenology].EarlyGrainFilling.Target.FractionofGrainfilling.FixedValue = 0.05",
                    "[Phenology].LateGrainFilling.Target.EntireGrainfillPeriod.FixedValue = 440",
                    "[Phenology].VegetativePhotoperiodModifier.XYPairs.X = 13.26, 16.67",
                    "[Phenology].ReproductivePhotoperiodModifier.XYPairs.X = 13.26, 16.67",
                    "[Leaf].AreaLargestLeaf.FixedValue=0.009"
                  ],
                  "Name": "Hooper_MG40",
                  "Children": [],
                  "IncludeInDocumentation": true,
                  "Enabled": true,
                  "ReadOnly": false
                },
                {
                  "$type": "Models.PMF.Cultivar, Models",
                  "Command": [
                    "[Phenology].Vegetative.Target.FixedValue = 360",
                    "[Phenology].EarlyFlowering.Target.FixedValue = 80",
                    "[Phenology].EarlyGrainFilling.Target.FractionofGrainfilling.FixedValue = 0.05",
                    "[Phenology].LateGrainFilling.Target.EntireGrainfillPeriod.FixedValue = 440",
                    "[Phenology].VegetativePhotoperiodModifier.XYPairs.X = 13.26, 16.67",
                    "[Phenology].ReproductivePhotoperiodModifier.XYPairs.X = 13.26, 16.67",
                    "[Leaf].AreaLargestLeaf.FixedValue=0.009"
                  ],
                  "Name": "Stephens_MG40",
                  "Children": [],
                  "IncludeInDocumentation": true,
                  "Enabled": true,
                  "ReadOnly": false
                },
                {
                  "$type": "Models.PMF.Cultivar, Models",
                  "Command": [
                    "[Phenology].Vegetative.Target.FixedValue = 285",
                    "[Phenology].EarlyFlowering.Target.FixedValue = 80",
                    "[Phenology].EarlyGrainFilling.Target.FractionofGrainfilling.FixedValue = 0.05",
                    "[Phenology].LateGrainFilling.Target.EntireGrainfillPeriod.FixedValue = 405",
                    "[Phenology].VegetativePhotoperiodModifier.XYPairs.X = 13.75, 18",
                    "[Phenology].ReproductivePhotoperiodModifier.XYPairs.X = 13.75, 18"
                  ],
                  "Name": "FiskebyV",
                  "Children": [
                    {
                      "$type": "Models.Memo, Models",
                      "Text": "Early-maturing, photoperiod-insensitive cultivar developed in Sweden for high latitude environments",
                      "Name": "Memo",
                      "Children": [],
                      "IncludeInDocumentation": true,
                      "Enabled": true,
                      "ReadOnly": false
                    }
                  ],
                  "IncludeInDocumentation": true,
                  "Enabled": true,
                  "ReadOnly": false
                },
                {
                  "$type": "Models.PMF.Cultivar, Models",
                  "Command": [
                    "[Phenology].Vegetative.Target.FixedValue = 314",
                    "[Phenology].EarlyFlowering.Target.FixedValue = 80",
                    "[Phenology].EarlyGrainFilling.Target.FractionofGrainfilling.FixedValue = 0.05",
                    "[Phenology].LateGrainFilling.Target.EntireGrainfillPeriod.FixedValue = 485",
                    "[Phenology].VegetativePhotoperiodModifier.XYPairs.X = 13.75, 17",
                    "[Phenology].ReproductivePhotoperiodModifier.XYPairs.X = 12, 18",
                    "[Leaf].AreaLargestLeaf.FixedValue=0.009"
                  ],
                  "Name": "F148_7",
                  "Children": [
                    {
                      "$type": "Models.Memo, Models",
                      "Text": "Indeterminate breeding selection from the national soybean breeding program combining phytophthora resistance, earliness,\nculinary quality, and yield",
                      "Name": "Memo",
                      "Children": [],
                      "IncludeInDocumentation": true,
                      "Enabled": true,
                      "ReadOnly": false
                    }
                  ],
                  "IncludeInDocumentation": true,
                  "Enabled": true,
                  "ReadOnly": false
                },
                {
                  "$type": "Models.PMF.Cultivar, Models",
                  "Command": [
                    "[Phenology].Vegetative.Target.FixedValue = 377",
                    "[Phenology].EarlyFlowering.Target.FixedValue = 80",
                    "[Phenology].EarlyGrainFilling.Target.FractionofGrainfilling.FixedValue = 0.05",
                    "[Phenology].LateGrainFilling.Target.EntireGrainfillPeriod.FixedValue = 405",
                    "[Phenology].VegetativePhotoperiodModifier.XYPairs.X = 13.75, 15.5",
                    "[Phenology].ReproductivePhotoperiodModifier.XYPairs.X = 11.9, 15.5"
                  ],
                  "Name": "Bowyer",
                  "Children": [
                    {
                      "$type": "Models.Memo, Models",
                      "Text": "Brown hilum cultivar, adapted to southern New South Wales, released by K McWhirter in 1982",
                      "Name": "Memo",
                      "Children": [],
                      "IncludeInDocumentation": true,
                      "Enabled": true,
                      "ReadOnly": false
                    }
                  ],
                  "IncludeInDocumentation": true,
                  "Enabled": true,
                  "ReadOnly": false
                },
                {
                  "$type": "Models.PMF.Cultivar, Models",
                  "Command": [
                    "[Phenology].Vegetative.Target.FixedValue = 550",
                    "[Phenology].EarlyFlowering.Target.FixedValue = 80",
                    "[Phenology].EarlyGrainFilling.Target.FractionofGrainfilling.FixedValue = 0.05",
                    "[Phenology].LateGrainFilling.Target.EntireGrainfillPeriod.FixedValue = 405",
                    "[Phenology].VegetativePhotoperiodModifier.XYPairs.X = 13.75, 18",
                    "[Phenology].ReproductivePhotoperiodModifier.XYPairs.X = 10.9, 15.5",
                    "[Leaf].AreaLargestLeaf.FixedValue=0.009"
                  ],
                  "Name": "Bunya",
                  "Children": [
                    {
                      "$type": "Models.Memo, Models",
                      "Text": "Culinary cultivar released in 2006 by CSIRO with broad adaptation from northern New South Wales to northern Queensland",
                      "Name": "Memo",
                      "Children": [],
                      "IncludeInDocumentation": true,
                      "Enabled": true,
                      "ReadOnly": false
                    }
                  ],
                  "IncludeInDocumentation": true,
                  "Enabled": true,
                  "ReadOnly": false
                },
                {
                  "$type": "Models.PMF.Cultivar, Models",
                  "Command": [
                    "[Phenology].Vegetative.Target.FixedValue = 390",
                    "[Phenology].EarlyFlowering.Target.FixedValue = 80",
                    "[Phenology].EarlyGrainFilling.Target.FractionofGrainfilling.FixedValue = 0.05",
                    "[Phenology].LateGrainFilling.Target.EntireGrainfillPeriod.FixedValue = 425",
                    "[Phenology].VegetativePhotoperiodModifier.XYPairs.X = 12.75, 16",
                    "[Phenology].ReproductivePhotoperiodModifier.XYPairs.X = 12.75, 16",
                    "[Leaf].AreaLargestLeaf.FixedValue=0.009"
                  ],
                  "Name": "Cowrie",
                  "Children": [
                    {
                      "$type": "Models.Memo, Models",
                      "Text": "Light hilum cultivar released by theNewSouth Wales Department of Agriculture for the coastal Northern Rivers District inNewSouth Wales",
                      "Name": "Memo",
                      "Children": [],
                      "IncludeInDocumentation": true,
                      "Enabled": true,
                      "ReadOnly": false
                    }
                  ],
                  "IncludeInDocumentation": true,
                  "Enabled": true,
                  "ReadOnly": false
                },
                {
                  "$type": "Models.PMF.Cultivar, Models",
                  "Command": [
                    "[Phenology].Vegetative.Target.FixedValue = 430",
                    "[Phenology].EarlyFlowering.Target.FixedValue = 80",
                    "[Phenology].EarlyGrainFilling.Target.FractionofGrainfilling.FixedValue = 0.05",
                    "[Phenology].LateGrainFilling.Target.EntireGrainfillPeriod.FixedValue = 425",
                    "[Phenology].VegetativePhotoperiodModifier.XYPairs.X = 12.75, 15.3",
                    "[Phenology].ReproductivePhotoperiodModifier.XYPairs.X = 12.75, 15.3",
                    "[Leaf].AreaLargestLeaf.FixedValue=0.009"
                  ],
                  "Name": "Soya791",
                  "Children": [],
                  "IncludeInDocumentation": true,
                  "Enabled": true,
                  "ReadOnly": false
                },
                {
                  "$type": "Models.PMF.Cultivar, Models",
                  "Command": [
                    "[Phenology].Vegetative.Target.FixedValue = 440",
                    "[Phenology].EarlyFlowering.Target.FixedValue = 80",
                    "[Phenology].EarlyGrainFilling.Target.FractionofGrainfilling.FixedValue = 0.05",
                    "[Phenology].LateGrainFilling.Target.EntireGrainfillPeriod.FixedValue = 425",
                    "[Phenology].VegetativePhotoperiodModifier.XYPairs.X = 12.75, 15",
                    "[Phenology].ReproductivePhotoperiodModifier.XYPairs.X = 12.75, 15",
                    "[Leaf].AreaLargestLeaf.FixedValue=0.009"
                  ],
                  "Name": "Manark",
                  "Children": [],
                  "IncludeInDocumentation": true,
                  "Enabled": true,
                  "ReadOnly": false
                },
                {
                  "$type": "Models.PMF.Cultivar, Models",
                  "Command": [
                    "[Phenology].Vegetative.Target.FixedValue = 490",
                    "[Phenology].EarlyFlowering.Target.FixedValue = 80",
                    "[Phenology].EarlyGrainFilling.Target.FractionofGrainfilling.FixedValue = 0.05",
                    "[Phenology].LateGrainFilling.Target.EntireGrainfillPeriod.FixedValue = 425",
                    "[Phenology].VegetativePhotoperiodModifier.XYPairs.X = 12.75, 15",
                    "[Phenology].ReproductivePhotoperiodModifier.XYPairs.X = 12.75, 15",
                    "[Leaf].AreaLargestLeaf.FixedValue=0.009"
                  ],
                  "Name": "Warrigal",
                  "Children": [],
                  "IncludeInDocumentation": true,
                  "Enabled": true,
                  "ReadOnly": false
                },
                {
                  "$type": "Models.PMF.Cultivar, Models",
                  "Command": [
                    "[Phenology].Vegetative.Target.FixedValue = 806",
                    "[Phenology].EarlyFlowering.Target.FixedValue = 80",
                    "[Phenology].EarlyGrainFilling.Target.FractionofGrainfilling.FixedValue = 0.05",
                    "[Phenology].LateGrainFilling.Target.EntireGrainfillPeriod.FixedValue = 425",
                    "[Phenology].VegetativePhotoperiodModifier.XYPairs.X = 12.75, 14.7",
                    "[Phenology].ReproductivePhotoperiodModifier.XYPairs.X = 12.75, 14.7",
                    "[Leaf].AreaLargestLeaf.FixedValue=0.009"
                  ],
                  "Name": "Leichhardt",
                  "Children": [],
                  "IncludeInDocumentation": true,
                  "Enabled": true,
                  "ReadOnly": false
                },
                {
                  "$type": "Models.PMF.Cultivar, Models",
                  "Command": [
                    "[Phenology].Vegetative.Target.FixedValue = 332",
                    "[Phenology].EarlyFlowering.Target.FixedValue = 80",
                    "[Phenology].EarlyGrainFilling.Target.FractionofGrainfilling.FixedValue = 0.05",
                    "[Phenology].LateGrainFilling.Target.EntireGrainfillPeriod.FixedValue = 440",
                    "[Phenology].VegetativePhotoperiodModifier.XYPairs.X = 13.26, 16.67",
                    "[Phenology].ReproductivePhotoperiodModifier.XYPairs.X = 13.26, 16.67",
                    "[Leaf].AreaLargestLeaf.FixedValue=0.009"
                  ],
                  "Name": "Djakal1",
                  "Children": [],
                  "IncludeInDocumentation": true,
                  "Enabled": true,
                  "ReadOnly": false
                }
              ],
              "IncludeInDocumentation": true,
              "Enabled": true,
              "ReadOnly": false
            },
            {
              "$type": "Models.PMF.CultivarFolder, Models",
              "Name": "USA",
              "Children": [
                {
                  "$type": "Models.PMF.Cultivar, Models",
                  "Command": [
                    "[Phenology].Vegetative.Target.FixedValue = 268",
                    "[Phenology].EarlyFlowering.Target.FixedValue = 76",
                    "[Phenology].EarlyGrainFilling.Target.FractionofGrainfilling.FixedValue = 0.05",
                    "[Phenology].LateGrainFilling.Target.EntireGrainfillPeriod.FixedValue = 432",
                    "[Phenology].VegetativePhotoperiodModifier.XYPairs.X = 14.43, 21.19",
                    "[Phenology].ReproductivePhotoperiodModifier.XYPairs.X = 14.43, 21.19"
                  ],
                  "Name": "Trial_MG00",
                  "Children": [],
                  "IncludeInDocumentation": true,
                  "Enabled": true,
                  "ReadOnly": false
                },
                {
                  "$type": "Models.PMF.Cultivar, Models",
                  "Command": [
                    "[Phenology].Vegetative.Target.FixedValue = 294",
                    "[Phenology].EarlyFlowering.Target.FixedValue = 81",
                    "[Phenology].EarlyGrainFilling.Target.FractionofGrainfilling.FixedValue = 0.05",
                    "[Phenology].LateGrainFilling.Target.EntireGrainfillPeriod.FixedValue = 442",
                    "[Phenology].VegetativePhotoperiodModifier.XYPairs.X = 14.29, 20.14",
                    "[Phenology].ReproductivePhotoperiodModifier.XYPairs.X = 14.29, 20.14"
                  ],
                  "Name": "Lambert_MG0",
                  "Children": [],
                  "IncludeInDocumentation": true,
                  "Enabled": true,
                  "ReadOnly": false
                },
                {
                  "$type": "Models.PMF.Cultivar, Models",
                  "Command": [
                    "[Phenology].Vegetative.Target.FixedValue = 336",
                    "[Phenology].EarlyFlowering.Target.FixedValue = 118",
                    "[Phenology].EarlyGrainFilling.Target.FractionofGrainfilling.FixedValue = 0.05",
                    "[Phenology].LateGrainFilling.Target.EntireGrainfillPeriod.FixedValue = 518",
                    "[Phenology].VegetativePhotoperiodModifier.XYPairs.X = 14.37, 19.30",
                    "[Phenology].ReproductivePhotoperiodModifier.XYPairs.X = 14.37, 19.30"
                  ],
                  "Name": "IA1006_MG10",
                  "Children": [],
                  "IncludeInDocumentation": true,
                  "Enabled": true,
                  "ReadOnly": false
                },
                {
                  "$type": "Models.PMF.Cultivar, Models",
                  "Command": [
                    "[Phenology].Vegetative.Target.FixedValue = 329",
                    "[Phenology].EarlyFlowering.Target.FixedValue = 150",
                    "[Phenology].EarlyGrainFilling.Target.FractionofGrainfilling.FixedValue = 0.05",
                    "[Phenology].LateGrainFilling.Target.EntireGrainfillPeriod.FixedValue = 580",
                    "[Phenology].VegetativePhotoperiodModifier.XYPairs.X = 13.92, 17.93",
                    "[Phenology].ReproductivePhotoperiodModifier.XYPairs.X = 13.92, 17.93"
                  ],
                  "Name": "IA2008_MG20",
                  "Children": [],
                  "IncludeInDocumentation": true,
                  "Enabled": true,
                  "ReadOnly": false
                },
                {
                  "$type": "Models.PMF.Cultivar, Models",
                  "Command": [
                    "[Phenology].Vegetative.Target.FixedValue = 328",
                    "[Phenology].EarlyFlowering.Target.FixedValue = 106",
                    "[Phenology].EarlyGrainFilling.Target.FractionofGrainfilling.FixedValue = 0.3",
                    "[Phenology].LateGrainFilling.Target.EntireGrainfillPeriod.FixedValue = 499",
                    "[Phenology].VegetativePhotoperiodModifier.XYPairs.X = 13.59, 17.6",
                    "[Phenology].ReproductivePhotoperiodModifier.XYPairs.X = 13.59, 17.6"
                  ],
                  "Name": "PioneerP22T61_MG22",
                  "Children": [],
                  "IncludeInDocumentation": true,
                  "Enabled": true,
                  "ReadOnly": false
                },
                {
                  "$type": "Models.PMF.Cultivar, Models",
                  "Command": [
                    "[Phenology].Vegetative.Target.FixedValue = 328",
                    "[Phenology].EarlyFlowering.Target.FixedValue = 106",
                    "[Phenology].EarlyGrainFilling.Target.FractionofGrainfilling.FixedValue = 0.35",
                    "[Phenology].LateGrainFilling.Target.EntireGrainfillPeriod.FixedValue = 580",
                    "[Phenology].VegetativePhotoperiodModifier.XYPairs.X = 13.59, 17.6",
                    "[Phenology].ReproductivePhotoperiodModifier.XYPairs.X = 13.59, 17.6"
                  ],
                  "Name": "PioneerP22T69R_MG22",
                  "Children": [],
                  "IncludeInDocumentation": true,
                  "Enabled": true,
                  "ReadOnly": false
                },
                {
                  "$type": "Models.PMF.Cultivar, Models",
                  "Command": [
                    "[Phenology].Vegetative.Target.FixedValue = 271",
                    "[Phenology].EarlyFlowering.Target.FixedValue = 120",
                    "[Phenology].EarlyGrainFilling.Target.FractionofGrainfilling.FixedValue = 0.125",
                    "[Phenology].LateGrainFilling.Target.EntireGrainfillPeriod.FixedValue = 529",
                    "[Phenology].VegetativePhotoperiodModifier.XYPairs.X = 13.77, 17.57",
                    "[Phenology].ReproductivePhotoperiodModifier.XYPairs.X = 13.77, 17.57"
                  ],
                  "Name": "Pioneer92MGI_MG26",
                  "Children": [],
                  "IncludeInDocumentation": true,
                  "Enabled": true,
                  "ReadOnly": false
                },
                {
                  "$type": "Models.PMF.Cultivar, Models",
                  "Command": [
                    "[Phenology].Vegetative.Target.FixedValue = 328",
                    "[Phenology].EarlyFlowering.Target.FixedValue = 106",
                    "[Phenology].EarlyGrainFilling.Target.FractionofGrainfilling.FixedValue = 0.14",
                    "[Phenology].LateGrainFilling.Target.EntireGrainfillPeriod.FixedValue = 499",
                    "[Phenology].VegetativePhotoperiodModifier.XYPairs.X = 13.59, 17.6",
                    "[Phenology].ReproductivePhotoperiodModifier.XYPairs.X = 13.59, 17.6"
                  ],
                  "Name": "PioneerP92Y75_MG27",
                  "Children": [],
                  "IncludeInDocumentation": true,
                  "Enabled": true,
                  "ReadOnly": false
                },
                {
                  "$type": "Models.PMF.Cultivar, Models",
                  "Command": [
                    "[Phenology].Vegetative.Target.FixedValue = 367",
                    "[Phenology].EarlyFlowering.Target.FixedValue = 163",
                    "[Phenology].EarlyGrainFilling.Target.FractionofGrainfilling.FixedValue = 0.175",
                    "[Phenology].LateGrainFilling.Target.EntireGrainfillPeriod.FixedValue = 607",
                    "[Phenology].VegetativePhotoperiodModifier.XYPairs.X = 14.05, 17.56",
                    "[Phenology].ReproductivePhotoperiodModifier.XYPairs.X = 14.05, 17.56"
                  ],
                  "Name": "Macon_MG30",
                  "Children": [],
                  "IncludeInDocumentation": true,
                  "Enabled": true,
                  "ReadOnly": false
                },
                {
                  "$type": "Models.PMF.Cultivar, Models",
                  "Command": [
                    "[Phenology].Vegetative.Target.FixedValue = 250",
                    "[Phenology].EarlyFlowering.Target.FixedValue = 110",
                    "[Phenology].EarlyGrainFilling.Target.FractionofGrainfilling.FixedValue = 0.30",
                    "[Phenology].LateGrainFilling.Target.EntireGrainfillPeriod.FixedValue = 457",
                    "[Phenology].VegetativePhotoperiodModifier.XYPairs.X = 13.4, 16.0",
                    "[Phenology].ReproductivePhotoperiodModifier.XYPairs.X = 13.4, 16.0",
                    "[Grain].MaximumNConc.FixedValue = 0.065",
                    "[Shell].PotentialHarvestIndex.FixedValue = 0.5",
                    "[Leaf].AreaLargestLeaf.FixedValue=0.013"
                  ],
                  "Name": "PioneerP93M11_MG31",
                  "Children": [],
                  "IncludeInDocumentation": true,
                  "Enabled": true,
                  "ReadOnly": false
                },
                {
                  "$type": "Models.PMF.Cultivar, Models",
                  "Command": [
                    "[Phenology].Vegetative.Target.FixedValue = 272",
                    "[Phenology].EarlyFlowering.Target.FixedValue = 117",
                    "[Phenology].EarlyGrainFilling.Target.FractionofGrainfilling.FixedValue = 0.20",
                    "[Phenology].LateGrainFilling.Target.EntireGrainfillPeriod.FixedValue = 522",
                    "[Phenology].VegetativePhotoperiodModifier.XYPairs.X = 13.45, 18.0",
                    "[Phenology].ReproductivePhotoperiodModifier.XYPairs.X = 13.45, 18.0"
                  ],
                  "Name": "Becks321NRR_MG32",
                  "Children": [],
                  "IncludeInDocumentation": true,
                  "Enabled": true,
                  "ReadOnly": false
                },
                {
                  "$type": "Models.PMF.Cultivar, Models",
                  "Command": [
                    "[Phenology].Vegetative.Target.FixedValue = 328",
                    "[Phenology].EarlyFlowering.Target.FixedValue = 106",
                    "[Phenology].EarlyGrainFilling.Target.FractionofGrainfilling.FixedValue = 0.40",
                    "[Phenology].LateGrainFilling.Target.EntireGrainfillPeriod.FixedValue = 499",
                    "[Phenology].VegetativePhotoperiodModifier.XYPairs.X = 13.59, 17.6",
                    "[Phenology].ReproductivePhotoperiodModifier.XYPairs.X = 13.59, 17.6"
                  ],
                  "Name": "PioneerP932T16R_MG32",
                  "Children": [],
                  "IncludeInDocumentation": true,
                  "Enabled": true,
                  "ReadOnly": false
                },
                {
                  "$type": "Models.PMF.Cultivar, Models",
                  "Command": [
                    "[Phenology].Vegetative.Target.FixedValue = 267",
                    "[Phenology].EarlyFlowering.Target.FixedValue = 112",
                    "[Phenology].EarlyGrainFilling.Target.FractionofGrainfilling.FixedValue = 0.26",
                    "[Phenology].LateGrainFilling.Target.EntireGrainfillPeriod.FixedValue = 506",
                    "[Phenology].VegetativePhotoperiodModifier.XYPairs.X = 13.27, 17.2",
                    "[Phenology].ReproductivePhotoperiodModifier.XYPairs.X = 13.27, 17.2"
                  ],
                  "Name": "Becks367NRR_MG37",
                  "Children": [],
                  "IncludeInDocumentation": true,
                  "Enabled": true,
                  "ReadOnly": false
                },
                {
                  "$type": "Models.PMF.Cultivar, Models",
                  "Command": [
                    "[Phenology].Vegetative.Target.FixedValue = 292",
                    "[Phenology].EarlyFlowering.Target.FixedValue = 123",
                    "[Phenology].EarlyGrainFilling.Target.FractionofGrainfilling.FixedValue = 0.30",
                    "[Phenology].LateGrainFilling.Target.EntireGrainfillPeriod.FixedValue = 535",
                    "[Phenology].VegetativePhotoperiodModifier.XYPairs.X = 13.09, 16.49",
                    "[Phenology].ReproductivePhotoperiodModifier.XYPairs.X = 13.09, 16.49"
                  ],
                  "Name": "AsgrowAG4403_MG40",
                  "Children": [],
                  "IncludeInDocumentation": true,
                  "Enabled": true,
                  "ReadOnly": false
                },
                {
                  "$type": "Models.PMF.Cultivar, Models",
                  "Command": [
                    "[Phenology].Vegetative.Target.FixedValue = 292",
                    "[Phenology].EarlyFlowering.Target.FixedValue = 123",
                    "[Phenology].EarlyGrainFilling.Target.FractionofGrainfilling.FixedValue = 0.30",
                    "[Phenology].LateGrainFilling.Target.EntireGrainfillPeriod.FixedValue = 535",
                    "[Phenology].VegetativePhotoperiodModifier.XYPairs.X = 13.09, 16.49",
                    "[Phenology].ReproductivePhotoperiodModifier.XYPairs.X = 13.09, 16.49"
                  ],
                  "Name": "HornbeckHBK4891_MG40",
                  "Children": [],
                  "IncludeInDocumentation": true,
                  "Enabled": true,
                  "ReadOnly": false
                },
                {
                  "$type": "Models.PMF.Cultivar, Models",
                  "Command": [
                    "[Phenology].Vegetative.Target.FixedValue = 322",
                    "[Phenology].EarlyFlowering.Target.FixedValue = 143",
                    "[Phenology].EarlyGrainFilling.Target.FractionofGrainfilling.FixedValue = 0.30",
                    "[Phenology].LateGrainFilling.Target.EntireGrainfillPeriod.FixedValue = 567",
                    "[Phenology].VegetativePhotoperiodModifier.XYPairs.X = 13.05, 16.46",
                    "[Phenology].ReproductivePhotoperiodModifier.XYPairs.X = 13.05, 16.46"
                  ],
                  "Name": "Pioneer94B01_MG40",
                  "Children": [],
                  "IncludeInDocumentation": true,
                  "Enabled": true,
                  "ReadOnly": false
                },
                {
                  "$type": "Models.PMF.Cultivar, Models",
                  "Command": [
                    "[Phenology].Vegetative.Target.FixedValue = 404",
                    "[Phenology].EarlyFlowering.Target.FixedValue = 112",
                    "[Phenology].EarlyGrainFilling.Target.FractionofGrainfilling.FixedValue = 0.30",
                    "[Phenology].LateGrainFilling.Target.EntireGrainfillPeriod.FixedValue = 505",
                    "[Phenology].VegetativePhotoperiodModifier.XYPairs.X = 12.83, 16.13",
                    "[Phenology].ReproductivePhotoperiodModifier.XYPairs.X = 12.83, 16.13"
                  ],
                  "Name": "PioneerP9504_MG50",
                  "Children": [],
                  "IncludeInDocumentation": true,
                  "Enabled": true,
                  "ReadOnly": false
                },
                {
                  "$type": "Models.PMF.Cultivar, Models",
                  "Command": [
                    "[Phenology].Vegetative.Target.FixedValue = 404",
                    "[Phenology].EarlyFlowering.Target.FixedValue = 131",
                    "[Phenology].EarlyGrainFilling.Target.FractionofGrainfilling.FixedValue = 0.30",
                    "[Phenology].LateGrainFilling.Target.EntireGrainfillPeriod.FixedValue = 549",
                    "[Phenology].VegetativePhotoperiodModifier.XYPairs.X = 12.83, 16.13",
                    "[Phenology].ReproductivePhotoperiodModifier.XYPairs.X = 12.83, 16.13"
                  ],
                  "Name": "AsgrowAG5701_MG50",
                  "Children": [],
                  "IncludeInDocumentation": true,
                  "Enabled": true,
                  "ReadOnly": false
                },
                {
                  "$type": "Models.PMF.Cultivar, Models",
                  "Command": [
                    "[Phenology].Vegetative.Target.FixedValue = 438",
                    "[Phenology].EarlyFlowering.Target.FixedValue = 112",
                    "[Phenology].EarlyGrainFilling.Target.FractionofGrainfilling.FixedValue = 0.30",
                    "[Phenology].LateGrainFilling.Target.EntireGrainfillPeriod.FixedValue = 505",
                    "[Phenology].VegetativePhotoperiodModifier.XYPairs.X = 12.58, 15.88",
                    "[Phenology].ReproductivePhotoperiodModifier.XYPairs.X = 12.58, 15.88"
                  ],
                  "Name": "Hutcheson_MG50",
                  "Children": [],
                  "IncludeInDocumentation": true,
                  "Enabled": true,
                  "ReadOnly": false
                },
                {
                  "$type": "Models.PMF.Cultivar, Models",
                  "Command": [
                    "[Phenology].Vegetative.Target.FixedValue = 436",
                    "[Phenology].EarlyFlowering.Target.FixedValue = 93",
                    "[Phenology].EarlyGrainFilling.Target.FractionofGrainfilling.FixedValue = 0.30",
                    "[Phenology].LateGrainFilling.Target.EntireGrainfillPeriod.FixedValue = 467",
                    "[Phenology].VegetativePhotoperiodModifier.XYPairs.X = 12.39, 15.61",
                    "[Phenology].ReproductivePhotoperiodModifier.XYPairs.X = 12.39, 15.61"
                  ],
                  "Name": "NK622_MG60",
                  "Children": [],
                  "IncludeInDocumentation": true,
                  "Enabled": true,
                  "ReadOnly": false
                }
              ],
              "IncludeInDocumentation": true,
              "Enabled": true,
              "ReadOnly": false
            },
            {
              "$type": "Models.PMF.CultivarFolder, Models",
              "Name": "China",
              "Children": [
                {
                  "$type": "Models.PMF.Cultivar, Models",
                  "Command": [
                    "[Phenology].Vegetative.Target.FixedValue = 500",
                    "[Phenology].EarlyFlowering.Target.FixedValue = 120",
                    "[Phenology].EarlyPodDevelopment.Target.FixedValue = 180",
                    "[Phenology].EarlyGrainFilling.Target.FractionofGrainfilling.FixedValue = 0.2",
                    "[Phenology].LateGrainFilling.Target.EntireGrainfillPeriod.FixedValue = 440",
                    "[Phenology].VegetativePhotoperiodModifier.XYPairs.X = 12.63, 15.13",
                    "[Phenology].ReproductivePhotoperiodModifier.XYPairs.X = 12.63, 15.13",
                    "[Phenology].MidGrainFilling.Target.FractionofMidToLateGrainfilling.FixedValue=0.45",
                    "[Leaf].AreaLargestLeaf.FixedValue=0.013",
                    "[Grain].PotentialHarvestIndex.FixedValue=0.35"
                  ],
                  "Name": "Nandou12",
                  "Children": [],
                  "IncludeInDocumentation": true,
                  "Enabled": true,
                  "ReadOnly": false
                },
                {
                  "$type": "Models.PMF.Cultivar, Models",
                  "Command": [
                    "[Phenology].Vegetative.Target.FixedValue = 500",
                    "[Phenology].EarlyFlowering.Target.FixedValue = 200",
                    "[Phenology].EarlyPodDevelopment.Target.FixedValue = 170",
                    "[Phenology].EarlyGrainFilling.Target.FractionofGrainfilling.FixedValue = 0.2",
                    "[Phenology].LateGrainFilling.Target.EntireGrainfillPeriod.FixedValue = 460",
                    "[Phenology].VegetativePhotoperiodModifier.XYPairs.X = 12.63, 15.13",
                    "[Phenology].ReproductivePhotoperiodModifier.XYPairs.X = 12.63, 15.13",
                    "[Phenology].MidGrainFilling.Target.FractionofMidToLateGrainfilling.FixedValue=0.45",
                    "[Leaf].AreaLargestLeaf.FixedValue=0.013",
                    "[Grain].PotentialHarvestIndex.FixedValue=0.35"
                  ],
                  "Name": "Texuan13",
                  "Children": [],
                  "IncludeInDocumentation": true,
                  "Enabled": true,
                  "ReadOnly": false
                },
                {
                  "$type": "Models.PMF.Cultivar, Models",
                  "Command": [
                    "[Phenology].Vegetative.Target.FixedValue = 540",
                    "[Phenology].EarlyFlowering.Target.FixedValue = 140",
                    "[Phenology].EarlyPodDevelopment.Target.FixedValue = 140",
                    "[Phenology].EarlyGrainFilling.Target.FractionofGrainfilling.FixedValue = 0.2",
                    "[Phenology].LateGrainFilling.Target.EntireGrainfillPeriod.FixedValue = 420",
                    "[Phenology].VegetativePhotoperiodModifier.XYPairs.X = 12.94, 15.44",
                    "[Phenology].ReproductivePhotoperiodModifier.XYPairs.X = 12.94, 15.44",
                    "[Phenology].MidGrainFilling.Target.FractionofMidToLateGrainfilling.FixedValue=0.45",
                    "[Leaf].AreaLargestLeaf.FixedValue=0.013",
                    "[Grain].PotentialHarvestIndex.FixedValue=0.25"
                  ],
                  "Name": "Jiuyuehuang",
                  "Children": [],
                  "IncludeInDocumentation": true,
                  "Enabled": true,
                  "ReadOnly": false
                },
                {
                  "$type": "Models.PMF.Cultivar, Models",
                  "Command": [
                    "[Phenology].Vegetative.Target.FixedValue = 370",
                    "[Phenology].EarlyFlowering.Target.FixedValue = 120",
                    "[Phenology].EarlyPodDevelopment.Target.FixedValue = 180",
                    "[Phenology].EarlyGrainFilling.Target.FractionofGrainfilling.FixedValue = 0.361",
                    "[Phenology].LateGrainFilling.Target.EntireGrainfillPeriod.FixedValue = 600",
                    "[Phenology].VegetativePhotoperiodModifier.XYPairs.X = 13.57, 16.07",
                    "[Phenology].ReproductivePhotoperiodModifier.XYPairs.X = 13.57, 16.07",
                    "[Phenology].MidGrainFilling.Target.FractionofMidToLateGrainfilling.FixedValue=0.45",
                    "[Leaf].AreaLargestLeaf.FixedValue=0.02",
                    "[Leaf].Phyllochron.FixedValue=45"
                  ],
                  "Name": "Hedou19",
                  "Children": [],
                  "IncludeInDocumentation": true,
                  "Enabled": true,
                  "ReadOnly": false
                }
              ],
              "IncludeInDocumentation": true,
              "Enabled": true,
              "ReadOnly": false
            },
            {
              "$type": "Models.PMF.CultivarFolder, Models",
              "Name": "Generic",
              "Children": [
                {
                  "$type": "Models.PMF.Cultivar, Models",
                  "Command": [
                    "[Phenology].Vegetative.Target.FixedValue = 310",
                    "[Phenology].EarlyFlowering.Target.FixedValue = 100",
                    "[Phenology].EarlyGrainFilling.Target.FractionofGrainfilling.FixedValue = 0.475",
                    "[Phenology].LateGrainFilling.Target.EntireGrainfillPeriod.FixedValue = 590",
                    "[Phenology].VegetativePhotoperiodModifier.XYPairs.X = 14.6, 22.35",
                    "[Phenology].ReproductivePhotoperiodModifier.XYPairs.X = 14.6, 22.35"
                  ],
                  "Name": "Generic_MG000",
                  "Children": [],
                  "IncludeInDocumentation": true,
                  "Enabled": true,
                  "ReadOnly": false
                },
                {
                  "$type": "Models.PMF.Cultivar, Models",
                  "Command": [
                    "[Phenology].Vegetative.Target.FixedValue = 320",
                    "[Phenology].EarlyFlowering.Target.FixedValue = 100",
                    "[Phenology].EarlyGrainFilling.Target.FractionofGrainfilling.FixedValue = 0.467",
                    "[Phenology].LateGrainFilling.Target.EntireGrainfillPeriod.FixedValue = 600",
                    "[Phenology].VegetativePhotoperiodModifier.XYPairs.X = 14.35, 21.11",
                    "[Phenology].ReproductivePhotoperiodModifier.XYPairs.X = 14.35, 21.11"
                  ],
                  "Name": "Generic_MG00",
                  "Children": [],
                  "IncludeInDocumentation": true,
                  "Enabled": true,
                  "ReadOnly": false
                },
                {
                  "$type": "Models.PMF.Cultivar, Models",
                  "Command": [
                    "[Phenology].Vegetative.Target.FixedValue = 336",
                    "[Phenology].EarlyFlowering.Target.FixedValue = 120",
                    "[Phenology].EarlyGrainFilling.Target.FractionofGrainfilling.FixedValue = 0.422",
                    "[Phenology].LateGrainFilling.Target.EntireGrainfillPeriod.FixedValue = 616",
                    "[Phenology].VegetativePhotoperiodModifier.XYPairs.X = 14.1, 19.95",
                    "[Phenology].ReproductivePhotoperiodModifier.XYPairs.X = 14.1, 19.95"
                  ],
                  "Name": "Generic_MG0",
                  "Children": [],
                  "IncludeInDocumentation": true,
                  "Enabled": true,
                  "ReadOnly": false
                },
                {
                  "$type": "Models.PMF.Cultivar, Models",
                  "Command": [
                    "[Phenology].Vegetative.Target.FixedValue = 340",
                    "[Phenology].EarlyFlowering.Target.FixedValue = 120",
                    "[Phenology].EarlyGrainFilling.Target.FractionofGrainfilling.FixedValue = 0.411",
                    "[Phenology].LateGrainFilling.Target.EntireGrainfillPeriod.FixedValue = 632",
                    "[Phenology].VegetativePhotoperiodModifier.XYPairs.X = 13.84, 18.77",
                    "[Phenology].ReproductivePhotoperiodModifier.XYPairs.X = 13.84, 18.77"
                  ],
                  "Name": "Generic_MG1",
                  "Children": [],
                  "IncludeInDocumentation": true,
                  "Enabled": true,
                  "ReadOnly": false
                },
                {
                  "$type": "Models.PMF.Cultivar, Models",
                  "Command": [
                    "[Phenology].Vegetative.Target.FixedValue = 348",
                    "[Phenology].EarlyFlowering.Target.FixedValue = 120",
                    "[Phenology].EarlyGrainFilling.Target.FractionofGrainfilling.FixedValue = 0.386",
                    "[Phenology].LateGrainFilling.Target.EntireGrainfillPeriod.FixedValue = 648",
                    "[Phenology].VegetativePhotoperiodModifier.XYPairs.X = 13.59, 17.61",
                    "[Phenology].ReproductivePhotoperiodModifier.XYPairs.X = 13.59, 17.61"
                  ],
                  "Name": "Generic_MG2",
                  "Children": [],
                  "IncludeInDocumentation": true,
                  "Enabled": true,
                  "ReadOnly": false
                },
                {
                  "$type": "Models.PMF.Cultivar, Models",
                  "Command": [
                    "[Phenology].Vegetative.Target.FixedValue = 380",
                    "[Phenology].EarlyFlowering.Target.FixedValue = 120",
                    "[Phenology].EarlyGrainFilling.Target.FractionofGrainfilling.FixedValue = 0.361",
                    "[Phenology].LateGrainFilling.Target.EntireGrainfillPeriod.FixedValue = 664",
                    "[Phenology].VegetativePhotoperiodModifier.XYPairs.X = 13.4, 16.91",
                    "[Phenology].ReproductivePhotoperiodModifier.XYPairs.X = 13.4, 16.91"
                  ],
                  "Name": "Generic_MG3",
                  "Children": [],
                  "IncludeInDocumentation": true,
                  "Enabled": true,
                  "ReadOnly": false
                },
                {
                  "$type": "Models.PMF.Cultivar, Models",
                  "Command": [
                    "[Phenology].Vegetative.Target.FixedValue = 388",
                    "[Phenology].EarlyFlowering.Target.FixedValue = 140",
                    "[Phenology].EarlyGrainFilling.Target.FractionofGrainfilling.FixedValue = 0.324",
                    "[Phenology].LateGrainFilling.Target.EntireGrainfillPeriod.FixedValue = 664",
                    "[Phenology].VegetativePhotoperiodModifier.XYPairs.X = 13.1, 16.49",
                    "[Phenology].ReproductivePhotoperiodModifier.XYPairs.X = 13.1, 16.49"
                  ],
                  "Name": "Generic_MG4",
                  "Children": [],
                  "IncludeInDocumentation": true,
                  "Enabled": true,
                  "ReadOnly": false
                },
                {
                  "$type": "Models.PMF.Cultivar, Models",
                  "Command": [
                    "[Phenology].Vegetative.Target.FixedValue = 396",
                    "[Phenology].EarlyFlowering.Target.FixedValue = 160",
                    "[Phenology].EarlyGrainFilling.Target.FractionofGrainfilling.FixedValue = 0.072",
                    "[Phenology].LateGrainFilling.Target.EntireGrainfillPeriod.FixedValue = 696",
                    "[Phenology].VegetativePhotoperiodModifier.XYPairs.X = 12.83, 16.13",
                    "[Phenology].ReproductivePhotoperiodModifier.XYPairs.X = 12.83, 16.13"
                  ],
                  "Name": "Generic_MG5",
                  "Children": [],
                  "IncludeInDocumentation": true,
                  "Enabled": true,
                  "ReadOnly": false
                },
                {
                  "$type": "Models.PMF.Cultivar, Models",
                  "Command": [
                    "[Phenology].Vegetative.Target.FixedValue = 404",
                    "[Phenology].EarlyFlowering.Target.FixedValue = 180",
                    "[Phenology].EarlyGrainFilling.Target.FractionofGrainfilling.FixedValue = 0.056",
                    "[Phenology].LateGrainFilling.Target.EntireGrainfillPeriod.FixedValue = 712",
                    "[Phenology].VegetativePhotoperiodModifier.XYPairs.X = 12.58, 15.8",
                    "[Phenology].ReproductivePhotoperiodModifier.XYPairs.X = 12.58, 15.8"
                  ],
                  "Name": "Generic_MG6",
                  "Children": [],
                  "IncludeInDocumentation": true,
                  "Enabled": true,
                  "ReadOnly": false
                },
                {
                  "$type": "Models.PMF.Cultivar, Models",
                  "Command": [
                    "[Phenology].Vegetative.Target.FixedValue = 416",
                    "[Phenology].EarlyFlowering.Target.FixedValue = 200",
                    "[Phenology].EarlyGrainFilling.Target.FractionofGrainfilling.FixedValue = 0.055",
                    "[Phenology].LateGrainFilling.Target.EntireGrainfillPeriod.FixedValue = 728",
                    "[Phenology].VegetativePhotoperiodModifier.XYPairs.X = 12.33, 15.46",
                    "[Phenology].ReproductivePhotoperiodModifier.XYPairs.X = 12.33, 15.46"
                  ],
                  "Name": "Generic_MG7",
                  "Children": [],
                  "IncludeInDocumentation": true,
                  "Enabled": true,
                  "ReadOnly": false
                },
                {
                  "$type": "Models.PMF.Cultivar, Models",
                  "Command": [
                    "[Phenology].Vegetative.Target.FixedValue = 430",
                    "[Phenology].EarlyFlowering.Target.FixedValue = 200",
                    "[Phenology].EarlyGrainFilling.Target.FractionofGrainfilling.FixedValue = 0.054",
                    "[Phenology].LateGrainFilling.Target.EntireGrainfillPeriod.FixedValue = 744",
                    "[Phenology].VegetativePhotoperiodModifier.XYPairs.X = 12.07, 15.1",
                    "[Phenology].ReproductivePhotoperiodModifier.XYPairs.X = 12.07, 15.1"
                  ],
                  "Name": "Generic_MG8",
                  "Children": [],
                  "IncludeInDocumentation": true,
                  "Enabled": true,
                  "ReadOnly": false
                },
                {
                  "$type": "Models.PMF.Cultivar, Models",
                  "Command": [
                    "[Phenology].Vegetative.Target.FixedValue = 460",
                    "[Phenology].EarlyFlowering.Target.FixedValue = 200",
                    "[Phenology].EarlyGrainFilling.Target.FractionofGrainfilling.FixedValue = 0.053",
                    "[Phenology].LateGrainFilling.Target.EntireGrainfillPeriod.FixedValue = 748",
                    "[Phenology].VegetativePhotoperiodModifier.XYPairs.X = 11.88, 14.82",
                    "[Phenology].ReproductivePhotoperiodModifier.XYPairs.X = 11.88, 14.82"
                  ],
                  "Name": "Generic_MG9",
                  "Children": [],
                  "IncludeInDocumentation": true,
                  "Enabled": true,
                  "ReadOnly": false
                },
                {
                  "$type": "Models.PMF.Cultivar, Models",
                  "Command": [
                    "[Phenology].Vegetative.Target.FixedValue = 470",
                    "[Phenology].EarlyFlowering.Target.FixedValue = 200",
                    "[Phenology].EarlyGrainFilling.Target.FractionofGrainfilling.FixedValue = 0.053",
                    "[Phenology].LateGrainFilling.Target.EntireGrainfillPeriod.FixedValue = 748",
                    "[Phenology].VegetativePhotoperiodModifier.XYPairs.X = 11.78, 14.65",
                    "[Phenology].ReproductivePhotoperiodModifier.XYPairs.X = 11.78, 14.65"
                  ],
                  "Name": "Generic_MG10",
                  "Children": [],
                  "IncludeInDocumentation": true,
                  "Enabled": true,
                  "ReadOnly": false
                }
              ],
              "IncludeInDocumentation": true,
              "Enabled": true,
              "ReadOnly": false
            }
          ],
          "IncludeInDocumentation": true,
          "Enabled": true,
          "ReadOnly": false
        }
      ],
      "IncludeInDocumentation": true,
      "Enabled": true,
      "ReadOnly": false
    }
  ],
  "IncludeInDocumentation": true,
  "Enabled": true,
  "ReadOnly": false
}<|MERGE_RESOLUTION|>--- conflicted
+++ resolved
@@ -1,11 +1,7 @@
 {
   "$type": "Models.Core.Simulations, Models",
   "ExplorerWidth": 0,
-<<<<<<< HEAD
-  "Version": 143,
-=======
   "Version": 142,
->>>>>>> 1a507928
   "Name": "Simulations",
   "Children": [
     {
@@ -65,8 +61,7 @@
                   ],
                   "IncludeInDocumentation": true,
                   "Enabled": true,
-                  "ReadOnly": false,
-                  "ShowInDocs": true
+                  "ReadOnly": false
                 },
                 {
                   "$type": "Models.Core.Folder, Models",
@@ -92,8 +87,7 @@
                   ],
                   "IncludeInDocumentation": true,
                   "Enabled": true,
-                  "ReadOnly": false,
-                  "ShowInDocs": true
+                  "ReadOnly": false
                 },
                 {
                   "$type": "Models.PMF.RelativeAllocation, Models",
@@ -128,8 +122,7 @@
                   ],
                   "IncludeInDocumentation": true,
                   "Enabled": true,
-                  "ReadOnly": false,
-                  "ShowInDocs": true
+                  "ReadOnly": false
                 },
                 {
                   "$type": "Models.Core.Folder, Models",
@@ -155,8 +148,7 @@
                   ],
                   "IncludeInDocumentation": true,
                   "Enabled": true,
-                  "ReadOnly": false,
-                  "ShowInDocs": true
+                  "ReadOnly": false
                 },
                 {
                   "$type": "Models.Core.Folder, Models",
@@ -174,8 +166,7 @@
                   ],
                   "IncludeInDocumentation": true,
                   "Enabled": true,
-                  "ReadOnly": false,
-                  "ShowInDocs": true
+                  "ReadOnly": false
                 },
                 {
                   "$type": "Models.PMF.RelativeAllocation, Models",
