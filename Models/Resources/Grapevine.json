{
  "$type": "Models.Core.Simulations, Models",
  "ExplorerWidth": 0,
<<<<<<< HEAD
  "Version": 156,
=======
  "Version": 158,
>>>>>>> 7f044f91
  "Name": "Simulations",
  "Children": [
    {
      "$type": "Models.PMF.Plant, Models",
      "PlantType": "Grapevine",
      "IsAlive": false,
      "IsEnding": false,
      "DaysAfterEnding": 0,
      "ResourceName": null,
      "Name": "Grapevine",
      "Children": [
        {
          "$type": "Models.Core.Folder, Models",
          "Name": "Varieties",
          "Children": [
            {
              "$type": "Models.PMF.Cultivar, Models",
              "Command": [
                ""
              ],
              "Name": "SauvignonBlanc",
              "Children": [],
              "IncludeInDocumentation": true,
              "Enabled": true,
              "ReadOnly": false
            },
            {
              "$type": "Models.PMF.Cultivar, Models",
              "Command": [
                "[Phenology].Dormancy.Target.BaseTarget.FixedValue = 52.0647",
                "[Phenology].Dormancy.Progression.Response.Xo.FixedValue = 10.98",
                "[Phenology].Dormancy.Progression.Response.b.FixedValue = -25.5611",
                "[Phenology].Budding.Target.FixedValue = 906.4065",
                "[Phenology].Budding.Progression.Response.X = 0,0.27668,10.27668,20.27668",
                "[Phenology].ThermalTime.Response.MinTemp = 0.239618",
                "[Phenology].ThermalTime.Response.OptTemp = 27.149",
                "[Phenology].ThermalTime.Response.MaxTemp = 48.75",
                "[Phenology].Flowering.Target.FixedValue = 45.41293",
                "[Phenology].BerryDevelopment.Target.FixedValue = 47.77695"
              ],
              "Name": "Chardonnay",
              "Children": [],
              "IncludeInDocumentation": true,
              "Enabled": true,
              "ReadOnly": false
            },
            {
              "$type": "Models.PMF.Cultivar, Models",
              "Command": [
                "[Phenology].Dormancy.Target.BaseTarget.FixedValue = 88.74292",
                "[Phenology].Dormancy.Progression.Response.Xo.FixedValue = 15.07995",
                "[Phenology].Dormancy.Progression.Response.b.FixedValue = -1.27593",
                "[Phenology].Budding.Target.FixedValue = 767.6113",
                "[Phenology].Budding.Progression.Response.X = 0,0.353281,10.353281,20.353281",
                "[Phenology].ThermalTime.Response.MinTemp = 2.51",
                "[Phenology].ThermalTime.Response.OptTemp = 22.245",
                "[Phenology].ThermalTime.Response.MaxTemp = 40.316",
                "[Phenology].Flowering.Target.FixedValue = 42.007",
                "[Phenology].BerryDevelopment.Target.FixedValue = 50.84"
              ],
              "Name": "Merlot",
              "Children": [],
              "IncludeInDocumentation": true,
              "Enabled": true,
              "ReadOnly": false
            },
            {
              "$type": "Models.PMF.Cultivar, Models",
              "Command": [
                "[Phenology].Dormancy.Target.BaseTarget.FixedValue = 72.1",
                "[Phenology].Dormancy.Progression.Response.Xo.FixedValue =7.95",
                "[Phenology].Dormancy.Progression.Response.b.FixedValue = -45.3083",
                "[Phenology].Budding.Target.FixedValue = 627.0382",
                "[Phenology].Budding.Progression.Response.X = 0,0.244,10.244,20.244",
                "[Phenology].ThermalTime.Response.MinTemp = 1.514",
                "[Phenology].ThermalTime.Response.OptTemp = 26.42341",
                "[Phenology].ThermalTime.Response.MaxTemp = 36.87527",
                "[Phenology].Flowering.Target.FixedValue = 27.5666",
                "[Phenology].BerryDevelopment.Target.FixedValue = 29.75368"
              ],
              "Name": "PinotNoir",
              "Children": [],
              "IncludeInDocumentation": true,
              "Enabled": true,
              "ReadOnly": false
            },
            {
              "$type": "Models.PMF.Cultivar, Models",
              "Command": [
                "[Phenology].Dormancy.Target.BaseTarget.FixedValue = 74.163",
                "[Phenology].Dormancy.Progression.Response.Xo.FixedValue = 12.53467",
                "[Phenology].Dormancy.Progression.Response.b.FixedValue = -66.5092",
                "[Phenology].Budding.Target.FixedValue = 519.1688",
                "[Phenology].Budding.Progression.Response.X = 0, 1.93454,11.93454,21.93454",
                "[Phenology].ThermalTime.Response.MinTemp = 1.173588",
                "[Phenology].ThermalTime.Response.OptTemp = 25.6193",
                "[Phenology].ThermalTime.Response.MaxTemp = 35.65306",
                "[Phenology].Flowering.Target.FixedValue = 31.13788",
                "[Phenology].BerryDevelopment.Target.FixedValue = 32.965"
              ],
              "Name": "PinotGris",
              "Children": [],
              "IncludeInDocumentation": true,
              "Enabled": true,
              "ReadOnly": false
            }
          ],
          "IncludeInDocumentation": true,
          "Enabled": true,
          "ReadOnly": false
        },
        {
          "$type": "Models.PMF.Phen.Phenology, Models",
          "Name": "Phenology",
          "Children": [
            {
              "$type": "Models.Memo, Models",
              "Text": "The phenology module starts with dormancy phase of the buds. This is followed by budding, flowering, fruit setting, berry development and canopy senescence phases. The dormancy phase include two stages: endo-dormancy and eco-dormancy. Endo-dormancy is defined as the period when buds are dormant due to physiological conditions, and eco-dormancy is defined when buds remain dormant due to unfavourable environmental conditions. The budburst stage in budding phase occurs when eco-dormancy is broken. For consistency in calculating the phenology stage in both Southern and Northern Hemispheres, we use days after winter solstice (DAWS) as the standard time in the model.\n\nWe assume the endo-dormancy stage of the bud starts in autumn when photoperiod drops below a critical value. The critical value depends on variety and was set to 13.1 h in the current model. Three budburst modelling approaches were tested using a phenology dataset: 1) forcing-only approach, which only describes the release of eco-dormancy; 2) chilling-forcing, which describes the release of endo- and eco-dormancy in sequence; 3) chilling-forcing-overlap, which describes the release of endo- and eco-dormancy in sequence plus the effect of chilling units on forcing accumulation through implementation of an exponential decrease function. Chilling-forcing approach was selected in the current grapevine model because it enabled the best predictions of the timing of budburst. In this approach, endo-dormancy is completed when the chilling requirement is satisfied, and eco-dormancy is completed when sufficient heat units are accumulated to force bud burst. A negative sigmoid function was selected for simulating the responses of chilling units and a growing degree approach was used to calculate forcing heat unit. Interpolated hourly temperature was used in the chilling unit calculation, see the description of InterPolationMethod below.\n\nThe flowering, fruit setting and berry development phases were simulated using a physiological development day target which is the number of days the phase would take to complete at optimal temperatures. The daily increment of development days is calculated using the Wang-Engle temperature response function [WangEngel1998], which returns a value of one when temperatures are optimal and a value between zero and one at sub and supra optimal temperatures. Development days were used for all other temperature-dependent processes, e.g., leaf appearance and expansion. \n\nAfter summer solstice, the photoperiod decreases. When photoperiod decreases to a critical value, the bud for the following season’s growth enters into endo-dormancy. However, the whole plant phenology cannot be set to endo-dormancy at this time because the current year’s shoots and berries are still growing. Although it would be tidy to develop two different phenological clocks, one for the bud and one for the plant in growth, we decided to work around it by resetting the plant phenology phase into endo-dormancy at the winter pruning event which was defined in the management script with user input time. The chilling accumulation between the critical photoperiod and the pruning event was captured by a function and then added to the total chill accumulation in the endo-dormancy phase. ",
              "Name": "Phenology",
              "Children": [],
              "IncludeInDocumentation": false,
              "Enabled": true,
              "ReadOnly": false
            },
            {
              "$type": "Models.Functions.HourlyInterpolation, Models",
              "agregationMethod": 0,
              "Name": "ThermalTime",
              "Children": [
                {
                  "$type": "Models.Functions.WangEngelTempFunction, Models",
                  "MinTemp": 3.9,
                  "OptTemp": 29.0,
                  "MaxTemp": 37.9,
                  "RefTemp": 25.0,
                  "MaximumTemperatureWeighting": 0.5,
                  "Units": "oC",
                  "Name": "Response",
                  "Children": [],
                  "IncludeInDocumentation": true,
                  "Enabled": true,
                  "ReadOnly": false
                },
                {
                  "$type": "Models.Functions.HourlySinPpAdjusted, Models",
                  "Name": "InterpolationMethod",
                  "Children": [],
                  "IncludeInDocumentation": true,
                  "Enabled": true,
                  "ReadOnly": false
                }
              ],
              "IncludeInDocumentation": true,
              "Enabled": true,
              "ReadOnly": false
            },
            {
              "$type": "Models.PMF.Phen.GenericPhase, Models",
              "Start": "Endodormancy",
              "End": "Ecodormancy",
              "Name": "Dormancy",
              "Children": [
                {
                  "$type": "Models.Functions.SubtractFunction, Models",
                  "Name": "Target",
                  "Children": [
                    {
                      "$type": "Models.Functions.Constant, Models",
                      "FixedValue": 52.6,
                      "Units": "chilling days",
                      "Name": "BaseTarget",
                      "Children": [],
                      "IncludeInDocumentation": true,
                      "Enabled": true,
                      "ReadOnly": false
                    },
                    {
                      "$type": "Models.Functions.VariableReference, Models",
                      "VariableName": "[Phenology].AccumulatedChillingUnitBeforeWinterPruning",
                      "Name": "AccumulatedChillingUnitBeforeWinterPruning",
                      "Children": [],
                      "IncludeInDocumentation": true,
                      "Enabled": true,
                      "ReadOnly": false
                    }
                  ],
                  "IncludeInDocumentation": true,
                  "Enabled": true,
                  "ReadOnly": false
                },
                {
                  "$type": "Models.Functions.HourlyInterpolation, Models",
                  "agregationMethod": 0,
                  "Name": "Progression",
                  "Children": [
                    {
                      "$type": "Models.Functions.HourlySinPpAdjusted, Models",
                      "Name": "InterpolationMethod",
                      "Children": [],
                      "IncludeInDocumentation": true,
                      "Enabled": true,
                      "ReadOnly": false
                    },
                    {
                      "$type": "Models.Functions.SigmoidFunction, Models",
                      "Name": "Response",
                      "Children": [
                        {
                          "$type": "Models.Functions.Constant, Models",
                          "FixedValue": 1.0,
                          "Units": "constant",
                          "Name": "Ymax",
                          "Children": [],
                          "IncludeInDocumentation": true,
                          "Enabled": true,
                          "ReadOnly": false
                        },
                        {
                          "$type": "Models.Functions.Constant, Models",
                          "FixedValue": 12.42,
                          "Units": "oC",
                          "Name": "Xo",
                          "Children": [],
                          "IncludeInDocumentation": true,
                          "Enabled": true,
                          "ReadOnly": false
                        },
                        {
                          "$type": "Models.Functions.Constant, Models",
                          "FixedValue": -3.865,
                          "Units": "unitless",
                          "Name": "b",
                          "Children": [],
                          "IncludeInDocumentation": true,
                          "Enabled": true,
                          "ReadOnly": false
                        }
                      ],
                      "IncludeInDocumentation": true,
                      "Enabled": true,
                      "ReadOnly": false
                    }
                  ],
                  "IncludeInDocumentation": true,
                  "Enabled": true,
                  "ReadOnly": false
                }
              ],
              "IncludeInDocumentation": true,
              "Enabled": true,
              "ReadOnly": false
            },
            {
              "$type": "Models.PMF.Phen.GenericPhase, Models",
              "Start": "Ecodormancy",
              "End": "BudBurst",
              "Name": "Budding",
              "Children": [
                {
                  "$type": "Models.Functions.Constant, Models",
                  "FixedValue": 1011.0,
                  "Units": "GDD oC D",
                  "Name": "Target",
                  "Children": [],
                  "IncludeInDocumentation": true,
                  "Enabled": true,
                  "ReadOnly": false
                },
                {
                  "$type": "Models.Functions.HourlyInterpolation, Models",
                  "agregationMethod": 0,
                  "Name": "Progression",
                  "Children": [
                    {
                      "$type": "Models.Functions.XYPairs, Models",
                      "X": [
                        0.0,
                        0.008,
                        10.008,
                        20.008
                      ],
                      "Y": [
                        0.0,
                        0.0,
                        10.0,
                        20.0
                      ],
                      "Name": "Response",
                      "Children": [],
                      "IncludeInDocumentation": true,
                      "Enabled": true,
                      "ReadOnly": false
                    },
                    {
                      "$type": "Models.Functions.HourlySinPpAdjusted, Models",
                      "Name": "InterpolationMethod",
                      "Children": [],
                      "IncludeInDocumentation": true,
                      "Enabled": true,
                      "ReadOnly": false
                    }
                  ],
                  "IncludeInDocumentation": true,
                  "Enabled": true,
                  "ReadOnly": false
                }
              ],
              "IncludeInDocumentation": true,
              "Enabled": true,
              "ReadOnly": false
            },
            {
              "$type": "Models.PMF.Phen.GenericPhase, Models",
              "Start": "BudBurst",
              "End": "FloweringTime",
              "Name": "Flowering",
              "Children": [
                {
                  "$type": "Models.Functions.Constant, Models",
                  "FixedValue": 21.1,
                  "Units": "development day",
                  "Name": "Target",
                  "Children": [],
                  "IncludeInDocumentation": true,
                  "Enabled": true,
                  "ReadOnly": false
                },
                {
                  "$type": "Models.Functions.VariableReference, Models",
                  "VariableName": "[Phenology].ThermalTime",
                  "Name": "Progression",
                  "Children": [],
                  "IncludeInDocumentation": true,
                  "Enabled": true,
                  "ReadOnly": false
                }
              ],
              "IncludeInDocumentation": true,
              "Enabled": true,
              "ReadOnly": false
            },
            {
              "$type": "Models.PMF.Phen.GenericPhase, Models",
              "Start": "FloweringTime",
              "End": "FruitSet",
              "Name": "FruitSetting",
              "Children": [
                {
                  "$type": "Models.Memo, Models",
                  "Text": "Fruit set (or the proportion of flowers that are retained as berries) represents a change-over from the static condition of the fully developed flower to the rapidly growing condition of the young fruit.\n\nIn practice the criteria to define this stage is a bit blur. In current, we set the duration from 50% flowering to fruit set is 10 development day based on our field experience and the method for determining berry number by meteorology factors. Fruit set phase is used as the time when the berry number is determined in the current grapevine model.  \r\n\r\n\r\n\r\n",
                  "Name": "Memo",
                  "Children": [],
                  "IncludeInDocumentation": true,
                  "Enabled": true,
                  "ReadOnly": false
                },
                {
                  "$type": "Models.Functions.Constant, Models",
                  "FixedValue": 10.0,
                  "Units": "development day",
                  "Name": "Target",
                  "Children": [],
                  "IncludeInDocumentation": true,
                  "Enabled": true,
                  "ReadOnly": false
                },
                {
                  "$type": "Models.Functions.VariableReference, Models",
                  "VariableName": "[Phenology].ThermalTime",
                  "Name": "Progression",
                  "Children": [],
                  "IncludeInDocumentation": true,
                  "Enabled": true,
                  "ReadOnly": false
                }
              ],
              "IncludeInDocumentation": true,
              "Enabled": true,
              "ReadOnly": false
            },
            {
              "$type": "Models.PMF.Phen.GenericPhase, Models",
              "Start": "FruitSet",
              "End": "Veraison",
              "Name": "BerryDevelopment",
              "Children": [
                {
                  "$type": "Models.Functions.Constant, Models",
                  "FixedValue": 23.0,
                  "Units": "development day",
                  "Name": "Target",
                  "Children": [],
                  "IncludeInDocumentation": true,
                  "Enabled": true,
                  "ReadOnly": false
                },
                {
                  "$type": "Models.Functions.VariableReference, Models",
                  "VariableName": "[Phenology].ThermalTime",
                  "Name": "Progression",
                  "Children": [],
                  "IncludeInDocumentation": true,
                  "Enabled": true,
                  "ReadOnly": false
                }
              ],
              "IncludeInDocumentation": true,
              "Enabled": true,
              "ReadOnly": false
            },
            {
              "$type": "Models.Functions.AccumulateFunction, Models",
              "StartStageName": "Veraison",
              "EndStageName": "LeafFall",
              "ResetStageName": "FloweringTime",
              "FractionRemovedOnCut": 0.0,
              "FractionRemovedOnHarvest": 0.0,
              "FractionRemovedOnGraze": 0.0,
              "FractionRemovedOnPrune": 0.0,
              "Name": "AccumulatedChillingUnitBeforeWinterPruning",
              "Children": [
                {
                  "$type": "Models.Functions.LessThanFunction, Models",
                  "Name": "ChillBeforePrune",
                  "Children": [
                    {
                      "$type": "Models.Functions.VariableReference, Models",
                      "VariableName": "[Weather].DaysSinceWinterSolstice",
                      "Name": "DAWS",
                      "Children": [],
                      "IncludeInDocumentation": true,
                      "Enabled": true,
                      "ReadOnly": false
                    },
                    {
                      "$type": "Models.Functions.Constant, Models",
                      "FixedValue": 341.0,
                      "Units": null,
                      "Name": "PruningTime",
                      "Children": [],
                      "IncludeInDocumentation": true,
                      "Enabled": true,
                      "ReadOnly": false
                    },
                    {
                      "$type": "Models.Functions.LessThanFunction, Models",
                      "Name": "ChillBeforeAutumn",
                      "Children": [
                        {
                          "$type": "Models.Functions.Constant, Models",
                          "FixedValue": 200.0,
                          "Units": "make sure the photoperiod is decreasing",
                          "Name": "autumn",
                          "Children": [],
                          "IncludeInDocumentation": true,
                          "Enabled": true,
                          "ReadOnly": false
                        },
                        {
                          "$type": "Models.Functions.VariableReference, Models",
                          "VariableName": "[Weather].DaysSinceWinterSolstice",
                          "Name": "DAWS",
                          "Children": [],
                          "IncludeInDocumentation": true,
                          "Enabled": true,
                          "ReadOnly": false
                        },
                        {
                          "$type": "Models.Functions.LessThanFunction, Models",
                          "Name": "ChillBelowCriticalPhotoperiod",
                          "Children": [
                            {
                              "$type": "Models.Functions.PhotoperiodFunction, Models",
                              "Twilight": 0.0,
                              "DayLength": 0.0,
                              "Name": "PhotoperiodFunction",
                              "Children": [],
                              "IncludeInDocumentation": true,
                              "Enabled": true,
                              "ReadOnly": false
                            },
                            {
                              "$type": "Models.Functions.Constant, Models",
                              "FixedValue": 13.14,
                              "Units": null,
                              "Name": "CriticalPhotoPeriod",
                              "Children": [],
                              "IncludeInDocumentation": true,
                              "Enabled": true,
                              "ReadOnly": false
                            },
                            {
                              "$type": "Models.Functions.VariableReference, Models",
                              "VariableName": "[Phenology].Dormancy.Progression",
                              "Name": "ChillingUnit",
                              "Children": [],
                              "IncludeInDocumentation": true,
                              "Enabled": true,
                              "ReadOnly": false
                            },
                            {
                              "$type": "Models.Functions.Constant, Models",
                              "FixedValue": 0.0,
                              "Units": null,
                              "Name": "Zero",
                              "Children": [],
                              "IncludeInDocumentation": true,
                              "Enabled": true,
                              "ReadOnly": false
                            }
                          ],
                          "IncludeInDocumentation": true,
                          "Enabled": true,
                          "ReadOnly": false
                        },
                        {
                          "$type": "Models.Functions.Constant, Models",
                          "FixedValue": 0.0,
                          "Units": null,
                          "Name": "Zero",
                          "Children": [],
                          "IncludeInDocumentation": true,
                          "Enabled": true,
                          "ReadOnly": false
                        }
                      ],
                      "IncludeInDocumentation": true,
                      "Enabled": true,
                      "ReadOnly": false
                    },
                    {
                      "$type": "Models.Functions.Constant, Models",
                      "FixedValue": 0.0,
                      "Units": null,
                      "Name": "Zero",
                      "Children": [],
                      "IncludeInDocumentation": true,
                      "Enabled": true,
                      "ReadOnly": false
                    }
                  ],
                  "IncludeInDocumentation": true,
                  "Enabled": true,
                  "ReadOnly": false
                }
              ],
              "IncludeInDocumentation": true,
              "Enabled": true,
              "ReadOnly": false
            },
            {
              "$type": "Models.Functions.OnEventFunction, Models",
              "SetEvent": "BudBurst",
              "ReSetEvent": "Endodormancy",
              "Name": "BudBurstDOY",
              "Children": [
                {
                  "$type": "Models.Memo, Models",
                  "Text": "\r\nA function is used to provide flowering date as days after sowing(DAS).\r\n",
                  "Name": "memo",
                  "Children": [],
                  "IncludeInDocumentation": false,
                  "Enabled": true,
                  "ReadOnly": false
                },
                {
                  "$type": "Models.Functions.Constant, Models",
                  "FixedValue": 0.0,
                  "Units": null,
                  "Name": "PreEventValue",
                  "Children": [],
                  "IncludeInDocumentation": false,
                  "Enabled": true,
                  "ReadOnly": false
                },
                {
                  "$type": "Models.Functions.VariableReference, Models",
                  "VariableName": "[Weather].DaysSinceWinterSolstice",
                  "Name": "PostEventValue",
                  "Children": [],
                  "IncludeInDocumentation": false,
                  "Enabled": true,
                  "ReadOnly": false
                }
              ],
              "IncludeInDocumentation": false,
              "Enabled": true,
              "ReadOnly": false
            },
            {
              "$type": "Models.Functions.OnEventFunction, Models",
              "SetEvent": "FloweringTime",
              "ReSetEvent": null,
              "Name": "FloweringDOY",
              "Children": [
                {
                  "$type": "Models.Memo, Models",
                  "Text": "\r\nA function is used to provide flowering date as days after sowing(DAS).\r\n",
                  "Name": "memo",
                  "Children": [],
                  "IncludeInDocumentation": false,
                  "Enabled": true,
                  "ReadOnly": false
                },
                {
                  "$type": "Models.Functions.Constant, Models",
                  "FixedValue": 176.0,
                  "Units": null,
                  "Name": "PreEventValue",
                  "Children": [],
                  "IncludeInDocumentation": false,
                  "Enabled": true,
                  "ReadOnly": false
                },
                {
                  "$type": "Models.Functions.VariableReference, Models",
                  "VariableName": "[Weather].DaysSinceWinterSolstice",
                  "Name": "PostEventValue",
                  "Children": [],
                  "IncludeInDocumentation": false,
                  "Enabled": true,
                  "ReadOnly": false
                }
              ],
              "IncludeInDocumentation": false,
              "Enabled": true,
              "ReadOnly": false
            },
            {
              "$type": "Models.Functions.OnEventFunction, Models",
              "SetEvent": "Veraison",
              "ReSetEvent": "Ecodormancy",
              "Name": "VeraisonDOY",
              "Children": [
                {
                  "$type": "Models.Memo, Models",
                  "Text": "\r\nA function is used to provide flowering date as days after sowing(DAS).\r\n",
                  "Name": "memo",
                  "Children": [],
                  "IncludeInDocumentation": false,
                  "Enabled": true,
                  "ReadOnly": false
                },
                {
                  "$type": "Models.Functions.Constant, Models",
                  "FixedValue": 0.0,
                  "Units": null,
                  "Name": "PreEventValue",
                  "Children": [],
                  "IncludeInDocumentation": false,
                  "Enabled": true,
                  "ReadOnly": false
                },
                {
                  "$type": "Models.Functions.VariableReference, Models",
                  "VariableName": "[Weather].DaysSinceWinterSolstice",
                  "Name": "PostEventValue",
                  "Children": [],
                  "IncludeInDocumentation": false,
                  "Enabled": true,
                  "ReadOnly": false
                }
              ],
              "IncludeInDocumentation": false,
              "Enabled": true,
              "ReadOnly": false
            },
            {
              "$type": "Models.Functions.OnEventFunction, Models",
              "SetEvent": "BudBurst",
              "ReSetEvent": "Endodormancy",
              "Name": "CurrentSeason",
              "Children": [
                {
                  "$type": "Models.Memo, Models",
                  "Text": "\r\nA function is used to capture the year of the current season as in the south hemisphere the growing season extends to the second year.\r\n",
                  "Name": "memo",
                  "Children": [],
                  "IncludeInDocumentation": false,
                  "Enabled": true,
                  "ReadOnly": false
                },
                {
                  "$type": "Models.Functions.Constant, Models",
                  "FixedValue": 0.0,
                  "Units": null,
                  "Name": "PreEventValue",
                  "Children": [],
                  "IncludeInDocumentation": false,
                  "Enabled": true,
                  "ReadOnly": false
                },
                {
                  "$type": "Models.Functions.VariableReference, Models",
                  "VariableName": "[Clock].Today.Year",
                  "Name": "PostEventValue",
                  "Children": [],
                  "IncludeInDocumentation": false,
                  "Enabled": true,
                  "ReadOnly": false
                }
              ],
              "IncludeInDocumentation": false,
              "Enabled": true,
              "ReadOnly": false
            },
            {
              "$type": "Models.PMF.Phen.LeafDeathPhase, Models",
              "Start": "Veraison",
              "End": "LeafFall",
              "Name": "CanopySenescence",
              "Children": [
                {
                  "$type": "Models.Functions.VariableReference, Models",
                  "VariableName": "[Phenology].ThermalTime",
                  "Name": "ThermalTime",
                  "Children": [],
                  "IncludeInDocumentation": true,
                  "Enabled": true,
                  "ReadOnly": false
                }
              ],
              "IncludeInDocumentation": true,
              "Enabled": true,
              "ReadOnly": false
            },
            {
              "$type": "Models.PMF.Phen.GotoPhase, Models",
              "Start": "LeafFall",
              "End": "Unused",
              "PhaseNameToGoto": "Dormancy",
              "Name": "DormancyRewind",
              "Children": [
                {
                  "$type": "Models.Memo, Models",
                  "Text": "Phenology is also rewound to the EndoDormant stage by a prun event",
                  "Name": "Memo",
                  "Children": [],
                  "IncludeInDocumentation": true,
                  "Enabled": true,
                  "ReadOnly": false
                }
              ],
              "IncludeInDocumentation": true,
              "Enabled": true,
              "ReadOnly": false
            },
            {
              "$type": "Models.PMF.Phen.Age, Models",
              "Name": "Age",
              "Children": [],
              "IncludeInDocumentation": false,
              "Enabled": true,
              "ReadOnly": false
            },
            {
              "$type": "Models.Functions.OnEventFunction, Models",
              "SetEvent": "BudBurst",
              "ReSetEvent": "",
              "Name": "FirstGrowthSeason",
              "Children": [
                {
                  "$type": "Models.Memo, Models",
                  "Text": "\nFor the simulation of the first year, it is suggested to start on bud dormancy date which is autumn and photoperiod is around 13.1 (day 56). This will make the calculation of budburst for the first year easier. However, this means there is an empty period between initilization and bud burst, where there is no growth. \nAs some organs have senescence rate and maintenance respiration, this makes the initilization of structural root and fine root biomass much harder. This variable is added for making the initilization easier. It changes from 0 to 1 at the budburst of the first season, and was used to signal respiration and other processes to start. \r\n",
                  "Name": "memo",
                  "Children": [],
                  "IncludeInDocumentation": false,
                  "Enabled": true,
                  "ReadOnly": false
                },
                {
                  "$type": "Models.Functions.Constant, Models",
                  "FixedValue": 0.0,
                  "Units": null,
                  "Name": "PreEventValue",
                  "Children": [],
                  "IncludeInDocumentation": false,
                  "Enabled": true,
                  "ReadOnly": false
                },
                {
                  "$type": "Models.Functions.Constant, Models",
                  "FixedValue": 1.0,
                  "Units": null,
                  "Name": "PostEventValue",
                  "Children": [],
                  "IncludeInDocumentation": false,
                  "Enabled": true,
                  "ReadOnly": false
                }
              ],
              "IncludeInDocumentation": false,
              "Enabled": true,
              "ReadOnly": false
            }
          ],
          "IncludeInDocumentation": true,
          "Enabled": true,
          "ReadOnly": false
        },
        {
          "$type": "Models.PMF.Struct.Structure, Models",
          "CohortInitialisationStage": "Ecodormancy",
          "LeafInitialisationStage": "BudBurst",
          "Name": "Structure",
          "Children": [
            {
              "$type": "Models.Memo, Models",
              "Text": "The structure module defines the bud number per vine, rate of main stem primordia initiation rate, phyllochron (development day interval between two successive leaf appearance), branching rate and branching mortality, final leaf number and canopy height. \nPhyllochron was defined by a phase look up function in combination with a linear interpolation function. The phase look up function defines when new leaf appearance will happen, which is currently defined between budburst and véraison. The linear interpolation function captured the phyllochron difference between first five ranks and the ramaining ranks. \nBranching rate was calculated as the product of three components: potential branching rate, the effect of leaf area per vine, and the effects of retained bud number per meter row\n",
              "Name": "Structure",
              "Children": [],
              "IncludeInDocumentation": true,
              "Enabled": true,
              "ReadOnly": false
            },
            {
              "$type": "Models.Functions.VariableReference, Models",
              "VariableName": "[Phenology].ThermalTime",
              "Name": "ThermalTime",
              "Children": [],
              "IncludeInDocumentation": true,
              "Enabled": true,
              "ReadOnly": false
            },
            {
              "$type": "Models.Functions.PhaseLookupValue, Models",
              "Start": "BudBurst",
              "End": "Veraison",
              "Name": "MainStemPrimordiaInitiationRate",
              "Children": [
                {
                  "$type": "Models.Functions.Constant, Models",
                  "FixedValue": 1.8,
                  "Units": "development day",
                  "Name": "MainStemPrimordiaInitiationRate",
                  "Children": [],
                  "IncludeInDocumentation": false,
                  "Enabled": true,
                  "ReadOnly": false
                }
              ],
              "IncludeInDocumentation": false,
              "Enabled": true,
              "ReadOnly": false
            },
            {
              "$type": "Models.Functions.PhaseLookupValue, Models",
              "Start": "BudBurst",
              "End": "Veraison",
              "Name": "Phyllochron",
              "Children": [
                {
                  "$type": "Models.Functions.MultiplyFunction, Models",
                  "Name": "Phyllochron",
                  "Children": [
                    {
                      "$type": "Models.Functions.Constant, Models",
                      "FixedValue": 1.823,
                      "Units": "development day",
                      "Name": "Phyllochron",
                      "Children": [],
                      "IncludeInDocumentation": true,
                      "Enabled": true,
                      "ReadOnly": false
                    },
                    {
                      "$type": "Models.Functions.LinearInterpolationFunction, Models",
                      "Name": "LeafStageFactor",
                      "Children": [
                        {
                          "$type": "Models.Functions.XYPairs, Models",
                          "X": [
                            1.0,
                            5.0,
                            10.0,
                            24.0
                          ],
                          "Y": [
                            0.9,
                            0.9,
                            1.0,
                            1.0
                          ],
                          "Name": "XYPairs",
                          "Children": [],
                          "IncludeInDocumentation": true,
                          "Enabled": true,
                          "ReadOnly": false
                        },
                        {
                          "$type": "Models.Functions.VariableReference, Models",
                          "VariableName": "[Leaf].AppearedCohortNo",
                          "Name": "XValue",
                          "Children": [],
                          "IncludeInDocumentation": true,
                          "Enabled": true,
                          "ReadOnly": false
                        }
                      ],
                      "IncludeInDocumentation": true,
                      "Enabled": true,
                      "ReadOnly": false
                    }
                  ],
                  "IncludeInDocumentation": true,
                  "Enabled": true,
                  "ReadOnly": false
                }
              ],
              "IncludeInDocumentation": true,
              "Enabled": true,
              "ReadOnly": false
            },
            {
              "$type": "Models.Functions.Constant, Models",
              "FixedValue": 25.0,
              "Units": "Main-stem leaves",
              "Name": "FinalLeafNumber",
              "Children": [],
              "IncludeInDocumentation": true,
              "Enabled": true,
              "ReadOnly": false
            },
            {
              "$type": "Models.Functions.Constant, Models",
              "FixedValue": 0.0,
              "Units": "%",
              "Name": "BranchMortality",
              "Children": [],
              "IncludeInDocumentation": true,
              "Enabled": true,
              "ReadOnly": false
            },
            {
              "$type": "Models.Functions.Constant, Models",
              "FixedValue": 0.0,
              "Units": "%",
              "Name": "DroughtInducedBranchMortality",
              "Children": [],
              "IncludeInDocumentation": false,
              "Enabled": true,
              "ReadOnly": false
            },
            {
              "$type": "Models.Functions.Constant, Models",
              "FixedValue": 0.0,
              "Units": null,
              "Name": "StemSenescenceAge",
              "Children": [],
              "IncludeInDocumentation": false,
              "Enabled": true,
              "ReadOnly": false
            },
            {
              "$type": "Models.Functions.Constant, Models",
              "FixedValue": 25.0,
              "Units": "buds per meter",
              "Name": "BudsPerMeterRow",
              "Children": [],
              "IncludeInDocumentation": true,
              "Enabled": true,
              "ReadOnly": false
            },
            {
              "$type": "Models.PMF.Struct.BudNumberFunction, Models",
              "SetStage": "BudBurst",
              "Name": "BudNumber",
              "Children": [
                {
                  "$type": "Models.Functions.MultiplyFunction, Models",
                  "Name": "FractionOfBudBurst",
                  "Children": [
                    {
                      "$type": "Models.Functions.SigmoidFunction, Models",
                      "Name": "BudNumberEffect",
                      "Children": [
                        {
                          "$type": "Models.Functions.VariableReference, Models",
                          "VariableName": "[Structure].PrimaryBudNo",
                          "Name": "XValue",
                          "Children": [],
                          "IncludeInDocumentation": true,
                          "Enabled": true,
                          "ReadOnly": false
                        },
                        {
                          "$type": "Models.Functions.Constant, Models",
                          "FixedValue": 1.4,
                          "Units": "unitless",
                          "Name": "Ymax",
                          "Children": [],
                          "IncludeInDocumentation": true,
                          "Enabled": true,
                          "ReadOnly": false
                        },
                        {
                          "$type": "Models.Functions.Constant, Models",
                          "FixedValue": 100.0,
                          "Units": "buds",
                          "Name": "Xo",
                          "Children": [],
                          "IncludeInDocumentation": true,
                          "Enabled": true,
                          "ReadOnly": false
                        },
                        {
                          "$type": "Models.Functions.Constant, Models",
                          "FixedValue": -54.8977,
                          "Units": "unitless",
                          "Name": "b",
                          "Children": [],
                          "IncludeInDocumentation": true,
                          "Enabled": true,
                          "ReadOnly": false
                        }
                      ],
                      "IncludeInDocumentation": true,
                      "Enabled": true,
                      "ReadOnly": false
                    },
                    {
                      "$type": "Models.Functions.LinearInterpolationFunction, Models",
                      "Name": "CaneDiameterEffect",
                      "Children": [
                        {
                          "$type": "Models.Functions.XYPairs, Models",
                          "X": [
                            0.0,
                            12.0,
                            15.0
                          ],
                          "Y": [
                            0.1,
                            1.0,
                            1.0
                          ],
                          "Name": "XYPairs",
                          "Children": [],
                          "IncludeInDocumentation": true,
                          "Enabled": true,
                          "ReadOnly": false
                        },
                        {
                          "$type": "Models.Functions.VariableReference, Models",
                          "VariableName": "[Grapevine].Cane.CaneDiameter",
                          "Name": "XValue",
                          "Children": [],
                          "IncludeInDocumentation": true,
                          "Enabled": true,
                          "ReadOnly": false
                        }
                      ],
                      "IncludeInDocumentation": true,
                      "Enabled": true,
                      "ReadOnly": false
                    }
                  ],
                  "IncludeInDocumentation": true,
                  "Enabled": true,
                  "ReadOnly": false
                }
              ],
              "IncludeInDocumentation": true,
              "Enabled": true,
              "ReadOnly": false
            },
            {
              "$type": "Models.Functions.AddFunction, Models",
              "Name": "HeightModel",
              "Children": [
                {
                  "$type": "Models.Functions.Constant, Models",
                  "FixedValue": 1100.0,
                  "Units": "mm",
                  "Name": "BaseHeight",
                  "Children": [],
                  "IncludeInDocumentation": true,
                  "Enabled": true,
                  "ReadOnly": false
                },
                {
                  "$type": "Models.Functions.MinimumFunction, Models",
                  "Name": "ShootHeight",
                  "Children": [
                    {
                      "$type": "Models.Functions.MultiplyFunction, Models",
                      "Name": "ShootLength",
                      "Children": [
                        {
                          "$type": "Models.Functions.LinearInterpolationFunction, Models",
                          "Name": "SeasonalPattern",
                          "Children": [
                            {
                              "$type": "Models.Functions.XYPairs, Models",
                              "X": [
                                0.0,
                                100.0,
                                150.0,
                                177.0,
                                335.0,
                                336.0,
                                366.0
                              ],
                              "Y": [
                                0.0,
                                0.0,
                                1300.0,
                                1700.0,
                                1700.0,
                                0.0,
                                0.0
                              ],
                              "Name": "XYPairs",
                              "Children": [],
                              "IncludeInDocumentation": true,
                              "Enabled": true,
                              "ReadOnly": false
                            },
                            {
                              "$type": "Models.Functions.VariableReference, Models",
                              "VariableName": "[Weather].DaysSinceWinterSolstice",
                              "Name": "XValue",
                              "Children": [],
                              "IncludeInDocumentation": true,
                              "Enabled": true,
                              "ReadOnly": false
                            }
                          ],
                          "IncludeInDocumentation": true,
                          "Enabled": true,
                          "ReadOnly": false
                        },
                        {
                          "$type": "Models.Functions.LinearInterpolationFunction, Models",
                          "Name": "DensityEffect",
                          "Children": [
                            {
                              "$type": "Models.Functions.XYPairs, Models",
                              "X": [
                                0.0,
                                13.3,
                                20.0,
                                26.7,
                                33.3,
                                40.0,
                                60.0,
                                65.0
                              ],
                              "Y": [
                                1.0,
                                1.0,
                                0.92,
                                0.86,
                                0.8,
                                0.77,
                                0.65,
                                0.65
                              ],
                              "Name": "XYPairs",
                              "Children": [],
                              "IncludeInDocumentation": true,
                              "Enabled": true,
                              "ReadOnly": false
                            },
                            {
                              "$type": "Models.Functions.VariableReference, Models",
                              "VariableName": "[Structure].BudsPerMeterRow.FixedValue",
                              "Name": "XValue",
                              "Children": [],
                              "IncludeInDocumentation": true,
                              "Enabled": true,
                              "ReadOnly": false
                            }
                          ],
                          "IncludeInDocumentation": true,
                          "Enabled": true,
                          "ReadOnly": false
                        }
                      ],
                      "IncludeInDocumentation": true,
                      "Enabled": true,
                      "ReadOnly": false
                    },
                    {
                      "$type": "Models.Functions.Constant, Models",
                      "FixedValue": 1100.0,
                      "Units": "mm",
                      "Name": "TrimShootHeight",
                      "Children": [],
                      "IncludeInDocumentation": true,
                      "Enabled": true,
                      "ReadOnly": false
                    }
                  ],
                  "IncludeInDocumentation": true,
                  "Enabled": true,
                  "ReadOnly": false
                }
              ],
              "IncludeInDocumentation": true,
              "Enabled": true,
              "ReadOnly": false
            },
            {
              "$type": "Models.Functions.MultiplyFunction, Models",
              "Name": "BranchingRate",
              "Children": [
                {
                  "$type": "Models.Functions.LinearInterpolationFunction, Models",
                  "Name": "Potential_Branching_Rate",
                  "Children": [
                    {
                      "$type": "Models.Functions.XYPairs, Models",
                      "X": [
                        0.0,
                        7.0,
                        8.0,
                        13.0,
                        14.0,
                        34.0
                      ],
                      "Y": [
                        0.05,
                        0.07,
                        0.07,
                        0.07,
                        0.07,
                        0.05
                      ],
                      "Name": "XYPairs",
                      "Children": [],
                      "IncludeInDocumentation": true,
                      "Enabled": true,
                      "ReadOnly": false
                    },
                    {
                      "$type": "Models.Functions.VariableReference, Models",
                      "VariableName": "[Structure].LeafTipsAppeared",
                      "Name": "XValue",
                      "Children": [],
                      "IncludeInDocumentation": true,
                      "Enabled": true,
                      "ReadOnly": false
                    }
                  ],
                  "IncludeInDocumentation": true,
                  "Enabled": true,
                  "ReadOnly": false
                },
                {
                  "$type": "Models.Functions.LinearInterpolationFunction, Models",
                  "Name": "LeafAreaEffect",
                  "Children": [
                    {
                      "$type": "Models.Functions.XYPairs, Models",
                      "X": [
                        0.0,
                        3.0,
                        7.0,
                        10.0,
                        14.0
                      ],
                      "Y": [
                        1.0,
                        0.25,
                        0.04,
                        0.01,
                        0.0
                      ],
                      "Name": "XYPairs",
                      "Children": [],
                      "IncludeInDocumentation": true,
                      "Enabled": true,
                      "ReadOnly": false
                    },
                    {
                      "$type": "Models.Functions.VariableReference, Models",
                      "VariableName": "[Leaf].LAI",
                      "Name": "XValue",
                      "Children": [],
                      "IncludeInDocumentation": true,
                      "Enabled": true,
                      "ReadOnly": false
                    }
                  ],
                  "IncludeInDocumentation": true,
                  "Enabled": true,
                  "ReadOnly": false
                },
                {
                  "$type": "Models.Functions.LinearInterpolationFunction, Models",
                  "Name": "NodeNumberPerMeter",
                  "Children": [
                    {
                      "$type": "Models.Functions.XYPairs, Models",
                      "X": [
                        0.0,
                        13.3,
                        20.0,
                        26.7,
                        33.3,
                        40.0,
                        60.0,
                        65.0,
                        66.0
                      ],
                      "Y": [
                        2.1,
                        2.1,
                        1.5,
                        0.85,
                        0.45,
                        0.2,
                        0.1,
                        0.0,
                        0.0
                      ],
                      "Name": "XYPairs",
                      "Children": [],
                      "IncludeInDocumentation": true,
                      "Enabled": true,
                      "ReadOnly": false
                    },
                    {
                      "$type": "Models.Functions.VariableReference, Models",
                      "VariableName": "[Structure].BudsPerMeterRow.FixedValue",
                      "Name": "XValue",
                      "Children": [],
                      "IncludeInDocumentation": true,
                      "Enabled": true,
                      "ReadOnly": false
                    }
                  ],
                  "IncludeInDocumentation": true,
                  "Enabled": true,
                  "ReadOnly": false
                }
              ],
              "IncludeInDocumentation": true,
              "Enabled": true,
              "ReadOnly": false
            }
          ],
          "IncludeInDocumentation": true,
          "Enabled": true,
          "ReadOnly": false
        },
        {
          "$type": "Models.PMF.Organs.Leaf, Models",
          "Leaves": [],
          "CurrentExpandingLeaf": 34.0,
          "StartFractionExpanded": 0.8381904107740789,
          "FractionNextleafExpanded": 0.9266409306231945,
          "DeadNodesYesterday": 0.0,
          "MaxCover": 1.0,
          "GrowthRespiration": 0.0,
          "DMSupply": null,
          "NSupply": null,
          "DMDemand": null,
          "DMDemandPriorityFactor": null,
          "NDemand": null,
          "potentialDMAllocation": null,
          "Albedo": 0.25,
          "Gsmax350": 0.02,
          "R50": 200.0,
          "LAI": 0.0,
          "Depth": 0.0,
          "Width": 0.0,
          "FRGR": 0.0,
          "PotentialEP": 0.0,
          "WaterDemand": 0.0,
          "LightProfile": null,
          "KDead": 0.03,
          "MaximumMainStemLeafNumber": 30,
          "TipsAtEmergence": 0,
          "CohortsAtInitialisation": 0,
          "FractionDied": 0.0,
          "Name": "Leaf",
          "Children": [
            {
              "$type": "Models.Memo, Models",
              "Text": "The grapevine model used the phytomer-based Leaf organ class. It predicted the appearance, expansion and senescence of cohorts of leaves at each position on the primary shoot and estimated how many leaves were present in each cohort based on branching rates. Branch leaves were treated the same as main-stem leaves appeared at the same time. \n\nThe maximum area of each cohort was currently set as a function of relative node position in respect to the final leaf number. The growth duration, lag duration, senescence duration and specific minimum and maximum leaf area were parameterised based on our field experiment, see Datasets used for Model calibration and validation. For correctly modelling leaf senescence and the dynamics of leaf area, a photoperiod acceleration effect was added. The photoperiod acceleration effect included and reflected the effects of the time of harvest on leaf senescence as well, as we observed that leaves would stay green much longer if the fruit were not harvested. Simulation of leaf senescence has highly importance to the replenishment of non-structural carbohydrate reserves.  Other leaf properties were parameterised to ensure minimum nitrogen or water stress on leaf expansion in the current grapevine model as the water and nitrogen dynamic part require further calibration. However, the model do include a linear water stress on leaf expansion and photosynthesis. \n\nThe potential total DM demand of a leaf was calculated based upon the delta leaf area increase per day (constrained by stress) times the mean of maximum and minimum specific leaf area given in UI. The total DM demand was then divided into structural DM demand and Metabolic DM demand based on the fraction of structural DM in total leaf weight. The priority factor q for leaf structural and metabolic demand was set to a high value (1.6) as it is the immediate source of photosynthetic and has the highest priority early in the season [buwalda1991mathematical][lakso2007modeling]. Non-structural reserves were not considered in leaf current model. \n\nThe dynamics of seasonal canopy width and canopy depth were defined in the leaf class based on our field observation.\n \nThe dynamics of seasonal nitrogen concentration was taken from [holzapfel2019seasonal].",
              "Name": "Leaf",
              "Children": [],
              "IncludeInDocumentation": true,
              "Enabled": true,
              "ReadOnly": false
            },
            {
              "$type": "Models.Functions.VariableReference, Models",
              "VariableName": "[Structure].ThermalTime",
              "Name": "ThermalTime",
              "Children": [],
              "IncludeInDocumentation": true,
              "Enabled": true,
              "ReadOnly": false
            },
            {
              "$type": "Models.PMF.Organs.LeafCohort, Models",
              "ApexCohort": null,
              "LiveStart": null,
              "NReallocationFactor": 0.0,
              "DMReallocationFactor": 0.0,
              "NRetranslocationFactor": 0.0,
              "DMRetranslocationFactor": 0.0,
              "ShadeInducedSenRate": 0.0,
              "SenescedFrac": 0.0,
              "DeltaPotentialArea": 0.0,
              "DeltaStressConstrainedArea": 0.0,
              "DeltaCarbonConstrainedArea": 0.0,
              "PotentialStructuralDMAllocation": 0.0,
              "PotentialMetabolicDMAllocation": 0.0,
              "MetabolicNReallocated": 0.0,
              "MetabolicWtReallocated": 0.0,
              "StorageNReallocated": 0.0,
              "StorageWtReallocated": 0.0,
              "MetabolicNRetranslocated": 0.0,
              "StorageNRetrasnlocated": 0.0,
              "DMRetranslocated": 0.0,
              "MetabolicNAllocation": 0.0,
              "StructuralDMAllocation": 0.0,
              "MetabolicDMAllocation": 0.0,
              "Rank": 1,
              "Area": 1000.0,
              "MaintenanceRespiration": 0.0,
              "Name": "InitialLeaf1",
              "Children": [],
              "IncludeInDocumentation": true,
              "Enabled": true,
              "ReadOnly": false
            },
            {
              "$type": "Models.PMF.Organs.LeafCohort, Models",
              "ApexCohort": null,
              "LiveStart": null,
              "NReallocationFactor": 0.0,
              "DMReallocationFactor": 0.0,
              "NRetranslocationFactor": 0.0,
              "DMRetranslocationFactor": 0.0,
              "ShadeInducedSenRate": 0.0,
              "SenescedFrac": 0.0,
              "DeltaPotentialArea": 0.0,
              "DeltaStressConstrainedArea": 0.0,
              "DeltaCarbonConstrainedArea": 0.0,
              "PotentialStructuralDMAllocation": 0.0,
              "PotentialMetabolicDMAllocation": 0.0,
              "MetabolicNReallocated": 0.0,
              "MetabolicWtReallocated": 0.0,
              "StorageNReallocated": 0.0,
              "StorageWtReallocated": 0.0,
              "MetabolicNRetranslocated": 0.0,
              "StorageNRetrasnlocated": 0.0,
              "DMRetranslocated": 0.0,
              "MetabolicNAllocation": 0.0,
              "StructuralDMAllocation": 0.0,
              "MetabolicDMAllocation": 0.0,
              "Rank": 2,
              "Area": 0.0,
              "MaintenanceRespiration": 0.0,
              "Name": "InitialLeaf2",
              "Children": [],
              "IncludeInDocumentation": true,
              "Enabled": true,
              "ReadOnly": false
            },
            {
              "$type": "Models.PMF.Organs.LeafCohort, Models",
              "ApexCohort": null,
              "LiveStart": null,
              "NReallocationFactor": 0.0,
              "DMReallocationFactor": 0.0,
              "NRetranslocationFactor": 0.0,
              "DMRetranslocationFactor": 0.0,
              "ShadeInducedSenRate": 0.0,
              "SenescedFrac": 0.0,
              "DeltaPotentialArea": 0.0,
              "DeltaStressConstrainedArea": 0.0,
              "DeltaCarbonConstrainedArea": 0.0,
              "PotentialStructuralDMAllocation": 0.0,
              "PotentialMetabolicDMAllocation": 0.0,
              "MetabolicNReallocated": 0.0,
              "MetabolicWtReallocated": 0.0,
              "StorageNReallocated": 0.0,
              "StorageWtReallocated": 0.0,
              "MetabolicNRetranslocated": 0.0,
              "StorageNRetrasnlocated": 0.0,
              "DMRetranslocated": 0.0,
              "MetabolicNAllocation": 0.0,
              "StructuralDMAllocation": 0.0,
              "MetabolicDMAllocation": 0.0,
              "Rank": 3,
              "Area": 0.0,
              "MaintenanceRespiration": 0.0,
              "Name": "InitialLeaf3",
              "Children": [],
              "IncludeInDocumentation": true,
              "Enabled": true,
              "ReadOnly": false
            },
            {
              "$type": "Models.PMF.Organs.Leaf+LeafCohortParameters, Models",
              "ExpansionStressValue": 0.0,
              "CellDivisionStressValue": 0.0,
              "LagAccelerationValue": 0.0,
              "SenescenceAccelerationValue": 0.0,
              "ShadeInducedSenescenceRateValue": 0.0,
              "SenessingLeafRelativeSizeValue": 0.0,
              "Name": "CohortParameters",
              "Children": [
                {
                  "$type": "Models.Functions.Constant, Models",
                  "FixedValue": 1.0,
                  "Units": "percentage",
                  "Name": "DMReallocationFactor",
                  "Children": [],
                  "IncludeInDocumentation": true,
                  "Enabled": true,
                  "ReadOnly": false
                },
                {
                  "$type": "Models.Functions.Constant, Models",
                  "FixedValue": 1.0,
                  "Units": "percentage",
                  "Name": "DMRetranslocationFactor",
                  "Children": [],
                  "IncludeInDocumentation": true,
                  "Enabled": true,
                  "ReadOnly": false
                },
                {
                  "$type": "Models.Functions.LinearInterpolationFunction, Models",
                  "Name": "MaxArea",
                  "Children": [
                    {
                      "$type": "Models.Functions.XYPairs, Models",
                      "X": [
                        0.0,
                        5.0,
                        25.0
                      ],
                      "Y": [
                        6000.0,
                        12000.0,
                        12000.0
                      ],
                      "Name": "XYPairs",
                      "Children": [],
                      "IncludeInDocumentation": true,
                      "Enabled": true,
                      "ReadOnly": false
                    },
                    {
                      "$type": "Models.Functions.VariableReference, Models",
                      "VariableName": "[Leaf].AppearedCohortNo",
                      "Name": "XValue",
                      "Children": [],
                      "IncludeInDocumentation": true,
                      "Enabled": true,
                      "ReadOnly": false
                    }
                  ],
                  "IncludeInDocumentation": true,
                  "Enabled": true,
                  "ReadOnly": false
                },
                {
                  "$type": "Models.Functions.LinearInterpolationFunction, Models",
                  "Name": "GrowthDuration",
                  "Children": [
                    {
                      "$type": "Models.Functions.XYPairs, Models",
                      "X": [
                        0.0,
                        7.0,
                        12.0,
                        25.0,
                        26.0
                      ],
                      "Y": [
                        16.0,
                        14.5,
                        14.0,
                        14.0,
                        14.0
                      ],
                      "Name": "XYPairs",
                      "Children": [],
                      "IncludeInDocumentation": true,
                      "Enabled": true,
                      "ReadOnly": false
                    },
                    {
                      "$type": "Models.Functions.VariableReference, Models",
                      "VariableName": "[Leaf].AppearedCohortNo",
                      "Name": "XValue",
                      "Children": [],
                      "IncludeInDocumentation": true,
                      "Enabled": true,
                      "ReadOnly": false
                    }
                  ],
                  "IncludeInDocumentation": true,
                  "Enabled": true,
                  "ReadOnly": false
                },
                {
                  "$type": "Models.Functions.Constant, Models",
                  "FixedValue": 40.0,
                  "Units": "development day",
                  "Name": "LagDuration",
                  "Children": [],
                  "IncludeInDocumentation": true,
                  "Enabled": true,
                  "ReadOnly": false
                },
                {
                  "$type": "Models.Functions.Constant, Models",
                  "FixedValue": 5.0,
                  "Units": "development day",
                  "Name": "SenescenceDuration",
                  "Children": [],
                  "IncludeInDocumentation": true,
                  "Enabled": true,
                  "ReadOnly": false
                },
                {
                  "$type": "Models.Functions.Constant, Models",
                  "FixedValue": 1.0,
                  "Units": "development day",
                  "Name": "DetachmentLagDuration",
                  "Children": [],
                  "IncludeInDocumentation": true,
                  "Enabled": true,
                  "ReadOnly": false
                },
                {
                  "$type": "Models.Functions.Constant, Models",
                  "FixedValue": 1.0,
                  "Units": "development day",
                  "Name": "DetachmentDuration",
                  "Children": [],
                  "IncludeInDocumentation": true,
                  "Enabled": true,
                  "ReadOnly": false
                },
                {
                  "$type": "Models.Functions.Constant, Models",
                  "FixedValue": 20000.0,
                  "Units": "mm2/g",
                  "Name": "SpecificLeafAreaMax",
                  "Children": [],
                  "IncludeInDocumentation": true,
                  "Enabled": true,
                  "ReadOnly": false
                },
                {
                  "$type": "Models.Functions.Constant, Models",
                  "FixedValue": 15000.0,
                  "Units": "mm2/g",
                  "Name": "SpecificLeafAreaMin",
                  "Children": [],
                  "IncludeInDocumentation": true,
                  "Enabled": true,
                  "ReadOnly": false
                },
                {
                  "$type": "Models.Functions.Constant, Models",
                  "FixedValue": 0.8,
                  "Units": "percentage",
                  "Name": "StructuralFraction",
                  "Children": [],
                  "IncludeInDocumentation": true,
                  "Enabled": true,
                  "ReadOnly": false
                },
                {
                  "$type": "Models.Functions.Constant, Models",
                  "FixedValue": 0.002,
                  "Units": "g/g",
                  "Name": "MinimumNConc",
                  "Children": [],
                  "IncludeInDocumentation": true,
                  "Enabled": true,
                  "ReadOnly": false
                },
                {
                  "$type": "Models.Functions.Constant, Models",
                  "FixedValue": 0.015,
                  "Units": "g/g",
                  "Name": "CriticalNConc",
                  "Children": [],
                  "IncludeInDocumentation": true,
                  "Enabled": true,
                  "ReadOnly": false
                },
                {
                  "$type": "Models.Functions.Constant, Models",
                  "FixedValue": 0.025,
                  "Units": "g/g",
                  "Name": "InitialNConc",
                  "Children": [],
                  "IncludeInDocumentation": true,
                  "Enabled": true,
                  "ReadOnly": false
                },
                {
                  "$type": "Models.Functions.LinearInterpolationFunction, Models",
                  "Name": "MaximumNConc",
                  "Children": [
                    {
                      "$type": "Models.Functions.XYPairs, Models",
                      "X": [
                        0.0,
                        100.0,
                        150.0,
                        177.0,
                        335.0,
                        336.0,
                        366.0
                      ],
                      "Y": [
                        0.02,
                        0.02,
                        0.03,
                        0.025,
                        0.02,
                        0.02,
                        0.02
                      ],
                      "Name": "XYPairs",
                      "Children": [],
                      "IncludeInDocumentation": true,
                      "Enabled": true,
                      "ReadOnly": false
                    },
                    {
                      "$type": "Models.Functions.VariableReference, Models",
                      "VariableName": "[Weather].DaysSinceWinterSolstice",
                      "Name": "XValue",
                      "Children": [],
                      "IncludeInDocumentation": true,
                      "Enabled": true,
                      "ReadOnly": false
                    }
                  ],
                  "IncludeInDocumentation": true,
                  "Enabled": true,
                  "ReadOnly": false
                },
                {
                  "$type": "Models.Functions.Constant, Models",
                  "FixedValue": 0.7,
                  "Units": "percentage",
                  "Name": "NReallocationFactor",
                  "Children": [],
                  "IncludeInDocumentation": true,
                  "Enabled": true,
                  "ReadOnly": false
                },
                {
                  "$type": "Models.Functions.Constant, Models",
                  "FixedValue": 0.1,
                  "Units": "percentage",
                  "Name": "NRetranslocationFactor",
                  "Children": [],
                  "IncludeInDocumentation": true,
                  "Enabled": true,
                  "ReadOnly": false
                },
                {
                  "$type": "Models.Functions.Constant, Models",
                  "FixedValue": 0.0,
                  "Units": null,
                  "Name": "ShadeInducedSenescenceRate",
                  "Children": [],
                  "IncludeInDocumentation": true,
                  "Enabled": true,
                  "ReadOnly": false
                },
                {
                  "$type": "Models.Functions.Constant, Models",
                  "FixedValue": 0.0,
                  "Units": "percentage",
                  "Name": "StorageFraction",
                  "Children": [],
                  "IncludeInDocumentation": true,
                  "Enabled": true,
                  "ReadOnly": false
                },
                {
                  "$type": "Models.Functions.Constant, Models",
                  "FixedValue": 1.0,
                  "Units": "0-1",
                  "Name": "SenessingLeafRelativeSize",
                  "Children": [],
                  "IncludeInDocumentation": true,
                  "Enabled": true,
                  "ReadOnly": false
                },
                {
                  "$type": "Models.Functions.Constant, Models",
                  "FixedValue": 0.01,
                  "Units": "parameter controls the logistic growth of the leaf in growth stage",
                  "Name": "LeafSizeShapeParameter",
                  "Children": [],
                  "IncludeInDocumentation": true,
                  "Enabled": true,
                  "ReadOnly": false
                },
                {
                  "$type": "Models.Functions.Constant, Models",
                  "FixedValue": 1.0,
                  "Units": "0-1",
                  "Name": "CellDivisionStress",
                  "Children": [],
                  "IncludeInDocumentation": true,
                  "Enabled": true,
                  "ReadOnly": false
                },
                {
                  "$type": "Models.Functions.ArrayFunction, Models",
                  "Values": "1 1 1",
                  "Units": null,
                  "Name": "LagDurationAgeMultiplier",
                  "Children": [],
                  "IncludeInDocumentation": true,
                  "Enabled": true,
                  "ReadOnly": false
                },
                {
                  "$type": "Models.Functions.ArrayFunction, Models",
                  "Values": "1 1 1",
                  "Units": null,
                  "Name": "SenescenceDurationAgeMultiplier",
                  "Children": [],
                  "IncludeInDocumentation": true,
                  "Enabled": true,
                  "ReadOnly": false
                },
                {
                  "$type": "Models.Functions.ArrayFunction, Models",
                  "Values": "1 1 1 1 1 1 1 1 1 1 1 1",
                  "Units": null,
                  "Name": "LeafSizeAgeMultiplier",
                  "Children": [],
                  "IncludeInDocumentation": true,
                  "Enabled": true,
                  "ReadOnly": false
                },
                {
                  "$type": "Models.Functions.Constant, Models",
                  "FixedValue": 0.0,
                  "Units": null,
                  "Name": "RemobilisationCost",
                  "Children": [],
                  "IncludeInDocumentation": true,
                  "Enabled": true,
                  "ReadOnly": false
                },
                {
                  "$type": "Models.Functions.Constant, Models",
                  "FixedValue": 0.4,
                  "Units": null,
                  "Name": "CarbonConcentration",
                  "Children": [],
                  "IncludeInDocumentation": true,
                  "Enabled": true,
                  "ReadOnly": false
                },
                {
                  "$type": "Models.Functions.LessThanFunction, Models",
                  "Name": "LagAcceleration",
                  "Children": [
                    {
                      "$type": "Models.Functions.VariableReference, Models",
                      "VariableName": "[Weather].DaysSinceWinterSolstice",
                      "Name": "DAWS",
                      "Children": [],
                      "IncludeInDocumentation": true,
                      "Enabled": true,
                      "ReadOnly": false
                    },
                    {
                      "$type": "Models.Functions.Constant, Models",
                      "FixedValue": 250.0,
                      "Units": "make sure the photoperiod is decreasing",
                      "Name": "Autumn",
                      "Children": [],
                      "IncludeInDocumentation": true,
                      "Enabled": true,
                      "ReadOnly": false
                    },
                    {
                      "$type": "Models.Functions.Constant, Models",
                      "FixedValue": 1.0,
                      "Units": null,
                      "Name": "One",
                      "Children": [],
                      "IncludeInDocumentation": true,
                      "Enabled": true,
                      "ReadOnly": false
                    },
                    {
                      "$type": "Models.Functions.LinearInterpolationFunction, Models",
                      "Name": "PhotoPeriodEffect",
                      "Children": [
                        {
                          "$type": "Models.Functions.XYPairs, Models",
                          "X": [
                            9.5,
                            11.0,
                            12.0,
                            14.0
                          ],
                          "Y": [
                            2.2,
                            1.2,
                            1.0,
                            1.0
                          ],
                          "Name": "XYPairs",
                          "Children": [],
                          "IncludeInDocumentation": true,
                          "Enabled": true,
                          "ReadOnly": false
                        },
                        {
                          "$type": "Models.Functions.PhotoperiodFunction, Models",
                          "Twilight": 0.0,
                          "DayLength": 0.0,
                          "Name": "XValue",
                          "Children": [],
                          "IncludeInDocumentation": true,
                          "Enabled": true,
                          "ReadOnly": false
                        }
                      ],
                      "IncludeInDocumentation": true,
                      "Enabled": true,
                      "ReadOnly": false
                    }
                  ],
                  "IncludeInDocumentation": true,
                  "Enabled": true,
                  "ReadOnly": false
                },
                {
                  "$type": "Models.Functions.LessThanFunction, Models",
                  "Name": "SenescenceAcceleration",
                  "Children": [
                    {
                      "$type": "Models.Functions.VariableReference, Models",
                      "VariableName": "[Weather].DaysSinceWinterSolstice",
                      "Name": "DAWS",
                      "Children": [],
                      "IncludeInDocumentation": true,
                      "Enabled": true,
                      "ReadOnly": false
                    },
                    {
                      "$type": "Models.Functions.Constant, Models",
                      "FixedValue": 250.0,
                      "Units": "make sure the photoperiod is decreasing",
                      "Name": "Autumn",
                      "Children": [],
                      "IncludeInDocumentation": true,
                      "Enabled": true,
                      "ReadOnly": false
                    },
                    {
                      "$type": "Models.Functions.Constant, Models",
                      "FixedValue": 1.0,
                      "Units": null,
                      "Name": "One",
                      "Children": [],
                      "IncludeInDocumentation": true,
                      "Enabled": true,
                      "ReadOnly": false
                    },
                    {
                      "$type": "Models.Functions.LinearInterpolationFunction, Models",
                      "Name": "PhotoPeriodEffect",
                      "Children": [
                        {
                          "$type": "Models.Functions.XYPairs, Models",
                          "X": [
                            9.5,
                            11.0,
                            12.0,
                            14.0
                          ],
                          "Y": [
                            2.2,
                            1.2,
                            1.0,
                            1.0
                          ],
                          "Name": "XYPairs",
                          "Children": [],
                          "IncludeInDocumentation": true,
                          "Enabled": true,
                          "ReadOnly": false
                        },
                        {
                          "$type": "Models.Functions.PhotoperiodFunction, Models",
                          "Twilight": 0.0,
                          "DayLength": 0.0,
                          "Name": "XValue",
                          "Children": [],
                          "IncludeInDocumentation": true,
                          "Enabled": true,
                          "ReadOnly": false
                        }
                      ],
                      "IncludeInDocumentation": true,
                      "Enabled": true,
                      "ReadOnly": false
                    }
                  ],
                  "IncludeInDocumentation": true,
                  "Enabled": true,
                  "ReadOnly": false
                },
                {
                  "$type": "Models.Functions.MultiplyFunction, Models",
                  "Name": "MaintenanceRespirationFunction",
                  "Children": [
                    {
                      "$type": "Models.Functions.Constant, Models",
                      "FixedValue": 0.03,
                      "Units": "g/g",
                      "Name": "Qm",
                      "Children": [],
                      "IncludeInDocumentation": true,
                      "Enabled": true,
                      "ReadOnly": false
                    },
                    {
                      "$type": "Models.Functions.ExponentialFunction, Models",
                      "A": 0.0,
                      "B": 1.0,
                      "C": 0.045,
                      "Name": "TempResponse",
                      "Children": [
                        {
                          "$type": "Models.Memo, Models",
                          "Text": "The temperature-dependent parameter is set so that the respiration rate doubles for every 10 oC increase in temperature.",
                          "Name": "Memo",
                          "Children": [],
                          "IncludeInDocumentation": true,
                          "Enabled": true,
                          "ReadOnly": false
                        },
                        {
                          "$type": "Models.Functions.SubtractFunction, Models",
                          "Name": "TempDiff",
                          "Children": [
                            {
                              "$type": "Models.Functions.VariableReference, Models",
                              "VariableName": "[Weather].MeanT",
                              "Name": "Xvalue",
                              "Children": [],
                              "IncludeInDocumentation": true,
                              "Enabled": true,
                              "ReadOnly": false
                            },
                            {
                              "$type": "Models.Functions.Constant, Models",
                              "FixedValue": 20.0,
                              "Units": null,
                              "Name": "RefT",
                              "Children": [],
                              "IncludeInDocumentation": true,
                              "Enabled": true,
                              "ReadOnly": false
                            }
                          ],
                          "IncludeInDocumentation": true,
                          "Enabled": true,
                          "ReadOnly": false
                        }
                      ],
                      "IncludeInDocumentation": true,
                      "Enabled": true,
                      "ReadOnly": false
                    }
                  ],
                  "IncludeInDocumentation": true,
                  "Enabled": true,
                  "ReadOnly": false
                },
                {
                  "$type": "Models.Functions.LinearInterpolationFunction, Models",
                  "Name": "ExpansionStress",
                  "Children": [
                    {
                      "$type": "Models.Functions.XYPairs, Models",
                      "X": [
                        0.0,
                        1.0,
                        1.5
                      ],
                      "Y": [
                        0.0,
                        1.0,
                        1.0
                      ],
                      "Name": "XYPairs",
                      "Children": [],
                      "IncludeInDocumentation": true,
                      "Enabled": true,
                      "ReadOnly": false
                    },
                    {
                      "$type": "Models.Functions.VariableReference, Models",
                      "VariableName": "[Leaf].Fw",
                      "Name": "XValue",
                      "Children": [],
                      "IncludeInDocumentation": true,
                      "Enabled": true,
                      "ReadOnly": false
                    }
                  ],
                  "IncludeInDocumentation": true,
                  "Enabled": true,
                  "ReadOnly": false
                }
              ],
              "IncludeInDocumentation": true,
              "Enabled": true,
              "ReadOnly": false
            },
            {
              "$type": "Models.Functions.SupplyFunctions.RUEModel, Models",
              "Name": "Photosynthesis",
              "Children": [
                {
                  "$type": "Models.Memo, Models",
                  "Text": "The effects of leaf nitrogen concentration on photosynthesis is turned off as nitrogen cycle within plant and soil havenot been well calibrated. Water stress on photosynthesis was included. ",
                  "Name": "Notes",
                  "Children": [],
                  "IncludeInDocumentation": true,
                  "Enabled": true,
                  "ReadOnly": false
                },
                {
                  "$type": "Models.Functions.PhaseLookup, Models",
                  "Name": "RUE",
                  "Children": [
                    {
                      "$type": "Models.Functions.PhaseLookupValue, Models",
                      "Start": "BudBurst",
                      "End": "FloweringTime",
                      "Name": "Vegetative",
                      "Children": [
                        {
                          "$type": "Models.Functions.Constant, Models",
                          "FixedValue": 0.8,
                          "Units": "g/MJ",
                          "Name": "Constant",
                          "Children": [],
                          "IncludeInDocumentation": true,
                          "Enabled": true,
                          "ReadOnly": false
                        }
                      ],
                      "IncludeInDocumentation": true,
                      "Enabled": true,
                      "ReadOnly": false
                    },
                    {
                      "$type": "Models.Functions.PhaseLookupValue, Models",
                      "Start": "FloweringTime",
                      "End": "LeafFall",
                      "Name": "Reproductive",
                      "Children": [
                        {
                          "$type": "Models.Functions.Constant, Models",
                          "FixedValue": 0.9,
                          "Units": "g/MJ",
                          "Name": "Constant",
                          "Children": [],
                          "IncludeInDocumentation": true,
                          "Enabled": true,
                          "ReadOnly": false
                        }
                      ],
                      "IncludeInDocumentation": true,
                      "Enabled": true,
                      "ReadOnly": false
                    }
                  ],
                  "IncludeInDocumentation": true,
                  "Enabled": true,
                  "ReadOnly": false
                },
                {
                  "$type": "Models.Functions.SupplyFunctions.RUECO2Function, Models",
                  "PhotosyntheticPathway": "C3",
                  "Name": "FCO2",
                  "Children": [],
                  "IncludeInDocumentation": true,
                  "Enabled": true,
                  "ReadOnly": false
                },
                {
                  "$type": "Models.Functions.LinearInterpolationFunction, Models",
                  "Name": "FN",
                  "Children": [
                    {
                      "$type": "Models.Functions.XYPairs, Models",
                      "X": [
                        0.0,
                        1.0,
                        1.5
                      ],
                      "Y": [
                        1.0,
                        1.0,
                        1.0
                      ],
                      "Name": "XYPairs",
                      "Children": [],
                      "IncludeInDocumentation": true,
                      "Enabled": true,
                      "ReadOnly": false
                    },
                    {
                      "$type": "Models.Functions.VariableReference, Models",
                      "VariableName": "[Leaf].Fn",
                      "Name": "XValue",
                      "Children": [],
                      "IncludeInDocumentation": true,
                      "Enabled": true,
                      "ReadOnly": false
                    }
                  ],
                  "IncludeInDocumentation": true,
                  "Enabled": true,
                  "ReadOnly": false
                },
                {
                  "$type": "Models.Functions.WeightedTemperatureFunction, Models",
                  "MaximumTemperatureWeighting": 0.75,
                  "Name": "FT",
                  "Children": [
                    {
                      "$type": "Models.Functions.XYPairs, Models",
                      "X": [
                        5.0,
                        20.0,
                        30.0,
                        45.0
                      ],
                      "Y": [
                        1.0,
                        1.0,
                        1.0,
                        0.0
                      ],
                      "Name": "XYPairs",
                      "Children": [],
                      "IncludeInDocumentation": true,
                      "Enabled": true,
                      "ReadOnly": false
                    }
                  ],
                  "IncludeInDocumentation": true,
                  "Enabled": true,
                  "ReadOnly": false
                },
                {
                  "$type": "Models.Functions.LinearInterpolationFunction, Models",
                  "Name": "FVPD",
                  "Children": [
                    {
                      "$type": "Models.Functions.XYPairs, Models",
                      "X": [
                        0.0,
                        10.0,
                        50.0
                      ],
                      "Y": [
                        1.0,
                        1.0,
                        1.0
                      ],
                      "Name": "XYPairs",
                      "Children": [],
                      "IncludeInDocumentation": true,
                      "Enabled": true,
                      "ReadOnly": false
                    },
                    {
                      "$type": "Models.Functions.VariableReference, Models",
                      "VariableName": "[Leaf].Photosynthesis.VPD",
                      "Name": "XValue",
                      "Children": [],
                      "IncludeInDocumentation": true,
                      "Enabled": true,
                      "ReadOnly": false
                    }
                  ],
                  "IncludeInDocumentation": true,
                  "Enabled": true,
                  "ReadOnly": false
                },
                {
                  "$type": "Models.Functions.VariableReference, Models",
                  "VariableName": "[Leaf].RadiationIntercepted",
                  "Name": "RadnInt",
                  "Children": [],
                  "IncludeInDocumentation": true,
                  "Enabled": true,
                  "ReadOnly": false
                },
                {
                  "$type": "Models.Functions.LinearInterpolationFunction, Models",
                  "Name": "FW",
                  "Children": [
                    {
                      "$type": "Models.Functions.XYPairs, Models",
                      "X": [
                        0.0,
                        1.0,
                        1.5
                      ],
                      "Y": [
                        0.0,
                        1.0,
                        1.0
                      ],
                      "Name": "XYPairs",
                      "Children": [],
                      "IncludeInDocumentation": true,
                      "Enabled": true,
                      "ReadOnly": false
                    },
                    {
                      "$type": "Models.Functions.VariableReference, Models",
                      "VariableName": "[Leaf].Fw",
                      "Name": "XValue",
                      "Children": [],
                      "IncludeInDocumentation": true,
                      "Enabled": true,
                      "ReadOnly": false
                    }
                  ],
                  "IncludeInDocumentation": true,
                  "Enabled": true,
                  "ReadOnly": false
                }
              ],
              "IncludeInDocumentation": true,
              "Enabled": true,
              "ReadOnly": false
            },
            {
              "$type": "Models.Functions.MinimumFunction, Models",
              "Name": "FRGRFunction",
              "Children": [
                {
                  "$type": "Models.Functions.VariableReference, Models",
                  "VariableName": "[Leaf].Photosynthesis.FT",
                  "Name": "RUE_FT",
                  "Children": [],
                  "IncludeInDocumentation": true,
                  "Enabled": true,
                  "ReadOnly": false
                },
                {
                  "$type": "Models.Functions.MinimumFunction, Models",
                  "Name": "Others",
                  "Children": [
                    {
                      "$type": "Models.Functions.VariableReference, Models",
                      "VariableName": "[Leaf].Photosynthesis.FN",
                      "Name": "RUE_FN",
                      "Children": [],
                      "IncludeInDocumentation": true,
                      "Enabled": true,
                      "ReadOnly": false
                    },
                    {
                      "$type": "Models.Functions.VariableReference, Models",
                      "VariableName": "[Leaf].Photosynthesis.FVPD",
                      "Name": "RUE_FVPD",
                      "Children": [],
                      "IncludeInDocumentation": true,
                      "Enabled": true,
                      "ReadOnly": false
                    }
                  ],
                  "IncludeInDocumentation": true,
                  "Enabled": true,
                  "ReadOnly": false
                }
              ],
              "IncludeInDocumentation": true,
              "Enabled": true,
              "ReadOnly": false
            },
            {
              "$type": "Models.Functions.Constant, Models",
              "FixedValue": 0.6,
              "Units": null,
              "Name": "ExtinctionCoeff",
              "Children": [],
              "IncludeInDocumentation": true,
              "Enabled": true,
              "ReadOnly": false
            },
            {
              "$type": "Models.PMF.CompositeBiomass, Models",
              "Propertys": null,
              "DMDOfStructural": 0.6,
              "Name": "Total",
              "Children": [],
              "IncludeInDocumentation": true,
              "Enabled": true,
              "ReadOnly": false,
              "OrganNames": [
                "Leaf"
              ],
              "IncludeLive": true,
              "IncludeDead": true
            },
            {
              "$type": "Models.PMF.Library.BiomassRemoval, Models",
              "Name": "BiomassRemovalDefaults",
              "Children": [
                {
                  "$type": "Models.PMF.OrganBiomassRemovalType, Models",
                  "FractionLiveToRemove": 0.0,
                  "FractionDeadToRemove": 0.0,
                  "FractionLiveToResidue": 0.0,
                  "FractionDeadToResidue": 0.0,
                  "Name": "Harvest",
                  "Children": [],
                  "IncludeInDocumentation": true,
                  "Enabled": true,
                  "ReadOnly": false
                },
                {
                  "$type": "Models.PMF.OrganBiomassRemovalType, Models",
                  "FractionLiveToRemove": 0.0,
                  "FractionDeadToRemove": 0.0,
                  "FractionLiveToResidue": 0.0,
                  "FractionDeadToResidue": 0.0,
                  "Name": "Cut",
                  "Children": [],
                  "IncludeInDocumentation": true,
                  "Enabled": true,
                  "ReadOnly": false
                },
                {
                  "$type": "Models.PMF.OrganBiomassRemovalType, Models",
                  "FractionLiveToRemove": 0.0,
                  "FractionDeadToRemove": 0.0,
                  "FractionLiveToResidue": 0.0,
                  "FractionDeadToResidue": 0.0,
                  "Name": "Prune",
                  "Children": [],
                  "IncludeInDocumentation": true,
                  "Enabled": true,
                  "ReadOnly": false
                },
                {
                  "$type": "Models.PMF.OrganBiomassRemovalType, Models",
                  "FractionLiveToRemove": 0.0,
                  "FractionDeadToRemove": 0.0,
                  "FractionLiveToResidue": 0.0,
                  "FractionDeadToResidue": 0.0,
                  "Name": "Graze",
                  "Children": [],
                  "IncludeInDocumentation": true,
                  "Enabled": true,
                  "ReadOnly": false
                }
              ],
              "IncludeInDocumentation": true,
              "Enabled": true,
              "ReadOnly": false
            },
            {
              "$type": "Models.Functions.Constant, Models",
              "FixedValue": 0.83,
              "Units": null,
              "Name": "DMConversionEfficiency",
              "Children": [],
              "IncludeInDocumentation": true,
              "Enabled": true,
              "ReadOnly": false
            },
            {
              "$type": "Models.Functions.Constant, Models",
              "FixedValue": 0.0,
              "Units": null,
              "Name": "RemobilisationCost",
              "Children": [],
              "IncludeInDocumentation": true,
              "Enabled": true,
              "ReadOnly": false
            },
            {
              "$type": "Models.Functions.Constant, Models",
              "FixedValue": 0.4,
              "Units": null,
              "Name": "CarbonConcentration",
              "Children": [],
              "IncludeInDocumentation": true,
              "Enabled": true,
              "ReadOnly": false
            },
            {
              "$type": "Models.Functions.Constant, Models",
              "FixedValue": 0.8,
              "Units": "g/g",
              "Name": "StructuralFraction",
              "Children": [],
              "IncludeInDocumentation": true,
              "Enabled": true,
              "ReadOnly": false
            },
            {
              "$type": "Models.Functions.Constant, Models",
              "FixedValue": 1.0,
              "Units": null,
              "Name": "StomatalConductanceCO2Modifier",
              "Children": [],
              "IncludeInDocumentation": true,
              "Enabled": true,
              "ReadOnly": false
            },
            {
              "$type": "Models.PMF.NutrientPoolFunctions, Models",
              "Name": "DMDemandPriorityFactors",
              "Children": [
                {
                  "$type": "Models.Functions.Constant, Models",
                  "FixedValue": 1.6,
                  "Units": null,
                  "Name": "Structural",
                  "Children": [],
                  "IncludeInDocumentation": true,
                  "Enabled": true,
                  "ReadOnly": false
                },
                {
                  "$type": "Models.Functions.Constant, Models",
                  "FixedValue": 1.6,
                  "Units": null,
                  "Name": "Metabolic",
                  "Children": [],
                  "IncludeInDocumentation": true,
                  "Enabled": true,
                  "ReadOnly": false
                },
                {
                  "$type": "Models.Functions.Constant, Models",
                  "FixedValue": 0.01,
                  "Units": null,
                  "Name": "Storage",
                  "Children": [],
                  "IncludeInDocumentation": true,
                  "Enabled": true,
                  "ReadOnly": false
                }
              ],
              "IncludeInDocumentation": true,
              "Enabled": true,
              "ReadOnly": false
            },
            {
              "$type": "Models.Functions.Constant, Models",
              "FixedValue": 0.0,
              "Units": null,
              "Name": "FrostFraction",
              "Children": [],
              "IncludeInDocumentation": true,
              "Enabled": true,
              "ReadOnly": false
            },
            {
              "$type": "Models.Functions.MultiplyFunction, Models",
              "Name": "WidthFunction",
              "Children": [
                {
                  "$type": "Models.Functions.LinearInterpolationFunction, Models",
                  "Name": "AgeFactor",
                  "Children": [
                    {
                      "$type": "Models.Functions.XYPairs, Models",
                      "X": [
                        0.0,
                        3.0,
                        10.0,
                        20.0
                      ],
                      "Y": [
                        0.5,
                        1.0,
                        1.0,
                        1.0
                      ],
                      "Name": "XYPairs",
                      "Children": [],
                      "IncludeInDocumentation": true,
                      "Enabled": true,
                      "ReadOnly": false
                    },
                    {
                      "$type": "Models.Functions.VariableReference, Models",
                      "VariableName": "[Phenology].Age.Years",
                      "Name": "XValue",
                      "Children": [],
                      "IncludeInDocumentation": true,
                      "Enabled": true,
                      "ReadOnly": false
                    }
                  ],
                  "IncludeInDocumentation": true,
                  "Enabled": true,
                  "ReadOnly": false
                },
                {
                  "$type": "Models.Functions.LinearInterpolationFunction, Models",
                  "Name": "SeasonalWidthPattern",
                  "Children": [
                    {
                      "$type": "Models.Functions.XYPairs, Models",
                      "X": [
                        0.0,
                        80.0,
                        170.0,
                        335.0,
                        361.0
                      ],
                      "Y": [
                        10.0,
                        200.0,
                        470.0,
                        470.0,
                        10.0
                      ],
                      "Name": "XYPairs",
                      "Children": [],
                      "IncludeInDocumentation": true,
                      "Enabled": true,
                      "ReadOnly": false
                    },
                    {
                      "$type": "Models.Functions.VariableReference, Models",
                      "VariableName": "[Weather].DaysSinceWinterSolstice",
                      "Name": "XValue",
                      "Children": [],
                      "IncludeInDocumentation": true,
                      "Enabled": true,
                      "ReadOnly": false
                    }
                  ],
                  "IncludeInDocumentation": true,
                  "Enabled": true,
                  "ReadOnly": false
                }
              ],
              "IncludeInDocumentation": true,
              "Enabled": true,
              "ReadOnly": false
            },
            {
              "$type": "Models.Functions.LinearInterpolationFunction, Models",
              "Name": "DepthFunction",
              "Children": [
                {
                  "$type": "Models.Functions.XYPairs, Models",
                  "X": [
                    0.0,
                    100.0,
                    190.0,
                    335.0,
                    336.0,
                    366.0
                  ],
                  "Y": [
                    1.0,
                    1.0,
                    1100.0,
                    1100.0,
                    1.0,
                    1.0
                  ],
                  "Name": "XYPairs",
                  "Children": [],
                  "IncludeInDocumentation": true,
                  "Enabled": true,
                  "ReadOnly": false
                },
                {
                  "$type": "Models.Functions.VariableReference, Models",
                  "VariableName": "[Weather].DaysSinceWinterSolstice",
                  "Name": "XValue",
                  "Children": [],
                  "IncludeInDocumentation": true,
                  "Enabled": true,
                  "ReadOnly": false
                }
              ],
              "IncludeInDocumentation": true,
              "Enabled": true,
              "ReadOnly": false
            },
            {
              "$type": "Models.PMF.NutrientPoolFunctions, Models",
              "Name": "NDemandPriorityFactors",
              "Children": [
                {
                  "$type": "Models.Functions.Constant, Models",
                  "Name": "Structural",
                  "FixedValue": "1"
                },
                {
                  "$type": "Models.Functions.Constant, Models",
                  "Name": "Metabolic",
                  "FixedValue": "1"
                },
                {
                  "$type": "Models.Functions.Constant, Models",
                  "Name": "Storage",
                  "FixedValue": "1"
                }
              ]
            }
          ],
          "IncludeInDocumentation": true,
          "Enabled": true,
          "ReadOnly": false
        },
        {
          "$type": "Models.PMF.Organs.GenericOrgan, Models",
          "StartLive": null,
          "DMSupply": null,
          "NSupply": null,
          "DMDemand": null,
          "DMDemandPriorityFactor": null,
          "NDemand": null,
          "potentialDMAllocation": null,
          "IsAboveGround": true,
          "Name": "Shoot",
          "Children": [
            {
              "$type": "Models.Memo, Models",
              "Text": "Shoot was represented by a Generic Organ class. \n\nThe structural biomass demand of the shoot module was calculated by a delta function that takes the difference of yesterday and today’s value of a fitted biomass growth curve. The structural biomass growth curve was represented by a beta growth function [yin2003flexible] fitted on individual shoot weight over time and times the shoot population per square meter. Shoot population per square meter was calculated internally based on shoot number per vine and vine density. \n\nNote the shoot dry matter including both the primary and secondary shoots. However, we did not separate the biomass of primary and secondary shoot during simulation. For capturing the reduction of shoot biomass under high retained bud number per meter row caused both by smaller primary shoot and less lateral shoots [greven2014influence], the priority factor for shoot DM demand was set to a very low value (4e-3). \n\nParameters for shoot non-structural DM demand, e.g. priority factors were set as half of the trunk and root. \n",
              "Name": "Shoot",
              "Children": [],
              "IncludeInDocumentation": true,
              "Enabled": true,
              "ReadOnly": false
            },
            {
              "$type": "Models.PMF.NutrientDemandFunctions, Models",
              "Name": "DMDemands",
              "Children": [
                {
                  "$type": "Models.Functions.MaximumFunction, Models",
                  "Name": "Structural",
                  "Children": [
                    {
                      "$type": "Models.Functions.DeltaFunction, Models",
                      "StartStageName": null,
                      "Name": "Structural",
                      "Children": [
                        {
                          "$type": "Models.Functions.MultiplyFunction, Models",
                          "Name": "Integral",
                          "Children": [
                            {
                              "$type": "Models.Functions.VariableReference, Models",
                              "VariableName": "[Structure].MainStemPopn",
                              "Name": "ShootPopulation",
                              "Children": [],
                              "IncludeInDocumentation": true,
                              "Enabled": true,
                              "ReadOnly": false
                            },
                            {
                              "$type": "Models.Functions.BetaGrowthFunction, Models",
                              "tm": 29.0,
                              "te": 57.0,
                              "Name": "BetaGrowthFunction",
                              "Children": [
                                {
                                  "$type": "Models.Functions.Constant, Models",
                                  "FixedValue": 30.0,
                                  "Units": "g",
                                  "Name": "Ymax",
                                  "Children": [],
                                  "IncludeInDocumentation": true,
                                  "Enabled": true,
                                  "ReadOnly": false
                                },
                                {
                                  "$type": "Models.Functions.VariableReference, Models",
                                  "VariableName": "[Shoot].ThermalTimeAfterBudBurst",
                                  "Name": "XValue",
                                  "Children": [],
                                  "IncludeInDocumentation": true,
                                  "Enabled": true,
                                  "ReadOnly": false
                                }
                              ],
                              "IncludeInDocumentation": true,
                              "Enabled": true,
                              "ReadOnly": false
                            }
                          ],
                          "IncludeInDocumentation": true,
                          "Enabled": true,
                          "ReadOnly": false
                        }
                      ],
                      "IncludeInDocumentation": true,
                      "Enabled": true,
                      "ReadOnly": false
                    },
                    {
                      "$type": "Models.Functions.Constant, Models",
                      "FixedValue": 0.0,
                      "Units": null,
                      "Name": "Metabolic",
                      "Children": [],
                      "IncludeInDocumentation": true,
                      "Enabled": true,
                      "ReadOnly": false
                    }
                  ],
                  "IncludeInDocumentation": true,
                  "Enabled": true,
                  "ReadOnly": false
                },
                {
                  "$type": "Models.Functions.Constant, Models",
                  "FixedValue": 0.0,
                  "Units": null,
                  "Name": "Metabolic",
                  "Children": [],
                  "IncludeInDocumentation": true,
                  "Enabled": true,
                  "ReadOnly": false
                },
                {
                  "$type": "Models.Functions.MaximumFunction, Models",
                  "Name": "Storage",
                  "Children": [
                    {
                      "$type": "Models.Functions.MultiplyFunction, Models",
                      "Name": "Storage",
                      "Children": [
                        {
                          "$type": "Models.Functions.SubtractFunction, Models",
                          "Name": "StorageDeficit",
                          "Children": [
                            {
                              "$type": "Models.Functions.MultiplyFunction, Models",
                              "Name": "StructuralWt",
                              "Children": [
                                {
                                  "$type": "Models.Functions.VariableReference, Models",
                                  "VariableName": "[Grapevine].Shoot.Live.Wt",
                                  "Name": "StructuralWt",
                                  "Children": [],
                                  "IncludeInDocumentation": true,
                                  "Enabled": true,
                                  "ReadOnly": false
                                },
                                {
                                  "$type": "Models.Functions.Constant, Models",
                                  "FixedValue": 0.26,
                                  "Units": "gStorageDM/gStructureDM",
                                  "Name": "MaxConcentration",
                                  "Children": [],
                                  "IncludeInDocumentation": true,
                                  "Enabled": true,
                                  "ReadOnly": false
                                }
                              ],
                              "IncludeInDocumentation": true,
                              "Enabled": true,
                              "ReadOnly": false
                            },
                            {
                              "$type": "Models.Functions.VariableReference, Models",
                              "VariableName": "[Grapevine].Shoot.Live.StorageWt",
                              "Name": "StorageWt",
                              "Children": [],
                              "IncludeInDocumentation": true,
                              "Enabled": true,
                              "ReadOnly": false
                            }
                          ],
                          "IncludeInDocumentation": true,
                          "Enabled": true,
                          "ReadOnly": false
                        },
                        {
                          "$type": "Models.Functions.BetaGrowthFunction, Models",
                          "tm": 34.4,
                          "te": 54.0,
                          "Name": "DailySynthesis",
                          "Children": [
                            {
                              "$type": "Models.Functions.Constant, Models",
                              "FixedValue": 0.03,
                              "Units": null,
                              "Name": "Ymax",
                              "Children": [],
                              "IncludeInDocumentation": true,
                              "Enabled": true,
                              "ReadOnly": false
                            },
                            {
                              "$type": "Models.Functions.VariableReference, Models",
                              "VariableName": "[Shoot].ThermalTimeAfterBudBurst",
                              "Name": "XValue",
                              "Children": [],
                              "IncludeInDocumentation": true,
                              "Enabled": true,
                              "ReadOnly": false
                            }
                          ],
                          "IncludeInDocumentation": true,
                          "Enabled": true,
                          "ReadOnly": false
                        }
                      ],
                      "IncludeInDocumentation": true,
                      "Enabled": true,
                      "ReadOnly": false
                    },
                    {
                      "$type": "Models.Functions.Constant, Models",
                      "FixedValue": 0.0,
                      "Units": null,
                      "Name": "Zero",
                      "Children": [],
                      "IncludeInDocumentation": true,
                      "Enabled": true,
                      "ReadOnly": false
                    }
                  ],
                  "IncludeInDocumentation": true,
                  "Enabled": true,
                  "ReadOnly": false
                },
                {
                  "$type": "Models.Functions.Constant, Models",
                  "FixedValue": 0.0036,
                  "Units": null,
                  "Name": "QStructuralPriority",
                  "Children": [],
                  "IncludeInDocumentation": true,
                  "Enabled": true,
                  "ReadOnly": false
                },
                {
                  "$type": "Models.Functions.Constant, Models",
                  "FixedValue": 0.001,
                  "Units": null,
                  "Name": "QMetabolicPriority",
                  "Children": [],
                  "IncludeInDocumentation": true,
                  "Enabled": true,
                  "ReadOnly": false
                },
                {
                  "$type": "Models.Functions.Constant, Models",
                  "FixedValue": 0.3,
                  "Units": "gc/gDM",
                  "Name": "QStoragePriority",
                  "Children": [],
                  "IncludeInDocumentation": true,
                  "Enabled": true,
                  "ReadOnly": false
                }
              ],
              "IncludeInDocumentation": true,
              "Enabled": true,
              "ReadOnly": false
            },
            {
              "$type": "Models.Functions.Constant, Models",
              "FixedValue": 1.0,
              "Units": "percentage",
              "Name": "NReallocationFactor",
              "Children": [],
              "IncludeInDocumentation": true,
              "Enabled": true,
              "ReadOnly": false
            },
            {
              "$type": "Models.Functions.Constant, Models",
              "FixedValue": 0.1,
              "Units": "percentage",
              "Name": "NRetranslocationFactor",
              "Children": [],
              "IncludeInDocumentation": true,
              "Enabled": true,
              "ReadOnly": false
            },
            {
              "$type": "Models.Functions.PhaseLookupValue, Models",
              "Start": "BudBurst",
              "End": "LeafFall",
              "Name": "NitrogenDemandSwitch",
              "Children": [
                {
                  "$type": "Models.Functions.Constant, Models",
                  "FixedValue": 1.0,
                  "Units": null,
                  "Name": "Constant",
                  "Children": [],
                  "IncludeInDocumentation": true,
                  "Enabled": true,
                  "ReadOnly": false
                }
              ],
              "IncludeInDocumentation": true,
              "Enabled": true,
              "ReadOnly": false
            },
            {
              "$type": "Models.Functions.LinearInterpolationFunction, Models",
              "Name": "MaximumNConc",
              "Children": [
                {
                  "$type": "Models.Functions.XYPairs, Models",
                  "X": [
                    0.0,
                    100.0,
                    150.0,
                    177.0,
                    335.0,
                    336.0,
                    366.0
                  ],
                  "Y": [
                    0.01,
                    0.01,
                    0.035,
                    0.015,
                    0.01,
                    0.01,
                    0.01
                  ],
                  "Name": "XYPairs",
                  "Children": [],
                  "IncludeInDocumentation": true,
                  "Enabled": true,
                  "ReadOnly": false
                },
                {
                  "$type": "Models.Functions.VariableReference, Models",
                  "VariableName": "[Weather].DaysSinceWinterSolstice",
                  "Name": "XValue",
                  "Children": [],
                  "IncludeInDocumentation": true,
                  "Enabled": true,
                  "ReadOnly": false
                }
              ],
              "IncludeInDocumentation": true,
              "Enabled": true,
              "ReadOnly": false
            },
            {
              "$type": "Models.Functions.Constant, Models",
              "FixedValue": 0.001,
              "Units": "g/g",
              "Name": "MinimumNConc",
              "Children": [],
              "IncludeInDocumentation": true,
              "Enabled": true,
              "ReadOnly": false
            },
            {
              "$type": "Models.PMF.Library.BiomassRemoval, Models",
              "Name": "BiomassRemovalDefaults",
              "Children": [
                {
                  "$type": "Models.PMF.OrganBiomassRemovalType, Models",
                  "FractionLiveToRemove": 0.0,
                  "FractionDeadToRemove": 0.0,
                  "FractionLiveToResidue": 0.0,
                  "FractionDeadToResidue": 0.0,
                  "Name": "Harvest",
                  "Children": [],
                  "IncludeInDocumentation": true,
                  "Enabled": true,
                  "ReadOnly": false
                },
                {
                  "$type": "Models.PMF.OrganBiomassRemovalType, Models",
                  "FractionLiveToRemove": 0.0,
                  "FractionDeadToRemove": 0.0,
                  "FractionLiveToResidue": 0.0,
                  "FractionDeadToResidue": 0.0,
                  "Name": "Cut",
                  "Children": [],
                  "IncludeInDocumentation": true,
                  "Enabled": true,
                  "ReadOnly": false
                },
                {
                  "$type": "Models.PMF.OrganBiomassRemovalType, Models",
                  "FractionLiveToRemove": 0.0,
                  "FractionDeadToRemove": 0.0,
                  "FractionLiveToResidue": 0.0,
                  "FractionDeadToResidue": 0.0,
                  "Name": "Prune",
                  "Children": [],
                  "IncludeInDocumentation": true,
                  "Enabled": true,
                  "ReadOnly": false
                },
                {
                  "$type": "Models.PMF.OrganBiomassRemovalType, Models",
                  "FractionLiveToRemove": 0.0,
                  "FractionDeadToRemove": 0.0,
                  "FractionLiveToResidue": 0.0,
                  "FractionDeadToResidue": 0.0,
                  "Name": "Graze",
                  "Children": [],
                  "IncludeInDocumentation": true,
                  "Enabled": true,
                  "ReadOnly": false
                },
                {
                  "$type": "Models.Functions.LinearInterpolationFunction, Models",
                  "Name": "MaximumNConc",
                  "Children": [
                    {
                      "$type": "Models.Functions.XYPairs, Models",
                      "X": [
                        0.0,
                        100.0,
                        150.0,
                        177.0,
                        335.0,
                        336.0,
                        366.0
                      ],
                      "Y": [
                        0.01,
                        0.01,
                        0.03,
                        0.02,
                        0.01,
                        0.01,
                        0.01
                      ],
                      "Name": "XYPairs",
                      "Children": [],
                      "IncludeInDocumentation": true,
                      "Enabled": true,
                      "ReadOnly": false
                    },
                    {
                      "$type": "Models.Functions.VariableReference, Models",
                      "VariableName": "[Weather].DaysSinceWinterSolstice",
                      "Name": "XValue",
                      "Children": [],
                      "IncludeInDocumentation": true,
                      "Enabled": true,
                      "ReadOnly": false
                    }
                  ],
                  "IncludeInDocumentation": true,
                  "Enabled": true,
                  "ReadOnly": false
                }
              ],
              "IncludeInDocumentation": true,
              "Enabled": true,
              "ReadOnly": false
            },
            {
              "$type": "Models.Functions.Constant, Models",
              "FixedValue": 0.0,
              "Units": "1/d",
              "Name": "DetachmentRateFunction",
              "Children": [],
              "IncludeInDocumentation": true,
              "Enabled": true,
              "ReadOnly": false
            },
            {
              "$type": "Models.Functions.Constant, Models",
              "FixedValue": 0.0,
              "Units": "/d",
              "Name": "SenescenceRate",
              "Children": [],
              "IncludeInDocumentation": true,
              "Enabled": true,
              "ReadOnly": false
            },
            {
              "$type": "Models.Functions.Constant, Models",
              "FixedValue": 0.83,
              "Units": "0-1",
              "Name": "DMConversionEfficiency",
              "Children": [],
              "IncludeInDocumentation": true,
              "Enabled": true,
              "ReadOnly": false
            },
            {
              "$type": "Models.Functions.Constant, Models",
              "FixedValue": 1.0,
              "Units": null,
              "Name": "DMReallocationFactor",
              "Children": [],
              "IncludeInDocumentation": true,
              "Enabled": true,
              "ReadOnly": false
            },
            {
              "$type": "Models.Functions.VariableReference, Models",
              "VariableName": "[Shoot].MinimumNConc",
              "Name": "CriticalNConc",
              "Children": [],
              "IncludeInDocumentation": true,
              "Enabled": true,
              "ReadOnly": false
            },
            {
              "$type": "Models.Functions.Constant, Models",
              "FixedValue": 0.0,
              "Units": null,
              "Name": "RemobilisationCost",
              "Children": [],
              "IncludeInDocumentation": true,
              "Enabled": true,
              "ReadOnly": false
            },
            {
              "$type": "Models.Functions.Constant, Models",
              "FixedValue": 0.4,
              "Units": null,
              "Name": "CarbonConcentration",
              "Children": [],
              "IncludeInDocumentation": true,
              "Enabled": true,
              "ReadOnly": false
            },
            {
              "$type": "Models.PMF.NutrientDemandFunctions, Models",
              "Name": "NDemands",
              "Children": [
                {
                  "$type": "Models.Functions.MultiplyFunction, Models",
                  "Name": "Structural",
                  "Children": [
                    {
                      "$type": "Models.Functions.VariableReference, Models",
                      "VariableName": "[Shoot].minimumNconc",
                      "Name": "MinNconc",
                      "Children": [],
                      "IncludeInDocumentation": true,
                      "Enabled": true,
                      "ReadOnly": false
                    },
                    {
                      "$type": "Models.Functions.VariableReference, Models",
                      "VariableName": "[Shoot].potentialDMAllocation.Structural",
                      "Name": "PotentialDMAllocation",
                      "Children": [],
                      "IncludeInDocumentation": true,
                      "Enabled": true,
                      "ReadOnly": false
                    }
                  ],
                  "IncludeInDocumentation": true,
                  "Enabled": true,
                  "ReadOnly": false
                },
                {
                  "$type": "Models.Functions.MultiplyFunction, Models",
                  "Name": "Metabolic",
                  "Children": [
                    {
                      "$type": "Models.Functions.SubtractFunction, Models",
                      "Name": "MetabolicNconc",
                      "Children": [
                        {
                          "$type": "Models.Functions.VariableReference, Models",
                          "VariableName": "[Shoot].criticalNConc",
                          "Name": "CritNconc",
                          "Children": [],
                          "IncludeInDocumentation": true,
                          "Enabled": true,
                          "ReadOnly": false
                        },
                        {
                          "$type": "Models.Functions.VariableReference, Models",
                          "VariableName": "[Shoot].minimumNconc",
                          "Name": "MinNconc",
                          "Children": [],
                          "IncludeInDocumentation": true,
                          "Enabled": true,
                          "ReadOnly": false
                        }
                      ],
                      "IncludeInDocumentation": true,
                      "Enabled": true,
                      "ReadOnly": false
                    },
                    {
                      "$type": "Models.Functions.VariableReference, Models",
                      "VariableName": "[Shoot].potentialDMAllocation.Structural",
                      "Name": "PotentialDMAllocation",
                      "Children": [],
                      "IncludeInDocumentation": true,
                      "Enabled": true,
                      "ReadOnly": false
                    }
                  ],
                  "IncludeInDocumentation": true,
                  "Enabled": true,
                  "ReadOnly": false
                },
                {
                  "$type": "Models.Functions.DemandFunctions.StorageNDemandFunction, Models",
                  "Name": "Storage",
                  "Children": [
                    {
                      "$type": "Models.Functions.VariableReference, Models",
                      "VariableName": "[Shoot].nitrogenDemandSwitch",
                      "Name": "NitrogenDemandSwitch",
                      "Children": [],
                      "IncludeInDocumentation": true,
                      "Enabled": true,
                      "ReadOnly": false
                    },
                    {
                      "$type": "Models.Functions.VariableReference, Models",
                      "VariableName": "[Shoot].maximumNconc",
                      "Name": "MaxNconc",
                      "Children": [],
                      "IncludeInDocumentation": true,
                      "Enabled": true,
                      "ReadOnly": false
                    }
                  ],
                  "IncludeInDocumentation": true,
                  "Enabled": true,
                  "ReadOnly": false
                },
                {
                  "$type": "Models.Functions.Constant, Models",
                  "Name": "QStructuralPriority",
                  "FixedValue": "1"
                },
                {
                  "$type": "Models.Functions.Constant, Models",
                  "Name": "QMetabolicPriority",
                  "FixedValue": "1"
                },
                {
                  "$type": "Models.Functions.Constant, Models",
                  "Name": "QStoragePriority",
                  "FixedValue": "1"
                }
              ],
              "IncludeInDocumentation": true,
              "Enabled": true,
              "ReadOnly": false
            },
            {
              "$type": "Models.Functions.Constant, Models",
              "FixedValue": 0.04,
              "Units": "percentage",
              "Name": "DMRetranslocationFactor",
              "Children": [],
              "IncludeInDocumentation": true,
              "Enabled": true,
              "ReadOnly": false
            },
            {
              "$type": "Models.PMF.RetranslocateNonStructural, Models",
              "Name": "RetranslocateNitrogen",
              "Children": [],
              "IncludeInDocumentation": true,
              "Enabled": true,
              "ReadOnly": false
            },
            {
              "$type": "Models.Functions.AccumulateFunction, Models",
              "StartStageName": "BudBurst",
              "EndStageName": "LeafFall",
              "ResetStageName": "Ecodormancy",
              "FractionRemovedOnCut": 0.0,
              "FractionRemovedOnHarvest": 0.0,
              "FractionRemovedOnGraze": 0.0,
              "FractionRemovedOnPrune": 0.0,
              "Name": "ThermalTimeAfterBudBurst",
              "Children": [
                {
                  "$type": "Models.Functions.VariableReference, Models",
                  "VariableName": "[Phenology].ThermalTime",
                  "Name": "ThermalTime",
                  "Children": [],
                  "IncludeInDocumentation": true,
                  "Enabled": true,
                  "ReadOnly": false
                }
              ],
              "IncludeInDocumentation": true,
              "Enabled": true,
              "ReadOnly": false
            },
            {
              "$type": "Models.PMF.NutrientPoolFunctions, Models",
              "Name": "InitialWt",
              "Children": [
                {
                  "$type": "Models.Functions.Constant, Models",
                  "FixedValue": 0.0,
                  "Units": "g/m^2",
                  "Name": "Structural",
                  "Children": [],
                  "IncludeInDocumentation": true,
                  "Enabled": true,
                  "ReadOnly": false
                },
                {
                  "$type": "Models.Functions.Constant, Models",
                  "FixedValue": 0.0,
                  "Units": null,
                  "Name": "Metabolic",
                  "Children": [],
                  "IncludeInDocumentation": true,
                  "Enabled": true,
                  "ReadOnly": false
                },
                {
                  "$type": "Models.Functions.Constant, Models",
                  "FixedValue": 0.0,
                  "Units": null,
                  "Name": "Storage",
                  "Children": [],
                  "IncludeInDocumentation": true,
                  "Enabled": true,
                  "ReadOnly": false
                }
              ],
              "IncludeInDocumentation": true,
              "Enabled": true,
              "ReadOnly": false
            },
            {
              "$type": "Models.Functions.MultiplyFunction, Models",
              "Name": "MaintenanceRespirationFunction",
              "Children": [
                {
                  "$type": "Models.Functions.Constant, Models",
                  "FixedValue": 0.01,
                  "Units": null,
                  "Name": "Qm",
                  "Children": [],
                  "IncludeInDocumentation": true,
                  "Enabled": true,
                  "ReadOnly": false
                },
                {
                  "$type": "Models.Functions.ExponentialFunction, Models",
                  "A": 0.0,
                  "B": 1.0,
                  "C": 0.045,
                  "Name": "TempResponse",
                  "Children": [
                    {
                      "$type": "Models.Memo, Models",
                      "Text": "The temperature-dependent parameter is set so that the respiration rate doubles for every 10 oC increase in temperature.",
                      "Name": "Memo",
                      "Children": [],
                      "IncludeInDocumentation": true,
                      "Enabled": true,
                      "ReadOnly": false
                    },
                    {
                      "$type": "Models.Functions.SubtractFunction, Models",
                      "Name": "TempDiff",
                      "Children": [
                        {
                          "$type": "Models.Functions.VariableReference, Models",
                          "VariableName": "[Weather].MeanT",
                          "Name": "Xvalue",
                          "Children": [],
                          "IncludeInDocumentation": true,
                          "Enabled": true,
                          "ReadOnly": false
                        },
                        {
                          "$type": "Models.Functions.Constant, Models",
                          "FixedValue": 20.0,
                          "Units": null,
                          "Name": "RefT",
                          "Children": [],
                          "IncludeInDocumentation": true,
                          "Enabled": true,
                          "ReadOnly": false
                        }
                      ],
                      "IncludeInDocumentation": true,
                      "Enabled": true,
                      "ReadOnly": false
                    }
                  ],
                  "IncludeInDocumentation": true,
                  "Enabled": true,
                  "ReadOnly": false
                }
              ],
              "IncludeInDocumentation": true,
              "Enabled": true,
              "ReadOnly": false
            },
            {
              "$type": "Models.Functions.Constant, Models",
              "FixedValue": 0.0,
              "Units": null,
              "Name": "Photosynthesis",
              "Children": [],
              "IncludeInDocumentation": true,
              "Enabled": true,
              "ReadOnly": false
            },
            {
              "$type": "Models.Functions.VariableReference, Models",
              "VariableName": "[Shoot].MaximumNConc",
              "Name": "initialNConcFunction",
              "Children": [],
              "IncludeInDocumentation": true,
              "Enabled": true,
              "ReadOnly": false
            }
          ],
          "IncludeInDocumentation": true,
          "Enabled": true,
          "ReadOnly": false
        },
        {
          "$type": "Models.PMF.Organs.GenericOrgan, Models",
          "StartLive": null,
          "DMSupply": null,
          "NSupply": null,
          "DMDemand": null,
          "DMDemandPriorityFactor": null,
          "NDemand": null,
          "potentialDMAllocation": null,
          "IsAboveGround": true,
          "Name": "Cane",
          "Children": [
            {
              "$type": "Models.Memo, Models",
              "Text": "Cane, Trunk and Structural root module were all represented by the Generic Organ class, which has properties of biomass status and daily biomass demand and supply. The structural DM demand of cane and trunk were calculated by their radius (r, unit m) derived from their DM and length, daily growth rate of the radius (dr/dt, m d-1), length (l, m) and wood density (ρ, g m-3) [cieslak2011functional]. \n\nThe priority factor for structural DM demand for a certain organ, determined as 0.7 for all three organs. Daily growth rate of the radius was calculated based on the trunk circumference increment in 14 years measured on 800 field grown irrigated Sauvignon blanc vines. \nThe structural carbohydrate demand of the structural root was calculated by the structural demand of the trunk times the structural root/trunk ratio (set to one in this model). The structural root/trunk ratio may vary between vineyards and training systems and further work is required to capture this in the model. The non-structural carbohydrate (NSC) DM demand was modelled as an active competing sink [cieslak2011functional], and the parameters were kept the same for those three organs. NSC included total soluble carbohydrates and starch. The rate of non-structural DM synthesis depended on organ size and limited by overloading. \n\nFor capturing the fast recovery of carbohydrate reserves after flowering [greven2016effect], ksynthesis was simulated using a beta function. Parameters were optimized based on the measured dynamics of non-structural carbohydrate in trunk and root by Greven et al. (2016).\n \nFor potential carbohydrate retranslocation, 3.7 % of the total carbohydrate storage in each organ per day (DM retranslocation factor) was set available to be retranslocated. Actual retranslocation depends on the daily carbohydrate supply and demand differences. Carbohydrate supplies from organ senescence and photosynthesis will be used first before using carbohydrate storage. \nThe biomass of retained cane for the following season was reset by the winter pruning events based on input cane diameter in the UI for the cane-pruned vines. The biomass of trunk and structural root keeps growing each year. In addition, retained cane can be parameterized as cordon and keep growing each year as well. \n",
              "Name": "Cane",
              "Children": [],
              "IncludeInDocumentation": true,
              "Enabled": true,
              "ReadOnly": false
            },
            {
              "$type": "Models.PMF.NutrientDemandFunctions, Models",
              "Name": "DMDemands",
              "Children": [
                {
                  "$type": "Models.Functions.Constant, Models",
                  "FixedValue": 0.0,
                  "Units": null,
                  "Name": "Metabolic",
                  "Children": [],
                  "IncludeInDocumentation": true,
                  "Enabled": true,
                  "ReadOnly": false
                },
                {
                  "$type": "Models.Functions.PhaseLookup, Models",
                  "Name": "Structural",
                  "Children": [
                    {
                      "$type": "Models.Functions.PhaseLookupValue, Models",
                      "Start": "BudBurst",
                      "End": "LeafFall",
                      "Name": "GrowingSeason",
                      "Children": [
                        {
                          "$type": "Models.Functions.MultiplyFunction, Models",
                          "Name": "Structural",
                          "Children": [
                            {
                              "$type": "Models.Functions.Constant, Models",
                              "FixedValue": 2.0,
                              "Units": null,
                              "Name": "2",
                              "Children": [],
                              "IncludeInDocumentation": true,
                              "Enabled": true,
                              "ReadOnly": false
                            },
                            {
                              "$type": "Models.Functions.Constant, Models",
                              "FixedValue": 3.1415926,
                              "Units": null,
                              "Name": "PI",
                              "Children": [],
                              "IncludeInDocumentation": true,
                              "Enabled": true,
                              "ReadOnly": false
                            },
                            {
                              "$type": "Models.Functions.PowerFunction, Models",
                              "Exponent": 0.5,
                              "Name": "Radius",
                              "Children": [
                                {
                                  "$type": "Models.Functions.DivideFunction, Models",
                                  "Name": "RadiusSquare",
                                  "Children": [
                                    {
                                      "$type": "Models.Functions.VariableReference, Models",
                                      "VariableName": "[Cane].Live.Wt",
                                      "Name": "Wt",
                                      "Children": [],
                                      "IncludeInDocumentation": true,
                                      "Enabled": true,
                                      "ReadOnly": false
                                    },
                                    {
                                      "$type": "Models.Functions.VariableReference, Models",
                                      "VariableName": "[Grapevine].Population",
                                      "Name": "population",
                                      "Children": [],
                                      "IncludeInDocumentation": true,
                                      "Enabled": true,
                                      "ReadOnly": false
                                    },
                                    {
                                      "$type": "Models.Functions.VariableReference, Models",
                                      "VariableName": "[Cane].CaneNumber",
                                      "Name": "CaneNumber",
                                      "Children": [],
                                      "IncludeInDocumentation": true,
                                      "Enabled": true,
                                      "ReadOnly": false
                                    },
                                    {
                                      "$type": "Models.Functions.Constant, Models",
                                      "FixedValue": 500000.0,
                                      "Units": "g/m3",
                                      "Name": "Density",
                                      "Children": [],
                                      "IncludeInDocumentation": true,
                                      "Enabled": true,
                                      "ReadOnly": false
                                    },
                                    {
                                      "$type": "Models.Functions.VariableReference, Models",
                                      "VariableName": "[Cane].CaneLength",
                                      "Name": "Length",
                                      "Children": [],
                                      "IncludeInDocumentation": true,
                                      "Enabled": true,
                                      "ReadOnly": false
                                    },
                                    {
                                      "$type": "Models.Functions.Constant, Models",
                                      "FixedValue": 3.1415926,
                                      "Units": null,
                                      "Name": "PI",
                                      "Children": [],
                                      "IncludeInDocumentation": true,
                                      "Enabled": true,
                                      "ReadOnly": false
                                    }
                                  ],
                                  "IncludeInDocumentation": true,
                                  "Enabled": true,
                                  "ReadOnly": false
                                }
                              ],
                              "IncludeInDocumentation": true,
                              "Enabled": true,
                              "ReadOnly": false
                            },
                            {
                              "$type": "Models.Functions.Constant, Models",
                              "FixedValue": 400000.0,
                              "Units": "g/m3",
                              "Name": "Density",
                              "Children": [],
                              "IncludeInDocumentation": true,
                              "Enabled": true,
                              "ReadOnly": false
                            },
                            {
                              "$type": "Models.Functions.Constant, Models",
                              "FixedValue": 9E-06,
                              "Units": "meter",
                              "Name": "RadiusGR",
                              "Children": [],
                              "IncludeInDocumentation": true,
                              "Enabled": true,
                              "ReadOnly": false
                            },
                            {
                              "$type": "Models.Functions.VariableReference, Models",
                              "VariableName": "[Cane].CaneLength",
                              "Name": "Length",
                              "Children": [],
                              "IncludeInDocumentation": true,
                              "Enabled": true,
                              "ReadOnly": false
                            },
                            {
                              "$type": "Models.Functions.VariableReference, Models",
                              "VariableName": "[Grapevine].Population",
                              "Name": "Population",
                              "Children": [],
                              "IncludeInDocumentation": true,
                              "Enabled": true,
                              "ReadOnly": false
                            },
                            {
                              "$type": "Models.Functions.VariableReference, Models",
                              "VariableName": "[Cane].CaneNumber",
                              "Name": "CaneNumber",
                              "Children": [],
                              "IncludeInDocumentation": true,
                              "Enabled": true,
                              "ReadOnly": false
                            }
                          ],
                          "IncludeInDocumentation": true,
                          "Enabled": true,
                          "ReadOnly": false
                        }
                      ],
                      "IncludeInDocumentation": true,
                      "Enabled": true,
                      "ReadOnly": false
                    }
                  ],
                  "IncludeInDocumentation": true,
                  "Enabled": true,
                  "ReadOnly": false
                },
                {
                  "$type": "Models.Functions.PhaseLookup, Models",
                  "Name": "Storage",
                  "Children": [
                    {
                      "$type": "Models.Functions.PhaseLookupValue, Models",
                      "Start": "BudBurst",
                      "End": "LeafFall",
                      "Name": "GrowingSeason",
                      "Children": [
                        {
                          "$type": "Models.Functions.MultiplyFunction, Models",
                          "Name": "Storage",
                          "Children": [
                            {
                              "$type": "Models.Functions.SubtractFunction, Models",
                              "Name": "StorageDeficit",
                              "Children": [
                                {
                                  "$type": "Models.Functions.MultiplyFunction, Models",
                                  "Name": "StructuralWt",
                                  "Children": [
                                    {
                                      "$type": "Models.Functions.VariableReference, Models",
                                      "VariableName": "[Grapevine].Cane.Live.StructuralWt",
                                      "Name": "StructuralWt",
                                      "Children": [],
                                      "IncludeInDocumentation": true,
                                      "Enabled": true,
                                      "ReadOnly": false
                                    },
                                    {
                                      "$type": "Models.Functions.Constant, Models",
                                      "FixedValue": 0.26,
                                      "Units": "gStorageDM/gStructureDM",
                                      "Name": "MaxConcentration",
                                      "Children": [],
                                      "IncludeInDocumentation": true,
                                      "Enabled": true,
                                      "ReadOnly": false
                                    }
                                  ],
                                  "IncludeInDocumentation": true,
                                  "Enabled": true,
                                  "ReadOnly": false
                                },
                                {
                                  "$type": "Models.Functions.VariableReference, Models",
                                  "VariableName": "[Grapevine].Cane.Live.StorageWt",
                                  "Name": "StorageWt",
                                  "Children": [],
                                  "IncludeInDocumentation": true,
                                  "Enabled": true,
                                  "ReadOnly": false
                                }
                              ],
                              "IncludeInDocumentation": true,
                              "Enabled": true,
                              "ReadOnly": false
                            },
                            {
                              "$type": "Models.Functions.BetaGrowthFunction, Models",
                              "tm": 34.4,
                              "te": 54.0,
                              "Name": "DailySynthesis",
                              "Children": [
                                {
                                  "$type": "Models.Functions.Constant, Models",
                                  "FixedValue": 0.03,
                                  "Units": null,
                                  "Name": "Ymax",
                                  "Children": [],
                                  "IncludeInDocumentation": true,
                                  "Enabled": true,
                                  "ReadOnly": false
                                },
                                {
                                  "$type": "Models.Functions.VariableReference, Models",
                                  "VariableName": "[Shoot].ThermalTimeAfterBudBurst",
                                  "Name": "XValue",
                                  "Children": [],
                                  "IncludeInDocumentation": true,
                                  "Enabled": true,
                                  "ReadOnly": false
                                }
                              ],
                              "IncludeInDocumentation": true,
                              "Enabled": true,
                              "ReadOnly": false
                            }
                          ],
                          "IncludeInDocumentation": true,
                          "Enabled": true,
                          "ReadOnly": false
                        }
                      ],
                      "IncludeInDocumentation": true,
                      "Enabled": true,
                      "ReadOnly": false
                    }
                  ],
                  "IncludeInDocumentation": true,
                  "Enabled": true,
                  "ReadOnly": false
                },
                {
                  "$type": "Models.Functions.Constant, Models",
                  "FixedValue": 0.700062,
                  "Units": null,
                  "Name": "QStructuralPriority",
                  "Children": [],
                  "IncludeInDocumentation": true,
                  "Enabled": true,
                  "ReadOnly": false
                },
                {
                  "$type": "Models.Functions.Constant, Models",
                  "FixedValue": 0.001,
                  "Units": null,
                  "Name": "QMetabolicPriority",
                  "Children": [],
                  "IncludeInDocumentation": true,
                  "Enabled": true,
                  "ReadOnly": false
                },
                {
                  "$type": "Models.Functions.Constant, Models",
                  "FixedValue": 0.61,
                  "Units": "gc/gDM",
                  "Name": "QStoragePriority",
                  "Children": [],
                  "IncludeInDocumentation": true,
                  "Enabled": true,
                  "ReadOnly": false
                }
              ],
              "IncludeInDocumentation": true,
              "Enabled": true,
              "ReadOnly": false
            },
            {
              "$type": "Models.Functions.Constant, Models",
              "FixedValue": 10.0,
              "Units": "mm",
              "Name": "CaneDiameter",
              "Children": [],
              "IncludeInDocumentation": true,
              "Enabled": true,
              "ReadOnly": false
            },
            {
              "$type": "Models.Functions.Constant, Models",
              "FixedValue": 0.9,
              "Units": "meter",
              "Name": "CaneLength",
              "Children": [],
              "IncludeInDocumentation": true,
              "Enabled": true,
              "ReadOnly": false
            },
            {
              "$type": "Models.Functions.Constant, Models",
              "FixedValue": 1.0,
              "Units": null,
              "Name": "DMReallocationFactor",
              "Children": [],
              "IncludeInDocumentation": true,
              "Enabled": true,
              "ReadOnly": false
            },
            {
              "$type": "Models.Functions.Constant, Models",
              "FixedValue": 0.037,
              "Units": "percentage",
              "Name": "DMRetranslocationFactor",
              "Children": [],
              "IncludeInDocumentation": true,
              "Enabled": true,
              "ReadOnly": false
            },
            {
              "$type": "Models.Functions.Constant, Models",
              "FixedValue": 1.0,
              "Units": "percentage",
              "Name": "NReallocationFactor",
              "Children": [],
              "IncludeInDocumentation": true,
              "Enabled": true,
              "ReadOnly": false
            },
            {
              "$type": "Models.Functions.Constant, Models",
              "FixedValue": 0.04,
              "Units": "percentage",
              "Name": "NRetranslocationFactor",
              "Children": [],
              "IncludeInDocumentation": true,
              "Enabled": true,
              "ReadOnly": false
            },
            {
              "$type": "Models.Functions.PhaseLookupValue, Models",
              "Start": "BudBurst",
              "End": "LeafFall",
              "Name": "NitrogenDemandSwitch",
              "Children": [
                {
                  "$type": "Models.Functions.Constant, Models",
                  "FixedValue": 1.0,
                  "Units": null,
                  "Name": "Constant",
                  "Children": [],
                  "IncludeInDocumentation": true,
                  "Enabled": true,
                  "ReadOnly": false
                }
              ],
              "IncludeInDocumentation": true,
              "Enabled": true,
              "ReadOnly": false
            },
            {
              "$type": "Models.PMF.Library.BiomassRemoval, Models",
              "Name": "BiomassRemovalDefaults",
              "Children": [
                {
                  "$type": "Models.PMF.OrganBiomassRemovalType, Models",
                  "FractionLiveToRemove": 0.0,
                  "FractionDeadToRemove": 0.0,
                  "FractionLiveToResidue": 0.0,
                  "FractionDeadToResidue": 0.0,
                  "Name": "Harvest",
                  "Children": [],
                  "IncludeInDocumentation": true,
                  "Enabled": true,
                  "ReadOnly": false
                },
                {
                  "$type": "Models.PMF.OrganBiomassRemovalType, Models",
                  "FractionLiveToRemove": 0.0,
                  "FractionDeadToRemove": 0.0,
                  "FractionLiveToResidue": 0.0,
                  "FractionDeadToResidue": 0.0,
                  "Name": "Cut",
                  "Children": [],
                  "IncludeInDocumentation": true,
                  "Enabled": true,
                  "ReadOnly": false
                },
                {
                  "$type": "Models.PMF.OrganBiomassRemovalType, Models",
                  "FractionLiveToRemove": 0.0,
                  "FractionDeadToRemove": 0.0,
                  "FractionLiveToResidue": 0.0,
                  "FractionDeadToResidue": 0.0,
                  "Name": "Prune",
                  "Children": [],
                  "IncludeInDocumentation": true,
                  "Enabled": true,
                  "ReadOnly": false
                },
                {
                  "$type": "Models.PMF.OrganBiomassRemovalType, Models",
                  "FractionLiveToRemove": 0.0,
                  "FractionDeadToRemove": 0.0,
                  "FractionLiveToResidue": 0.0,
                  "FractionDeadToResidue": 0.0,
                  "Name": "Graze",
                  "Children": [],
                  "IncludeInDocumentation": true,
                  "Enabled": true,
                  "ReadOnly": false
                }
              ],
              "IncludeInDocumentation": true,
              "Enabled": true,
              "ReadOnly": false
            },
            {
              "$type": "Models.Functions.Constant, Models",
              "FixedValue": 0.0,
              "Units": "/d",
              "Name": "DetachmentRateFunction",
              "Children": [],
              "IncludeInDocumentation": true,
              "Enabled": true,
              "ReadOnly": false
            },
            {
              "$type": "Models.Functions.Constant, Models",
              "FixedValue": 0.0,
              "Units": "/d",
              "Name": "SenescenceRate",
              "Children": [],
              "IncludeInDocumentation": true,
              "Enabled": true,
              "ReadOnly": false
            },
            {
              "$type": "Models.Functions.Constant, Models",
              "FixedValue": 0.83,
              "Units": "0-1",
              "Name": "DMConversionEfficiency",
              "Children": [],
              "IncludeInDocumentation": true,
              "Enabled": true,
              "ReadOnly": false
            },
            {
              "$type": "Models.Functions.Constant, Models",
              "FixedValue": 0.001,
              "Units": "g/g",
              "Name": "MinimumNConc",
              "Children": [],
              "IncludeInDocumentation": true,
              "Enabled": true,
              "ReadOnly": false
            },
            {
              "$type": "Models.Functions.VariableReference, Models",
              "VariableName": "[Cane].MinimumNConc",
              "Name": "CriticalNConc",
              "Children": [],
              "IncludeInDocumentation": true,
              "Enabled": true,
              "ReadOnly": false
            },
            {
              "$type": "Models.Functions.Constant, Models",
              "FixedValue": 0.0,
              "Units": null,
              "Name": "RemobilisationCost",
              "Children": [],
              "IncludeInDocumentation": true,
              "Enabled": true,
              "ReadOnly": false
            },
            {
              "$type": "Models.Functions.Constant, Models",
              "FixedValue": 0.4,
              "Units": null,
              "Name": "CarbonConcentration",
              "Children": [],
              "IncludeInDocumentation": true,
              "Enabled": true,
              "ReadOnly": false
            },
            {
              "$type": "Models.Functions.Constant, Models",
              "FixedValue": 4.0,
              "Units": null,
              "Name": "CaneNumber",
              "Children": [],
              "IncludeInDocumentation": true,
              "Enabled": true,
              "ReadOnly": false
            },
            {
              "$type": "Models.PMF.NutrientDemandFunctions, Models",
              "Name": "NDemands",
              "Children": [
                {
                  "$type": "Models.Functions.MultiplyFunction, Models",
                  "Name": "Structural",
                  "Children": [
                    {
                      "$type": "Models.Functions.VariableReference, Models",
                      "VariableName": "[Cane].minimumNconc",
                      "Name": "MinNconc",
                      "Children": [],
                      "IncludeInDocumentation": true,
                      "Enabled": true,
                      "ReadOnly": false
                    },
                    {
                      "$type": "Models.Functions.VariableReference, Models",
                      "VariableName": "[Cane].potentialDMAllocation.Structural",
                      "Name": "PotentialDMAllocation",
                      "Children": [],
                      "IncludeInDocumentation": true,
                      "Enabled": true,
                      "ReadOnly": false
                    }
                  ],
                  "IncludeInDocumentation": true,
                  "Enabled": true,
                  "ReadOnly": false
                },
                {
                  "$type": "Models.Functions.MultiplyFunction, Models",
                  "Name": "Metabolic",
                  "Children": [
                    {
                      "$type": "Models.Functions.SubtractFunction, Models",
                      "Name": "MetabolicNconc",
                      "Children": [
                        {
                          "$type": "Models.Functions.VariableReference, Models",
                          "VariableName": "[Cane].criticalNConc",
                          "Name": "CritNconc",
                          "Children": [],
                          "IncludeInDocumentation": true,
                          "Enabled": true,
                          "ReadOnly": false
                        },
                        {
                          "$type": "Models.Functions.VariableReference, Models",
                          "VariableName": "[Cane].minimumNconc",
                          "Name": "MinNconc",
                          "Children": [],
                          "IncludeInDocumentation": true,
                          "Enabled": true,
                          "ReadOnly": false
                        }
                      ],
                      "IncludeInDocumentation": true,
                      "Enabled": true,
                      "ReadOnly": false
                    },
                    {
                      "$type": "Models.Functions.VariableReference, Models",
                      "VariableName": "[Cane].potentialDMAllocation.Structural",
                      "Name": "PotentialDMAllocation",
                      "Children": [],
                      "IncludeInDocumentation": true,
                      "Enabled": true,
                      "ReadOnly": false
                    }
                  ],
                  "IncludeInDocumentation": true,
                  "Enabled": true,
                  "ReadOnly": false
                },
                {
                  "$type": "Models.Functions.DemandFunctions.StorageNDemandFunction, Models",
                  "Name": "Storage",
                  "Children": [
                    {
                      "$type": "Models.Functions.VariableReference, Models",
                      "VariableName": "[Cane].nitrogenDemandSwitch",
                      "Name": "NitrogenDemandSwitch",
                      "Children": [],
                      "IncludeInDocumentation": true,
                      "Enabled": true,
                      "ReadOnly": false
                    },
                    {
                      "$type": "Models.Functions.VariableReference, Models",
                      "VariableName": "[Cane].maximumNconc",
                      "Name": "MaxNconc",
                      "Children": [],
                      "IncludeInDocumentation": true,
                      "Enabled": true,
                      "ReadOnly": false
                    }
                  ],
                  "IncludeInDocumentation": true,
                  "Enabled": true,
                  "ReadOnly": false
                },
                {
                  "$type": "Models.Functions.Constant, Models",
                  "Name": "QStructuralPriority",
                  "FixedValue": "1"
                },
                {
                  "$type": "Models.Functions.Constant, Models",
                  "Name": "QMetabolicPriority",
                  "FixedValue": "1"
                },
                {
                  "$type": "Models.Functions.Constant, Models",
                  "Name": "QStoragePriority",
                  "FixedValue": "1"
                }
              ],
              "IncludeInDocumentation": true,
              "Enabled": true,
              "ReadOnly": false
            },
            {
              "$type": "Models.PMF.RetranslocateNonStructural, Models",
              "Name": "RetranslocateNitrogen",
              "Children": [],
              "IncludeInDocumentation": true,
              "Enabled": true,
              "ReadOnly": false
            },
            {
              "$type": "Models.PMF.NutrientPoolFunctions, Models",
              "Name": "InitialWt",
              "Children": [
                {
                  "$type": "Models.Functions.Constant, Models",
                  "FixedValue": 77.5,
                  "Units": "g/m^2",
                  "Name": "Structural",
                  "Children": [],
                  "IncludeInDocumentation": true,
                  "Enabled": true,
                  "ReadOnly": false
                },
                {
                  "$type": "Models.Functions.Constant, Models",
                  "FixedValue": 0.0,
                  "Units": null,
                  "Name": "Metabolic",
                  "Children": [],
                  "IncludeInDocumentation": true,
                  "Enabled": true,
                  "ReadOnly": false
                },
                {
                  "$type": "Models.Functions.Constant, Models",
                  "FixedValue": 19.0,
                  "Units": null,
                  "Name": "Storage",
                  "Children": [],
                  "IncludeInDocumentation": true,
                  "Enabled": true,
                  "ReadOnly": false
                }
              ],
              "IncludeInDocumentation": true,
              "Enabled": true,
              "ReadOnly": false
            },
            {
              "$type": "Models.Functions.Constant, Models",
              "FixedValue": 0.015,
              "Units": "g/g",
              "Name": "initialNConcFunction",
              "Children": [],
              "IncludeInDocumentation": true,
              "Enabled": true,
              "ReadOnly": false
            },
            {
              "$type": "Models.Functions.Constant, Models",
              "FixedValue": 0.015,
              "Units": null,
              "Name": "MaximumNConc",
              "Children": [],
              "IncludeInDocumentation": true,
              "Enabled": true,
              "ReadOnly": false
            },
            {
              "$type": "Models.Functions.Constant, Models",
              "FixedValue": 0.0,
              "Units": null,
              "Name": "Photosynthesis",
              "Children": [],
              "IncludeInDocumentation": true,
              "Enabled": true,
              "ReadOnly": false
            },
            {
              "$type": "Models.Functions.LessThanFunction, Models",
              "Name": "MaintenanceRespirationFunction",
              "Children": [
                {
                  "$type": "Models.Functions.VariableReference, Models",
                  "VariableName": "[Phenology].FirstGrowthSeason",
                  "Name": "FirstGrowthSeason",
                  "Children": [],
                  "IncludeInDocumentation": true,
                  "Enabled": true,
                  "ReadOnly": false
                },
                {
                  "$type": "Models.Functions.Constant, Models",
                  "FixedValue": 0.5,
                  "Units": null,
                  "Name": "CheckValue",
                  "Children": [],
                  "IncludeInDocumentation": false,
                  "Enabled": true,
                  "ReadOnly": false
                },
                {
                  "$type": "Models.Functions.Constant, Models",
                  "FixedValue": 0.0,
                  "Units": null,
                  "Name": "0",
                  "Children": [],
                  "IncludeInDocumentation": false,
                  "Enabled": true,
                  "ReadOnly": false
                },
                {
                  "$type": "Models.Functions.MultiplyFunction, Models",
                  "Name": "MaintenanceRespirationFunction",
                  "Children": [
                    {
                      "$type": "Models.Functions.Constant, Models",
                      "FixedValue": 0.0005,
                      "Units": null,
                      "Name": "Qm",
                      "Children": [],
                      "IncludeInDocumentation": true,
                      "Enabled": true,
                      "ReadOnly": false
                    },
                    {
                      "$type": "Models.Functions.ExponentialFunction, Models",
                      "A": 0.0,
                      "B": 1.0,
                      "C": 0.045,
                      "Name": "TempResponse",
                      "Children": [
                        {
                          "$type": "Models.Memo, Models",
                          "Text": "The temperature-dependent parameter is set so that the respiration rate doubles for every 10 oC increase in temperature.",
                          "Name": "Memo",
                          "Children": [],
                          "IncludeInDocumentation": true,
                          "Enabled": true,
                          "ReadOnly": false
                        },
                        {
                          "$type": "Models.Functions.SubtractFunction, Models",
                          "Name": "TempDiff",
                          "Children": [
                            {
                              "$type": "Models.Functions.VariableReference, Models",
                              "VariableName": "[Weather].MeanT",
                              "Name": "Xvalue",
                              "Children": [],
                              "IncludeInDocumentation": true,
                              "Enabled": true,
                              "ReadOnly": false
                            },
                            {
                              "$type": "Models.Functions.Constant, Models",
                              "FixedValue": 20.0,
                              "Units": null,
                              "Name": "RefT",
                              "Children": [],
                              "IncludeInDocumentation": true,
                              "Enabled": true,
                              "ReadOnly": false
                            }
                          ],
                          "IncludeInDocumentation": true,
                          "Enabled": true,
                          "ReadOnly": false
                        }
                      ],
                      "IncludeInDocumentation": true,
                      "Enabled": true,
                      "ReadOnly": false
                    }
                  ],
                  "IncludeInDocumentation": true,
                  "Enabled": true,
                  "ReadOnly": false
                }
              ],
              "IncludeInDocumentation": true,
              "Enabled": true,
              "ReadOnly": false
            }
          ],
          "IncludeInDocumentation": true,
          "Enabled": true,
          "ReadOnly": false
        },
        {
          "$type": "Models.PMF.Organs.GenericOrgan, Models",
          "StartLive": null,
          "DMSupply": null,
          "NSupply": null,
          "DMDemand": null,
          "DMDemandPriorityFactor": null,
          "NDemand": null,
          "potentialDMAllocation": null,
          "IsAboveGround": true,
          "Name": "Trunk",
          "Children": [
            {
              "$type": "Models.PMF.NutrientPoolFunctions, Models",
              "Name": "InitialWt",
              "Children": [
                {
                  "$type": "Models.Functions.Constant, Models",
                  "FixedValue": 280.0,
                  "Units": "g/m^2",
                  "Name": "Structural",
                  "Children": [],
                  "IncludeInDocumentation": true,
                  "Enabled": true,
                  "ReadOnly": false
                },
                {
                  "$type": "Models.Functions.Constant, Models",
                  "FixedValue": 0.0,
                  "Units": null,
                  "Name": "Metabolic",
                  "Children": [],
                  "IncludeInDocumentation": true,
                  "Enabled": true,
                  "ReadOnly": false
                },
                {
                  "$type": "Models.Functions.Constant, Models",
                  "FixedValue": 200.0,
                  "Units": null,
                  "Name": "Storage",
                  "Children": [],
                  "IncludeInDocumentation": true,
                  "Enabled": true,
                  "ReadOnly": false
                }
              ],
              "IncludeInDocumentation": true,
              "Enabled": true,
              "ReadOnly": false
            },
            {
              "$type": "Models.Functions.Constant, Models",
              "FixedValue": 0.037,
              "Units": null,
              "Name": "DMRetranslocationFactor",
              "Children": [],
              "IncludeInDocumentation": true,
              "Enabled": true,
              "ReadOnly": false
            },
            {
              "$type": "Models.Functions.Constant, Models",
              "FixedValue": 1.0,
              "Units": null,
              "Name": "DMReallocationFactor",
              "Children": [],
              "IncludeInDocumentation": true,
              "Enabled": true,
              "ReadOnly": false
            },
            {
              "$type": "Models.Functions.Constant, Models",
              "FixedValue": 0.83,
              "Units": "0-1",
              "Name": "DMConversionEfficiency",
              "Children": [],
              "IncludeInDocumentation": true,
              "Enabled": true,
              "ReadOnly": false
            },
            {
              "$type": "Models.Functions.Constant, Models",
              "FixedValue": 1.0,
              "Units": null,
              "Name": "NReallocationFactor",
              "Children": [],
              "IncludeInDocumentation": true,
              "Enabled": true,
              "ReadOnly": false
            },
            {
              "$type": "Models.Functions.Constant, Models",
              "FixedValue": 0.04,
              "Units": null,
              "Name": "NRetranslocationFactor",
              "Children": [],
              "IncludeInDocumentation": true,
              "Enabled": true,
              "ReadOnly": false
            },
            {
              "$type": "Models.Functions.PhaseLookupValue, Models",
              "Start": "BudBurst",
              "End": "LeafFall",
              "Name": "NitrogenDemandSwitch",
              "Children": [
                {
                  "$type": "Models.Functions.Constant, Models",
                  "FixedValue": 1.0,
                  "Units": null,
                  "Name": "Constant",
                  "Children": [],
                  "IncludeInDocumentation": true,
                  "Enabled": true,
                  "ReadOnly": false
                }
              ],
              "IncludeInDocumentation": true,
              "Enabled": true,
              "ReadOnly": false
            },
            {
              "$type": "Models.Functions.Constant, Models",
              "FixedValue": 0.001,
              "Units": null,
              "Name": "MinimumNConc",
              "Children": [],
              "IncludeInDocumentation": true,
              "Enabled": true,
              "ReadOnly": false
            },
            {
              "$type": "Models.PMF.Library.BiomassRemoval, Models",
              "Name": "BiomassRemovalDefaults",
              "Children": [
                {
                  "$type": "Models.PMF.OrganBiomassRemovalType, Models",
                  "FractionLiveToRemove": 0.0,
                  "FractionDeadToRemove": 0.0,
                  "FractionLiveToResidue": 0.0,
                  "FractionDeadToResidue": 0.0,
                  "Name": "Harvest",
                  "Children": [],
                  "IncludeInDocumentation": true,
                  "Enabled": true,
                  "ReadOnly": false
                },
                {
                  "$type": "Models.PMF.OrganBiomassRemovalType, Models",
                  "FractionLiveToRemove": 0.0,
                  "FractionDeadToRemove": 0.0,
                  "FractionLiveToResidue": 0.0,
                  "FractionDeadToResidue": 0.0,
                  "Name": "Cut",
                  "Children": [],
                  "IncludeInDocumentation": true,
                  "Enabled": true,
                  "ReadOnly": false
                },
                {
                  "$type": "Models.PMF.OrganBiomassRemovalType, Models",
                  "FractionLiveToRemove": 0.0,
                  "FractionDeadToRemove": 0.0,
                  "FractionLiveToResidue": 0.0,
                  "FractionDeadToResidue": 0.0,
                  "Name": "Prune",
                  "Children": [],
                  "IncludeInDocumentation": true,
                  "Enabled": true,
                  "ReadOnly": false
                },
                {
                  "$type": "Models.PMF.OrganBiomassRemovalType, Models",
                  "FractionLiveToRemove": 0.0,
                  "FractionDeadToRemove": 0.0,
                  "FractionLiveToResidue": 0.0,
                  "FractionDeadToResidue": 0.0,
                  "Name": "Graze",
                  "Children": [],
                  "IncludeInDocumentation": true,
                  "Enabled": true,
                  "ReadOnly": false
                }
              ],
              "IncludeInDocumentation": true,
              "Enabled": true,
              "ReadOnly": false
            },
            {
              "$type": "Models.Functions.Constant, Models",
              "FixedValue": 0.0,
              "Units": "/d",
              "Name": "DetachmentRateFunction",
              "Children": [],
              "IncludeInDocumentation": true,
              "Enabled": true,
              "ReadOnly": false
            },
            {
              "$type": "Models.Functions.VariableReference, Models",
              "VariableName": "[Trunk].MinimumNConc",
              "Name": "CriticalNConc",
              "Children": [],
              "IncludeInDocumentation": true,
              "Enabled": true,
              "ReadOnly": false
            },
            {
              "$type": "Models.Functions.Constant, Models",
              "FixedValue": 0.0,
              "Units": null,
              "Name": "RemobilisationCost",
              "Children": [],
              "IncludeInDocumentation": true,
              "Enabled": true,
              "ReadOnly": false
            },
            {
              "$type": "Models.Functions.Constant, Models",
              "FixedValue": 0.4,
              "Units": null,
              "Name": "CarbonConcentration",
              "Children": [],
              "IncludeInDocumentation": true,
              "Enabled": true,
              "ReadOnly": false
            },
            {
              "$type": "Models.PMF.NutrientDemandFunctions, Models",
              "Name": "NDemands",
              "Children": [
                {
                  "$type": "Models.Functions.MultiplyFunction, Models",
                  "Name": "Structural",
                  "Children": [
                    {
                      "$type": "Models.Functions.VariableReference, Models",
                      "VariableName": "[Trunk].minimumNconc",
                      "Name": "MinNconc",
                      "Children": [],
                      "IncludeInDocumentation": true,
                      "Enabled": true,
                      "ReadOnly": false
                    },
                    {
                      "$type": "Models.Functions.VariableReference, Models",
                      "VariableName": "[Trunk].potentialDMAllocation.Structural",
                      "Name": "PotentialDMAllocation",
                      "Children": [],
                      "IncludeInDocumentation": true,
                      "Enabled": true,
                      "ReadOnly": false
                    }
                  ],
                  "IncludeInDocumentation": true,
                  "Enabled": true,
                  "ReadOnly": false
                },
                {
                  "$type": "Models.Functions.MultiplyFunction, Models",
                  "Name": "Metabolic",
                  "Children": [
                    {
                      "$type": "Models.Functions.SubtractFunction, Models",
                      "Name": "MetabolicNconc",
                      "Children": [
                        {
                          "$type": "Models.Functions.VariableReference, Models",
                          "VariableName": "[Trunk].criticalNConc",
                          "Name": "CritNconc",
                          "Children": [],
                          "IncludeInDocumentation": true,
                          "Enabled": true,
                          "ReadOnly": false
                        },
                        {
                          "$type": "Models.Functions.VariableReference, Models",
                          "VariableName": "[Trunk].minimumNconc",
                          "Name": "MinNconc",
                          "Children": [],
                          "IncludeInDocumentation": true,
                          "Enabled": true,
                          "ReadOnly": false
                        }
                      ],
                      "IncludeInDocumentation": true,
                      "Enabled": true,
                      "ReadOnly": false
                    },
                    {
                      "$type": "Models.Functions.VariableReference, Models",
                      "VariableName": "[Trunk].potentialDMAllocation.Structural",
                      "Name": "PotentialDMAllocation",
                      "Children": [],
                      "IncludeInDocumentation": true,
                      "Enabled": true,
                      "ReadOnly": false
                    }
                  ],
                  "IncludeInDocumentation": true,
                  "Enabled": true,
                  "ReadOnly": false
                },
                {
                  "$type": "Models.Functions.DemandFunctions.StorageNDemandFunction, Models",
                  "Name": "Storage",
                  "Children": [
                    {
                      "$type": "Models.Functions.VariableReference, Models",
                      "VariableName": "[Trunk].nitrogenDemandSwitch",
                      "Name": "NitrogenDemandSwitch",
                      "Children": [],
                      "IncludeInDocumentation": true,
                      "Enabled": true,
                      "ReadOnly": false
                    },
                    {
                      "$type": "Models.Functions.VariableReference, Models",
                      "VariableName": "[Trunk].maximumNconc",
                      "Name": "MaxNconc",
                      "Children": [],
                      "IncludeInDocumentation": true,
                      "Enabled": true,
                      "ReadOnly": false
                    }
                  ],
                  "IncludeInDocumentation": true,
                  "Enabled": true,
                  "ReadOnly": false
                },
                {
                  "$type": "Models.Functions.Constant, Models",
                  "Name": "QStructuralPriority",
                  "FixedValue": "1"
                },
                {
                  "$type": "Models.Functions.Constant, Models",
                  "Name": "QMetabolicPriority",
                  "FixedValue": "1"
                },
                {
                  "$type": "Models.Functions.Constant, Models",
                  "Name": "QStoragePriority",
                  "FixedValue": "1"
                }
              ],
              "IncludeInDocumentation": true,
              "Enabled": true,
              "ReadOnly": false
            },
            {
              "$type": "Models.PMF.RetranslocateNonStructural, Models",
              "Name": "RetranslocateNitrogen",
              "Children": [],
              "IncludeInDocumentation": true,
              "Enabled": true,
              "ReadOnly": false
            },
            {
              "$type": "Models.Functions.Constant, Models",
              "FixedValue": 75.0,
              "Units": "mm",
              "Name": "TrunkDiameter",
              "Children": [],
              "IncludeInDocumentation": true,
              "Enabled": true,
              "ReadOnly": false
            },
            {
              "$type": "Models.Functions.Constant, Models",
              "FixedValue": 0.8,
              "Units": "meter",
              "Name": "TrunkLength",
              "Children": [],
              "IncludeInDocumentation": true,
              "Enabled": true,
              "ReadOnly": false
            },
            {
              "$type": "Models.PMF.NutrientDemandFunctions, Models",
              "Name": "DMDemands",
              "Children": [
                {
                  "$type": "Models.Functions.PhaseLookup, Models",
                  "Name": "Structural",
                  "Children": [
                    {
                      "$type": "Models.Functions.PhaseLookupValue, Models",
                      "Start": "BudBurst",
                      "End": "LeafFall",
                      "Name": "GrowingSeason",
                      "Children": [
                        {
                          "$type": "Models.Functions.MultiplyFunction, Models",
                          "Name": "Structural",
                          "Children": [
                            {
                              "$type": "Models.Functions.Constant, Models",
                              "FixedValue": 2.0,
                              "Units": null,
                              "Name": "2",
                              "Children": [],
                              "IncludeInDocumentation": true,
                              "Enabled": true,
                              "ReadOnly": false
                            },
                            {
                              "$type": "Models.Functions.Constant, Models",
                              "FixedValue": 3.1415926,
                              "Units": null,
                              "Name": "PI",
                              "Children": [],
                              "IncludeInDocumentation": true,
                              "Enabled": true,
                              "ReadOnly": false
                            },
                            {
                              "$type": "Models.Functions.PowerFunction, Models",
                              "Exponent": 0.5,
                              "Name": "Radius",
                              "Children": [
                                {
                                  "$type": "Models.Functions.DivideFunction, Models",
                                  "Name": "RadiusSquare",
                                  "Children": [
                                    {
                                      "$type": "Models.Functions.VariableReference, Models",
                                      "VariableName": "[Trunk].Live.Wt",
                                      "Name": "Wt",
                                      "Children": [],
                                      "IncludeInDocumentation": true,
                                      "Enabled": true,
                                      "ReadOnly": false
                                    },
                                    {
                                      "$type": "Models.Functions.VariableReference, Models",
                                      "VariableName": "[Grapevine].Population",
                                      "Name": "population",
                                      "Children": [],
                                      "IncludeInDocumentation": true,
                                      "Enabled": true,
                                      "ReadOnly": false
                                    },
                                    {
                                      "$type": "Models.Functions.Constant, Models",
                                      "FixedValue": 3.1415926,
                                      "Units": null,
                                      "Name": "PI",
                                      "Children": [],
                                      "IncludeInDocumentation": true,
                                      "Enabled": true,
                                      "ReadOnly": false
                                    },
                                    {
                                      "$type": "Models.Functions.VariableReference, Models",
                                      "VariableName": "[Trunk].TrunkLength",
                                      "Name": "Length",
                                      "Children": [],
                                      "IncludeInDocumentation": true,
                                      "Enabled": true,
                                      "ReadOnly": false
                                    },
                                    {
                                      "$type": "Models.Functions.Constant, Models",
                                      "FixedValue": 500000.0,
                                      "Units": "g/m3",
                                      "Name": "Density",
                                      "Children": [],
                                      "IncludeInDocumentation": true,
                                      "Enabled": true,
                                      "ReadOnly": false
                                    }
                                  ],
                                  "IncludeInDocumentation": true,
                                  "Enabled": true,
                                  "ReadOnly": false
                                }
                              ],
                              "IncludeInDocumentation": true,
                              "Enabled": true,
                              "ReadOnly": false
                            },
                            {
                              "$type": "Models.Functions.VariableReference, Models",
                              "VariableName": "[Trunk].TrunkLength",
                              "Name": "Length",
                              "Children": [],
                              "IncludeInDocumentation": true,
                              "Enabled": true,
                              "ReadOnly": false
                            },
                            {
                              "$type": "Models.Functions.Constant, Models",
                              "FixedValue": 500000.0,
                              "Units": "g/m3",
                              "Name": "Density",
                              "Children": [],
                              "IncludeInDocumentation": true,
                              "Enabled": true,
                              "ReadOnly": false
                            },
                            {
                              "$type": "Models.Functions.Constant, Models",
                              "FixedValue": 8E-06,
                              "Units": "meter",
                              "Name": "RadiusGR",
                              "Children": [],
                              "IncludeInDocumentation": true,
                              "Enabled": true,
                              "ReadOnly": false
                            },
                            {
                              "$type": "Models.Functions.VariableReference, Models",
                              "VariableName": "[Grapevine].Population",
                              "Name": "population",
                              "Children": [],
                              "IncludeInDocumentation": true,
                              "Enabled": true,
                              "ReadOnly": false
                            },
                            {
                              "$type": "Models.Functions.LinearInterpolationFunction, Models",
                              "Name": "Age",
                              "Children": [
                                {
                                  "$type": "Models.Functions.XYPairs, Models",
                                  "X": [
                                    1.0,
                                    5.0,
                                    10.0,
                                    20.0,
                                    30.0,
                                    40.0,
                                    80.0
                                  ],
                                  "Y": [
                                    1.0,
                                    1.0,
                                    0.9,
                                    0.5,
                                    0.25,
                                    0.14,
                                    0.02
                                  ],
                                  "Name": "XYPairs",
                                  "Children": [],
                                  "IncludeInDocumentation": true,
                                  "Enabled": true,
                                  "ReadOnly": false
                                },
                                {
                                  "$type": "Models.Functions.VariableReference, Models",
                                  "VariableName": "[Phenology].Age.Years",
                                  "Name": "XValue",
                                  "Children": [],
                                  "IncludeInDocumentation": true,
                                  "Enabled": true,
                                  "ReadOnly": false
                                }
                              ],
                              "IncludeInDocumentation": true,
                              "Enabled": true,
                              "ReadOnly": false
                            }
                          ],
                          "IncludeInDocumentation": true,
                          "Enabled": true,
                          "ReadOnly": false
                        }
                      ],
                      "IncludeInDocumentation": true,
                      "Enabled": true,
                      "ReadOnly": false
                    }
                  ],
                  "IncludeInDocumentation": true,
                  "Enabled": true,
                  "ReadOnly": false
                },
                {
                  "$type": "Models.Functions.PhaseLookup, Models",
                  "Name": "Storage",
                  "Children": [
                    {
                      "$type": "Models.Functions.PhaseLookupValue, Models",
                      "Start": "BudBurst",
                      "End": "LeafFall",
                      "Name": "GrowingSeason",
                      "Children": [
                        {
                          "$type": "Models.Functions.MaximumFunction, Models",
                          "Name": "Storage",
                          "Children": [
                            {
                              "$type": "Models.Functions.MultiplyFunction, Models",
                              "Name": "Storage",
                              "Children": [
                                {
                                  "$type": "Models.Functions.SubtractFunction, Models",
                                  "Name": "StorageDeficit",
                                  "Children": [
                                    {
                                      "$type": "Models.Functions.MultiplyFunction, Models",
                                      "Name": "StructuralWt",
                                      "Children": [
                                        {
                                          "$type": "Models.Functions.VariableReference, Models",
                                          "VariableName": "[Grapevine].Trunk.Live.StructuralWt",
                                          "Name": "StructuralWt",
                                          "Children": [],
                                          "IncludeInDocumentation": true,
                                          "Enabled": true,
                                          "ReadOnly": false
                                        },
                                        {
                                          "$type": "Models.Functions.Constant, Models",
                                          "FixedValue": 0.26,
                                          "Units": "gStorageDM/gStructureDM",
                                          "Name": "MaxConcentration",
                                          "Children": [],
                                          "IncludeInDocumentation": true,
                                          "Enabled": true,
                                          "ReadOnly": false
                                        }
                                      ],
                                      "IncludeInDocumentation": true,
                                      "Enabled": true,
                                      "ReadOnly": false
                                    },
                                    {
                                      "$type": "Models.Functions.VariableReference, Models",
                                      "VariableName": "[Grapevine].Trunk.Live.StorageWt",
                                      "Name": "StorageWt",
                                      "Children": [],
                                      "IncludeInDocumentation": true,
                                      "Enabled": true,
                                      "ReadOnly": false
                                    }
                                  ],
                                  "IncludeInDocumentation": true,
                                  "Enabled": true,
                                  "ReadOnly": false
                                },
                                {
                                  "$type": "Models.Functions.BetaGrowthFunction, Models",
                                  "tm": 34.4,
                                  "te": 54.0,
                                  "Name": "DailySynthesis",
                                  "Children": [
                                    {
                                      "$type": "Models.Functions.Constant, Models",
                                      "FixedValue": 0.03,
                                      "Units": null,
                                      "Name": "Ymax",
                                      "Children": [],
                                      "IncludeInDocumentation": true,
                                      "Enabled": true,
                                      "ReadOnly": false
                                    },
                                    {
                                      "$type": "Models.Functions.VariableReference, Models",
                                      "VariableName": "[Shoot].ThermalTimeAfterBudBurst",
                                      "Name": "XValue",
                                      "Children": [],
                                      "IncludeInDocumentation": true,
                                      "Enabled": true,
                                      "ReadOnly": false
                                    }
                                  ],
                                  "IncludeInDocumentation": true,
                                  "Enabled": true,
                                  "ReadOnly": false
                                }
                              ],
                              "IncludeInDocumentation": true,
                              "Enabled": true,
                              "ReadOnly": false
                            },
                            {
                              "$type": "Models.Functions.Constant, Models",
                              "FixedValue": 0.0,
                              "Units": null,
                              "Name": "Zero",
                              "Children": [],
                              "IncludeInDocumentation": true,
                              "Enabled": true,
                              "ReadOnly": false
                            }
                          ],
                          "IncludeInDocumentation": true,
                          "Enabled": true,
                          "ReadOnly": false
                        }
                      ],
                      "IncludeInDocumentation": true,
                      "Enabled": true,
                      "ReadOnly": false
                    }
                  ],
                  "IncludeInDocumentation": true,
                  "Enabled": true,
                  "ReadOnly": false
                },
                {
                  "$type": "Models.Functions.Constant, Models",
                  "FixedValue": 0.0,
                  "Units": null,
                  "Name": "Metabolic",
                  "Children": [],
                  "IncludeInDocumentation": true,
                  "Enabled": true,
                  "ReadOnly": false
                },
                {
                  "$type": "Models.Functions.Constant, Models",
                  "FixedValue": 0.700062,
                  "Units": null,
                  "Name": "QStructuralPriority",
                  "Children": [],
                  "IncludeInDocumentation": true,
                  "Enabled": true,
                  "ReadOnly": false
                },
                {
                  "$type": "Models.Functions.Constant, Models",
                  "FixedValue": 0.001,
                  "Units": null,
                  "Name": "QMetabolicPriority",
                  "Children": [],
                  "IncludeInDocumentation": true,
                  "Enabled": true,
                  "ReadOnly": false
                },
                {
                  "$type": "Models.Functions.Constant, Models",
                  "FixedValue": 0.61,
                  "Units": "gc/gDM",
                  "Name": "QStoragePriority",
                  "Children": [],
                  "IncludeInDocumentation": true,
                  "Enabled": true,
                  "ReadOnly": false
                }
              ],
              "IncludeInDocumentation": true,
              "Enabled": true,
              "ReadOnly": false
            },
            {
              "$type": "Models.Functions.Constant, Models",
              "FixedValue": 0.015,
              "Units": "g/g",
              "Name": "initialNConcFunction",
              "Children": [],
              "IncludeInDocumentation": true,
              "Enabled": true,
              "ReadOnly": false
            },
            {
              "$type": "Models.Functions.Constant, Models",
              "FixedValue": 0.01,
              "Units": null,
              "Name": "MaximumNConc",
              "Children": [],
              "IncludeInDocumentation": true,
              "Enabled": true,
              "ReadOnly": false
            },
            {
              "$type": "Models.Functions.Constant, Models",
              "FixedValue": 0.0,
              "Units": null,
              "Name": "Photosynthesis",
              "Children": [],
              "IncludeInDocumentation": true,
              "Enabled": true,
              "ReadOnly": false
            },
            {
              "$type": "Models.Functions.LessThanFunction, Models",
              "Name": "MaintenanceRespirationFunction",
              "Children": [
                {
                  "$type": "Models.Functions.VariableReference, Models",
                  "VariableName": "[Phenology].FirstGrowthSeason",
                  "Name": "FirstGrowthSeason",
                  "Children": [],
                  "IncludeInDocumentation": true,
                  "Enabled": true,
                  "ReadOnly": false
                },
                {
                  "$type": "Models.Functions.Constant, Models",
                  "FixedValue": 0.5,
                  "Units": null,
                  "Name": "CheckValue",
                  "Children": [],
                  "IncludeInDocumentation": false,
                  "Enabled": true,
                  "ReadOnly": false
                },
                {
                  "$type": "Models.Functions.Constant, Models",
                  "FixedValue": 0.0,
                  "Units": null,
                  "Name": "0",
                  "Children": [],
                  "IncludeInDocumentation": false,
                  "Enabled": true,
                  "ReadOnly": false
                },
                {
                  "$type": "Models.Functions.MultiplyFunction, Models",
                  "Name": "MaintenanceRespirationFunction",
                  "Children": [
                    {
                      "$type": "Models.Functions.Constant, Models",
                      "FixedValue": 0.0005,
                      "Units": null,
                      "Name": "Qm",
                      "Children": [],
                      "IncludeInDocumentation": true,
                      "Enabled": true,
                      "ReadOnly": false
                    },
                    {
                      "$type": "Models.Functions.ExponentialFunction, Models",
                      "A": 0.0,
                      "B": 1.0,
                      "C": 0.045,
                      "Name": "TempResponse",
                      "Children": [
                        {
                          "$type": "Models.Memo, Models",
                          "Text": "The temperature-dependent parameter is set so that the respiration rate doubles for every 10 oC increase in temperature.",
                          "Name": "Memo",
                          "Children": [],
                          "IncludeInDocumentation": true,
                          "Enabled": true,
                          "ReadOnly": false
                        },
                        {
                          "$type": "Models.Functions.SubtractFunction, Models",
                          "Name": "TempDiff",
                          "Children": [
                            {
                              "$type": "Models.Functions.VariableReference, Models",
                              "VariableName": "[Weather].MeanT",
                              "Name": "Xvalue",
                              "Children": [],
                              "IncludeInDocumentation": true,
                              "Enabled": true,
                              "ReadOnly": false
                            },
                            {
                              "$type": "Models.Functions.Constant, Models",
                              "FixedValue": 20.0,
                              "Units": null,
                              "Name": "RefT",
                              "Children": [],
                              "IncludeInDocumentation": true,
                              "Enabled": true,
                              "ReadOnly": false
                            }
                          ],
                          "IncludeInDocumentation": true,
                          "Enabled": true,
                          "ReadOnly": false
                        }
                      ],
                      "IncludeInDocumentation": true,
                      "Enabled": true,
                      "ReadOnly": false
                    }
                  ],
                  "IncludeInDocumentation": true,
                  "Enabled": true,
                  "ReadOnly": false
                }
              ],
              "IncludeInDocumentation": true,
              "Enabled": true,
              "ReadOnly": false
            },
            {
              "$type": "Models.Functions.LessThanFunction, Models",
              "Name": "SenescenceRate",
              "Children": [
                {
                  "$type": "Models.Functions.VariableReference, Models",
                  "VariableName": "[Phenology].FirstGrowthSeason",
                  "Name": "FirstGrowthSeason",
                  "Children": [],
                  "IncludeInDocumentation": true,
                  "Enabled": true,
                  "ReadOnly": false
                },
                {
                  "$type": "Models.Functions.Constant, Models",
                  "FixedValue": 0.5,
                  "Units": null,
                  "Name": "CheckValue",
                  "Children": [],
                  "IncludeInDocumentation": false,
                  "Enabled": true,
                  "ReadOnly": false
                },
                {
                  "$type": "Models.Functions.Constant, Models",
                  "FixedValue": 0.0,
                  "Units": null,
                  "Name": "0",
                  "Children": [],
                  "IncludeInDocumentation": false,
                  "Enabled": true,
                  "ReadOnly": false
                },
                {
                  "$type": "Models.Functions.Constant, Models",
                  "FixedValue": 1E-05,
                  "Units": null,
                  "Name": "SenescenceRate",
                  "Children": [],
                  "IncludeInDocumentation": false,
                  "Enabled": true,
                  "ReadOnly": false
                }
              ],
              "IncludeInDocumentation": true,
              "Enabled": true,
              "ReadOnly": false
            }
          ],
          "IncludeInDocumentation": true,
          "Enabled": true,
          "ReadOnly": false
        },
        {
          "$type": "Models.PMF.Organs.GenericOrgan, Models",
          "StartLive": null,
          "DMSupply": null,
          "NSupply": null,
          "DMDemand": null,
          "DMDemandPriorityFactor": null,
          "NDemand": null,
          "potentialDMAllocation": null,
          "IsAboveGround": false,
          "Name": "StructuralRoot",
          "Children": [
            {
              "$type": "Models.Memo, Models",
              "Text": "Note this represents the structural roots of all the plant in the population. The structural root are primarily considered as storage organs, its researves can be made available to boost plant growth in spring and/or following a defoliation.\n\nThe structural root is separated from the mian root class because the current root class can not handle the biomass retranslocation while a generic organ can. The biomass of the structural root is expressed as gram per square meter, while the initial dry mass for the root class is expressed at per plant level. \n\nstructural roots in grapevine are perennial. It can grow in diamention and biomass. Its structural growth rate was calculated based on the the trunk demand times structural root and trunk ratio in this model. Its storage biomass typicall decrease in spring and refill after veraison. ",
              "Name": "StructuralRoot",
              "Children": [],
              "IncludeInDocumentation": true,
              "Enabled": true,
              "ReadOnly": false
            },
            {
              "$type": "Models.PMF.NutrientDemandFunctions, Models",
              "Name": "DMDemands",
              "Children": [
                {
                  "$type": "Models.Functions.PhaseLookup, Models",
                  "Name": "Structural",
                  "Children": [
                    {
                      "$type": "Models.Functions.PhaseLookupValue, Models",
                      "Start": "BudBurst",
                      "End": "LeafFall",
                      "Name": "GrowingSeason",
                      "Children": [
                        {
                          "$type": "Models.Functions.MultiplyFunction, Models",
                          "Name": "Structural",
                          "Children": [
                            {
                              "$type": "Models.Functions.Constant, Models",
                              "FixedValue": 2.0,
                              "Units": null,
                              "Name": "2",
                              "Children": [],
                              "IncludeInDocumentation": true,
                              "Enabled": true,
                              "ReadOnly": false
                            },
                            {
                              "$type": "Models.Functions.Constant, Models",
                              "FixedValue": 3.1415926,
                              "Units": null,
                              "Name": "PI",
                              "Children": [],
                              "IncludeInDocumentation": true,
                              "Enabled": true,
                              "ReadOnly": false
                            },
                            {
                              "$type": "Models.Functions.PowerFunction, Models",
                              "Exponent": 0.5,
                              "Name": "Radius",
                              "Children": [
                                {
                                  "$type": "Models.Functions.DivideFunction, Models",
                                  "Name": "RadiusSquare",
                                  "Children": [
                                    {
                                      "$type": "Models.Functions.VariableReference, Models",
                                      "VariableName": "[Trunk].Live.Wt",
                                      "Name": "Wt",
                                      "Children": [],
                                      "IncludeInDocumentation": true,
                                      "Enabled": true,
                                      "ReadOnly": false
                                    },
                                    {
                                      "$type": "Models.Functions.VariableReference, Models",
                                      "VariableName": "[Grapevine].Population",
                                      "Name": "population",
                                      "Children": [],
                                      "IncludeInDocumentation": true,
                                      "Enabled": true,
                                      "ReadOnly": false
                                    },
                                    {
                                      "$type": "Models.Functions.Constant, Models",
                                      "FixedValue": 3.1415926,
                                      "Units": null,
                                      "Name": "PI",
                                      "Children": [],
                                      "IncludeInDocumentation": true,
                                      "Enabled": true,
                                      "ReadOnly": false
                                    },
                                    {
                                      "$type": "Models.Functions.VariableReference, Models",
                                      "VariableName": "[Trunk].TrunkLength",
                                      "Name": "Length",
                                      "Children": [],
                                      "IncludeInDocumentation": true,
                                      "Enabled": true,
                                      "ReadOnly": false
                                    },
                                    {
                                      "$type": "Models.Functions.Constant, Models",
                                      "FixedValue": 500000.0,
                                      "Units": "g/m3",
                                      "Name": "Density",
                                      "Children": [],
                                      "IncludeInDocumentation": true,
                                      "Enabled": true,
                                      "ReadOnly": false
                                    }
                                  ],
                                  "IncludeInDocumentation": true,
                                  "Enabled": true,
                                  "ReadOnly": false
                                }
                              ],
                              "IncludeInDocumentation": true,
                              "Enabled": true,
                              "ReadOnly": false
                            },
                            {
                              "$type": "Models.Functions.VariableReference, Models",
                              "VariableName": "[Trunk].TrunkLength",
                              "Name": "Length",
                              "Children": [],
                              "IncludeInDocumentation": true,
                              "Enabled": true,
                              "ReadOnly": false
                            },
                            {
                              "$type": "Models.Functions.Constant, Models",
                              "FixedValue": 500000.0,
                              "Units": "g/m3",
                              "Name": "Density",
                              "Children": [],
                              "IncludeInDocumentation": true,
                              "Enabled": true,
                              "ReadOnly": false
                            },
                            {
                              "$type": "Models.Functions.Constant, Models",
                              "FixedValue": 8E-06,
                              "Units": "meter",
                              "Name": "RadiusGR",
                              "Children": [],
                              "IncludeInDocumentation": true,
                              "Enabled": true,
                              "ReadOnly": false
                            },
                            {
                              "$type": "Models.Functions.VariableReference, Models",
                              "VariableName": "[Grapevine].Population",
                              "Name": "population",
                              "Children": [],
                              "IncludeInDocumentation": true,
                              "Enabled": true,
                              "ReadOnly": false
                            },
                            {
                              "$type": "Models.Functions.Constant, Models",
                              "FixedValue": 1.0,
                              "Units": null,
                              "Name": "RootTrunkRatio",
                              "Children": [],
                              "IncludeInDocumentation": true,
                              "Enabled": true,
                              "ReadOnly": false
                            },
                            {
                              "$type": "Models.Functions.LinearInterpolationFunction, Models",
                              "Name": "Age",
                              "Children": [
                                {
                                  "$type": "Models.Functions.XYPairs, Models",
                                  "X": [
                                    1.0,
                                    5.0,
                                    10.0,
                                    20.0,
                                    30.0,
                                    40.0,
                                    80.0
                                  ],
                                  "Y": [
                                    1.0,
                                    1.0,
                                    0.9,
                                    0.5,
                                    0.25,
                                    0.14,
                                    0.02
                                  ],
                                  "Name": "XYPairs",
                                  "Children": [],
                                  "IncludeInDocumentation": true,
                                  "Enabled": true,
                                  "ReadOnly": false
                                },
                                {
                                  "$type": "Models.Functions.VariableReference, Models",
                                  "VariableName": "[Phenology].Age.Years",
                                  "Name": "XValue",
                                  "Children": [],
                                  "IncludeInDocumentation": true,
                                  "Enabled": true,
                                  "ReadOnly": false
                                }
                              ],
                              "IncludeInDocumentation": true,
                              "Enabled": true,
                              "ReadOnly": false
                            }
                          ],
                          "IncludeInDocumentation": true,
                          "Enabled": true,
                          "ReadOnly": false
                        }
                      ],
                      "IncludeInDocumentation": true,
                      "Enabled": true,
                      "ReadOnly": false
                    }
                  ],
                  "IncludeInDocumentation": true,
                  "Enabled": true,
                  "ReadOnly": false
                },
                {
                  "$type": "Models.Functions.PhaseLookup, Models",
                  "Name": "Storage",
                  "Children": [
                    {
                      "$type": "Models.Functions.PhaseLookupValue, Models",
                      "Start": "BudBurst",
                      "End": "LeafFall",
                      "Name": "GrowingSeason",
                      "Children": [
                        {
                          "$type": "Models.Functions.MaximumFunction, Models",
                          "Name": "Storage",
                          "Children": [
                            {
                              "$type": "Models.Functions.MultiplyFunction, Models",
                              "Name": "Storage",
                              "Children": [
                                {
                                  "$type": "Models.Functions.SubtractFunction, Models",
                                  "Name": "StorageDeficit",
                                  "Children": [
                                    {
                                      "$type": "Models.Functions.MultiplyFunction, Models",
                                      "Name": "StructuralWt",
                                      "Children": [
                                        {
                                          "$type": "Models.Functions.VariableReference, Models",
                                          "VariableName": "[Grapevine].StructuralRoot.Live.StructuralWt",
                                          "Name": "StructuralWt",
                                          "Children": [],
                                          "IncludeInDocumentation": true,
                                          "Enabled": true,
                                          "ReadOnly": false
                                        },
                                        {
                                          "$type": "Models.Functions.Constant, Models",
                                          "FixedValue": 0.26,
                                          "Units": "gStorageDM/gStructureDM",
                                          "Name": "MaxConcentration",
                                          "Children": [],
                                          "IncludeInDocumentation": true,
                                          "Enabled": true,
                                          "ReadOnly": false
                                        }
                                      ],
                                      "IncludeInDocumentation": true,
                                      "Enabled": true,
                                      "ReadOnly": false
                                    },
                                    {
                                      "$type": "Models.Functions.VariableReference, Models",
                                      "VariableName": "[Grapevine].StructuralRoot.Live.StorageWt",
                                      "Name": "StorageWt",
                                      "Children": [],
                                      "IncludeInDocumentation": true,
                                      "Enabled": true,
                                      "ReadOnly": false
                                    }
                                  ],
                                  "IncludeInDocumentation": true,
                                  "Enabled": true,
                                  "ReadOnly": false
                                },
                                {
                                  "$type": "Models.Functions.BetaGrowthFunction, Models",
                                  "tm": 34.4,
                                  "te": 54.0,
                                  "Name": "DailySynthesis",
                                  "Children": [
                                    {
                                      "$type": "Models.Functions.Constant, Models",
                                      "FixedValue": 0.03,
                                      "Units": null,
                                      "Name": "Ymax",
                                      "Children": [],
                                      "IncludeInDocumentation": true,
                                      "Enabled": true,
                                      "ReadOnly": false
                                    },
                                    {
                                      "$type": "Models.Functions.VariableReference, Models",
                                      "VariableName": "[Shoot].ThermalTimeAfterBudBurst",
                                      "Name": "XValue",
                                      "Children": [],
                                      "IncludeInDocumentation": true,
                                      "Enabled": true,
                                      "ReadOnly": false
                                    }
                                  ],
                                  "IncludeInDocumentation": true,
                                  "Enabled": true,
                                  "ReadOnly": false
                                }
                              ],
                              "IncludeInDocumentation": true,
                              "Enabled": true,
                              "ReadOnly": false
                            },
                            {
                              "$type": "Models.Functions.Constant, Models",
                              "FixedValue": 0.0,
                              "Units": null,
                              "Name": "Zero",
                              "Children": [],
                              "IncludeInDocumentation": true,
                              "Enabled": true,
                              "ReadOnly": false
                            }
                          ],
                          "IncludeInDocumentation": true,
                          "Enabled": true,
                          "ReadOnly": false
                        }
                      ],
                      "IncludeInDocumentation": true,
                      "Enabled": true,
                      "ReadOnly": false
                    }
                  ],
                  "IncludeInDocumentation": true,
                  "Enabled": true,
                  "ReadOnly": false
                },
                {
                  "$type": "Models.Functions.Constant, Models",
                  "FixedValue": 0.0,
                  "Units": null,
                  "Name": "Metabolic",
                  "Children": [],
                  "IncludeInDocumentation": true,
                  "Enabled": true,
                  "ReadOnly": false
                },
                {
                  "$type": "Models.Functions.Constant, Models",
                  "FixedValue": 0.700062,
                  "Units": null,
                  "Name": "QStructuralPriority",
                  "Children": [],
                  "IncludeInDocumentation": true,
                  "Enabled": true,
                  "ReadOnly": false
                },
                {
                  "$type": "Models.Functions.Constant, Models",
                  "FixedValue": 0.001,
                  "Units": null,
                  "Name": "QMetabolicPriority",
                  "Children": [],
                  "IncludeInDocumentation": true,
                  "Enabled": true,
                  "ReadOnly": false
                },
                {
                  "$type": "Models.Functions.Constant, Models",
                  "FixedValue": 0.65,
                  "Units": "gc/gDM",
                  "Name": "QStoragePriority",
                  "Children": [],
                  "IncludeInDocumentation": true,
                  "Enabled": true,
                  "ReadOnly": false
                }
              ],
              "IncludeInDocumentation": true,
              "Enabled": true,
              "ReadOnly": false
            },
            {
              "$type": "Models.PMF.NutrientPoolFunctions, Models",
              "Name": "InitialWt",
              "Children": [
                {
                  "$type": "Models.Functions.Constant, Models",
                  "FixedValue": 280.0,
                  "Units": "g/m^2",
                  "Name": "Structural",
                  "Children": [],
                  "IncludeInDocumentation": true,
                  "Enabled": true,
                  "ReadOnly": false
                },
                {
                  "$type": "Models.Functions.Constant, Models",
                  "FixedValue": 0.0,
                  "Units": null,
                  "Name": "Metabolic",
                  "Children": [],
                  "IncludeInDocumentation": true,
                  "Enabled": true,
                  "ReadOnly": false
                },
                {
                  "$type": "Models.Functions.Constant, Models",
                  "FixedValue": 200.0,
                  "Units": null,
                  "Name": "Storage",
                  "Children": [],
                  "IncludeInDocumentation": true,
                  "Enabled": true,
                  "ReadOnly": false
                }
              ],
              "IncludeInDocumentation": true,
              "Enabled": true,
              "ReadOnly": false
            },
            {
              "$type": "Models.Functions.Constant, Models",
              "FixedValue": 0.037,
              "Units": null,
              "Name": "DMRetranslocationFactor",
              "Children": [],
              "IncludeInDocumentation": true,
              "Enabled": true,
              "ReadOnly": false
            },
            {
              "$type": "Models.Functions.Constant, Models",
              "FixedValue": 1.0,
              "Units": null,
              "Name": "DMReallocationFactor",
              "Children": [],
              "IncludeInDocumentation": true,
              "Enabled": true,
              "ReadOnly": false
            },
            {
              "$type": "Models.Functions.Constant, Models",
              "FixedValue": 0.83,
              "Units": "0-1",
              "Name": "DMConversionEfficiency",
              "Children": [],
              "IncludeInDocumentation": true,
              "Enabled": true,
              "ReadOnly": false
            },
            {
              "$type": "Models.Functions.Constant, Models",
              "FixedValue": 1.0,
              "Units": null,
              "Name": "NReallocationFactor",
              "Children": [],
              "IncludeInDocumentation": true,
              "Enabled": true,
              "ReadOnly": false
            },
            {
              "$type": "Models.Functions.Constant, Models",
              "FixedValue": 0.04,
              "Units": null,
              "Name": "NRetranslocationFactor",
              "Children": [],
              "IncludeInDocumentation": true,
              "Enabled": true,
              "ReadOnly": false
            },
            {
              "$type": "Models.Functions.PhaseLookupValue, Models",
              "Start": "BudBurst",
              "End": "LeafFall",
              "Name": "NitrogenDemandSwitch",
              "Children": [
                {
                  "$type": "Models.Functions.Constant, Models",
                  "FixedValue": 1.0,
                  "Units": null,
                  "Name": "Constant",
                  "Children": [],
                  "IncludeInDocumentation": true,
                  "Enabled": true,
                  "ReadOnly": false
                }
              ],
              "IncludeInDocumentation": true,
              "Enabled": true,
              "ReadOnly": false
            },
            {
              "$type": "Models.Functions.Constant, Models",
              "FixedValue": 0.0005,
              "Units": null,
              "Name": "MinimumNConc",
              "Children": [],
              "IncludeInDocumentation": true,
              "Enabled": true,
              "ReadOnly": false
            },
            {
              "$type": "Models.Functions.Constant, Models",
              "FixedValue": 0.015,
              "Units": null,
              "Name": "MaximumNConc",
              "Children": [],
              "IncludeInDocumentation": true,
              "Enabled": true,
              "ReadOnly": false
            },
            {
              "$type": "Models.PMF.Library.BiomassRemoval, Models",
              "Name": "BiomassRemovalDefaults",
              "Children": [
                {
                  "$type": "Models.PMF.OrganBiomassRemovalType, Models",
                  "FractionLiveToRemove": 0.0,
                  "FractionDeadToRemove": 0.0,
                  "FractionLiveToResidue": 0.0,
                  "FractionDeadToResidue": 0.0,
                  "Name": "Harvest",
                  "Children": [],
                  "IncludeInDocumentation": true,
                  "Enabled": true,
                  "ReadOnly": false
                },
                {
                  "$type": "Models.PMF.OrganBiomassRemovalType, Models",
                  "FractionLiveToRemove": 0.0,
                  "FractionDeadToRemove": 0.0,
                  "FractionLiveToResidue": 0.0,
                  "FractionDeadToResidue": 0.0,
                  "Name": "Cut",
                  "Children": [],
                  "IncludeInDocumentation": true,
                  "Enabled": true,
                  "ReadOnly": false
                },
                {
                  "$type": "Models.PMF.OrganBiomassRemovalType, Models",
                  "FractionLiveToRemove": 0.0,
                  "FractionDeadToRemove": 0.0,
                  "FractionLiveToResidue": 0.0,
                  "FractionDeadToResidue": 0.0,
                  "Name": "Prune",
                  "Children": [],
                  "IncludeInDocumentation": true,
                  "Enabled": true,
                  "ReadOnly": false
                },
                {
                  "$type": "Models.PMF.OrganBiomassRemovalType, Models",
                  "FractionLiveToRemove": 0.0,
                  "FractionDeadToRemove": 0.0,
                  "FractionLiveToResidue": 0.0,
                  "FractionDeadToResidue": 0.0,
                  "Name": "Graze",
                  "Children": [],
                  "IncludeInDocumentation": true,
                  "Enabled": true,
                  "ReadOnly": false
                }
              ],
              "IncludeInDocumentation": true,
              "Enabled": true,
              "ReadOnly": false
            },
            {
              "$type": "Models.Functions.Constant, Models",
              "FixedValue": 0.0,
              "Units": "/d",
              "Name": "DetachmentRateFunction",
              "Children": [],
              "IncludeInDocumentation": true,
              "Enabled": true,
              "ReadOnly": false
            },
            {
              "$type": "Models.Functions.VariableReference, Models",
              "VariableName": "[Trunk].MinimumNConc",
              "Name": "CriticalNConc",
              "Children": [],
              "IncludeInDocumentation": true,
              "Enabled": true,
              "ReadOnly": false
            },
            {
              "$type": "Models.Functions.Constant, Models",
              "FixedValue": 0.0,
              "Units": null,
              "Name": "RemobilisationCost",
              "Children": [],
              "IncludeInDocumentation": true,
              "Enabled": true,
              "ReadOnly": false
            },
            {
              "$type": "Models.Functions.Constant, Models",
              "FixedValue": 0.4,
              "Units": null,
              "Name": "CarbonConcentration",
              "Children": [],
              "IncludeInDocumentation": true,
              "Enabled": true,
              "ReadOnly": false
            },
            {
              "$type": "Models.PMF.NutrientDemandFunctions, Models",
              "Name": "NDemands",
              "Children": [
                {
                  "$type": "Models.Functions.MultiplyFunction, Models",
                  "Name": "Structural",
                  "Children": [
                    {
                      "$type": "Models.Functions.VariableReference, Models",
                      "VariableName": "[Trunk].minimumNconc",
                      "Name": "MinNconc",
                      "Children": [],
                      "IncludeInDocumentation": true,
                      "Enabled": true,
                      "ReadOnly": false
                    },
                    {
                      "$type": "Models.Functions.VariableReference, Models",
                      "VariableName": "[Trunk].potentialDMAllocation.Structural",
                      "Name": "PotentialDMAllocation",
                      "Children": [],
                      "IncludeInDocumentation": true,
                      "Enabled": true,
                      "ReadOnly": false
                    }
                  ],
                  "IncludeInDocumentation": true,
                  "Enabled": true,
                  "ReadOnly": false
                },
                {
                  "$type": "Models.Functions.MultiplyFunction, Models",
                  "Name": "Metabolic",
                  "Children": [
                    {
                      "$type": "Models.Functions.SubtractFunction, Models",
                      "Name": "MetabolicNconc",
                      "Children": [
                        {
                          "$type": "Models.Functions.VariableReference, Models",
                          "VariableName": "[Trunk].criticalNConc",
                          "Name": "CritNconc",
                          "Children": [],
                          "IncludeInDocumentation": true,
                          "Enabled": true,
                          "ReadOnly": false
                        },
                        {
                          "$type": "Models.Functions.VariableReference, Models",
                          "VariableName": "[Trunk].minimumNconc",
                          "Name": "MinNconc",
                          "Children": [],
                          "IncludeInDocumentation": true,
                          "Enabled": true,
                          "ReadOnly": false
                        }
                      ],
                      "IncludeInDocumentation": true,
                      "Enabled": true,
                      "ReadOnly": false
                    },
                    {
                      "$type": "Models.Functions.VariableReference, Models",
                      "VariableName": "[Trunk].potentialDMAllocation.Structural",
                      "Name": "PotentialDMAllocation",
                      "Children": [],
                      "IncludeInDocumentation": true,
                      "Enabled": true,
                      "ReadOnly": false
                    }
                  ],
                  "IncludeInDocumentation": true,
                  "Enabled": true,
                  "ReadOnly": false
                },
                {
                  "$type": "Models.Functions.DemandFunctions.StorageNDemandFunction, Models",
                  "Name": "Storage",
                  "Children": [
                    {
                      "$type": "Models.Functions.VariableReference, Models",
                      "VariableName": "[Trunk].nitrogenDemandSwitch",
                      "Name": "NitrogenDemandSwitch",
                      "Children": [],
                      "IncludeInDocumentation": true,
                      "Enabled": true,
                      "ReadOnly": false
                    },
                    {
                      "$type": "Models.Functions.VariableReference, Models",
                      "VariableName": "[Trunk].maximumNconc",
                      "Name": "MaxNconc",
                      "Children": [],
                      "IncludeInDocumentation": true,
                      "Enabled": true,
                      "ReadOnly": false
                    }
                  ],
                  "IncludeInDocumentation": true,
                  "Enabled": true,
                  "ReadOnly": false
                },
                {
                  "$type": "Models.Functions.Constant, Models",
                  "Name": "QStructuralPriority",
                  "FixedValue": "1"
                },
                {
                  "$type": "Models.Functions.Constant, Models",
                  "Name": "QMetabolicPriority",
                  "FixedValue": "1"
                },
                {
                  "$type": "Models.Functions.Constant, Models",
                  "Name": "QStoragePriority",
                  "FixedValue": "1"
                }
              ],
              "IncludeInDocumentation": true,
              "Enabled": true,
              "ReadOnly": false
            },
            {
              "$type": "Models.PMF.RetranslocateNonStructural, Models",
              "Name": "RetranslocateNitrogen",
              "Children": [],
              "IncludeInDocumentation": true,
              "Enabled": true,
              "ReadOnly": false
            },
            {
              "$type": "Models.Functions.Constant, Models",
              "FixedValue": 0.015,
              "Units": "g/g",
              "Name": "initialNConcFunction",
              "Children": [],
              "IncludeInDocumentation": true,
              "Enabled": true,
              "ReadOnly": false
            },
            {
              "$type": "Models.Functions.Constant, Models",
              "FixedValue": 0.0,
              "Units": null,
              "Name": "Photosynthesis",
              "Children": [],
              "IncludeInDocumentation": true,
              "Enabled": true,
              "ReadOnly": false
            },
            {
              "$type": "Models.Functions.LessThanFunction, Models",
              "Name": "SenescenceRate",
              "Children": [
                {
                  "$type": "Models.Functions.VariableReference, Models",
                  "VariableName": "[Phenology].FirstGrowthSeason",
                  "Name": "FirstGrowthSeason",
                  "Children": [],
                  "IncludeInDocumentation": true,
                  "Enabled": true,
                  "ReadOnly": false
                },
                {
                  "$type": "Models.Functions.Constant, Models",
                  "FixedValue": 0.5,
                  "Units": null,
                  "Name": "CheckValue",
                  "Children": [],
                  "IncludeInDocumentation": false,
                  "Enabled": true,
                  "ReadOnly": false
                },
                {
                  "$type": "Models.Functions.Constant, Models",
                  "FixedValue": 0.0,
                  "Units": null,
                  "Name": "0",
                  "Children": [],
                  "IncludeInDocumentation": false,
                  "Enabled": true,
                  "ReadOnly": false
                },
                {
                  "$type": "Models.Functions.MultiplyFunction, Models",
                  "Name": "SenescenceRate",
                  "Children": [
                    {
                      "$type": "Models.Functions.LinearInterpolationFunction, Models",
                      "Name": "SenescenceRate",
                      "Children": [
                        {
                          "$type": "Models.Functions.XYPairs, Models",
                          "X": [
                            0.0,
                            61.0,
                            122.0,
                            153.0,
                            192.0,
                            275.0,
                            310.0,
                            366.0
                          ],
                          "Y": [
                            0.001484,
                            0.001484,
                            0.001973,
                            0.005178,
                            0.01264,
                            0.013,
                            0.003,
                            0.001484
                          ],
                          "Name": "XYPairs",
                          "Children": [],
                          "IncludeInDocumentation": true,
                          "Enabled": true,
                          "ReadOnly": false
                        },
                        {
                          "$type": "Models.Functions.VariableReference, Models",
                          "VariableName": "[Weather].DaysSinceWinterSolstice",
                          "Name": "XValue",
                          "Children": [],
                          "IncludeInDocumentation": true,
                          "Enabled": true,
                          "ReadOnly": false
                        }
                      ],
                      "IncludeInDocumentation": true,
                      "Enabled": true,
                      "ReadOnly": false
                    },
                    {
                      "$type": "Models.Functions.Constant, Models",
                      "FixedValue": 0.01,
                      "Units": null,
                      "Name": "Scale",
                      "Children": [],
                      "IncludeInDocumentation": true,
                      "Enabled": true,
                      "ReadOnly": false
                    }
                  ],
                  "IncludeInDocumentation": true,
                  "Enabled": true,
                  "ReadOnly": false
                }
              ],
              "IncludeInDocumentation": true,
              "Enabled": true,
              "ReadOnly": false
            },
            {
              "$type": "Models.Functions.LessThanFunction, Models",
              "Name": "MaintenanceRespirationFunction",
              "Children": [
                {
                  "$type": "Models.Functions.VariableReference, Models",
                  "VariableName": "[Phenology].FirstGrowthSeason",
                  "Name": "FirstGrowthSeason",
                  "Children": [],
                  "IncludeInDocumentation": true,
                  "Enabled": true,
                  "ReadOnly": false
                },
                {
                  "$type": "Models.Functions.Constant, Models",
                  "FixedValue": 0.5,
                  "Units": null,
                  "Name": "CheckValue",
                  "Children": [],
                  "IncludeInDocumentation": false,
                  "Enabled": true,
                  "ReadOnly": false
                },
                {
                  "$type": "Models.Functions.Constant, Models",
                  "FixedValue": 0.0,
                  "Units": null,
                  "Name": "0",
                  "Children": [],
                  "IncludeInDocumentation": false,
                  "Enabled": true,
                  "ReadOnly": false
                },
                {
                  "$type": "Models.Functions.MultiplyFunction, Models",
                  "Name": "MaintenanceRespirationFunction",
                  "Children": [
                    {
                      "$type": "Models.Functions.Constant, Models",
                      "FixedValue": 0.0005,
                      "Units": null,
                      "Name": "Qm",
                      "Children": [],
                      "IncludeInDocumentation": true,
                      "Enabled": true,
                      "ReadOnly": false
                    },
                    {
                      "$type": "Models.Functions.ExponentialFunction, Models",
                      "A": 0.0,
                      "B": 1.0,
                      "C": 0.045,
                      "Name": "TempResponse",
                      "Children": [
                        {
                          "$type": "Models.Memo, Models",
                          "Text": "The temperature-dependent parameter is set so that the respiration rate doubles for every 10 oC increase in temperature.",
                          "Name": "Memo",
                          "Children": [],
                          "IncludeInDocumentation": true,
                          "Enabled": true,
                          "ReadOnly": false
                        },
                        {
                          "$type": "Models.Functions.SubtractFunction, Models",
                          "Name": "TempDiff",
                          "Children": [
                            {
                              "$type": "Models.Functions.VariableReference, Models",
                              "VariableName": "[Weather].MeanT",
                              "Name": "Xvalue",
                              "Children": [],
                              "IncludeInDocumentation": true,
                              "Enabled": true,
                              "ReadOnly": false
                            },
                            {
                              "$type": "Models.Functions.Constant, Models",
                              "FixedValue": 20.0,
                              "Units": null,
                              "Name": "RefT",
                              "Children": [],
                              "IncludeInDocumentation": true,
                              "Enabled": true,
                              "ReadOnly": false
                            }
                          ],
                          "IncludeInDocumentation": true,
                          "Enabled": true,
                          "ReadOnly": false
                        }
                      ],
                      "IncludeInDocumentation": true,
                      "Enabled": true,
                      "ReadOnly": false
                    }
                  ],
                  "IncludeInDocumentation": true,
                  "Enabled": true,
                  "ReadOnly": false
                }
              ],
              "IncludeInDocumentation": true,
              "Enabled": true,
              "ReadOnly": false
            }
          ],
          "IncludeInDocumentation": true,
          "Enabled": true,
          "ReadOnly": false
        },
        {
          "$type": "Models.PMF.Organs.ReproductiveOrgan, Models",
          "GrowthRespiration": 0.0,
          "MaintenanceRespiration": 0.0,
          "DMDemand": null,
          "DMDemandPriorityFactor": null,
          "NDemand": null,
          "DMSupply": null,
          "NSupply": null,
          "RipeStage": "Ripe",
          "potentialDMAllocation": null,
          "Live": {
            "$type": "Models.PMF.Biomass, Models",
            "DMDOfStructural": 0.6,
            "Name": "Biomass",
            "Children": [],
            "IncludeInDocumentation": true,
            "Enabled": true,
            "ReadOnly": false
          },
          "Dead": {
            "$type": "Models.PMF.Biomass, Models",
            "DMDOfStructural": 0.6,
            "Name": "Biomass",
            "Children": [],
            "IncludeInDocumentation": true,
            "Enabled": true,
            "ReadOnly": false
          },
          "Name": "Berry",
          "Children": [
            {
              "$type": "Models.Memo, Models",
              "Text": "The final yield was calculated by bunches per shoot, shoots per vine, berries per bunch,and berry fresh or dry weight. \n\nThe effects of carbon status on yield compoent has been included but may requires further calibration. Bunch number, berry number and potential berry fresh weight were determined by weather conditions at critical periods around flowerings of the previous and current season, see details at [zhu2020quantifying]. Furthermore, in the current model, carbon effects represented by total carbon supply and demand were added in the calculation of bunch number, berry number and potential berry fresh weight. \n\nBerry dry mass accumulation following the source-sink carbon allocation rules. Brix was calculated based on the ratio of berry dry weight to fresh weight. Total titratable acid was simulated based on thermaltime accumulation after veraison follwoing a negative exponetial curve. \n\nA long-term phenology and yield monitoring trial using both two-cane and four-cane trained vertically shoot positioned (VSP) Sauvignon blanc vines was established in four vineyards in Marlborough, New Zealand in 2004, and was used for calibrating the berry module. Phenology, bunch number, berry mass, yield and meteorology records were collated. A multivariable mixed linear model was used to assess the relationship between various yield components and weather conditions. The critical periods for each yield component and weather factor were optimised based on the maximum likelihood returned from the mixed linear model. The optimised critical periods of temperature for all yield components occurred mainly before 50 % flowering either in the previous season (during inflorescence initiation) and the current season, indicating the importance of the pre-flowering period on yield formation. Out of all weather factors, maximum daily temperature had the largest effect on bunch number and overall yield and strongly influenced berry number and bunch mass. Rainfall near flowering time had a negative effect on berry mass and bunch mass, but post-flowering rainfall had a strong positive effect.",
              "Name": "Memo",
              "Children": [],
              "IncludeInDocumentation": true,
              "Enabled": true,
              "ReadOnly": false
            },
            {
              "$type": "Models.Core.Folder, Models",
              "ShowPageOfGraphs": true,
              "Name": "MetFactors",
              "Children": [
                {
                  "$type": "Models.Memo, Models",
                  "Text": "The final yield was calculated by vines per hectare, shoots per vine, bunches per shoot, berries per bunch,and mean berry weight. The effects of weather conditions and carbohydrate supply/demand status were used to determine the bunches per shoot, berries per bunch,and potential berry fresh weight. \n\nNaming conventions for different factors (e.g. BEN_TmaxFlow) is yield component in concern (e.g. berry number per bunch), plus the factor, (e.g. Tmax), plus the period that the calculation was conducted (e.g. flowering period). \n\n- BUN represent bunch number.\n- BEN represent berry number.\n- BM  represent berry mass.\n- Tmax is maximum daily temperature; Tmin is the minimum daily temperature; Rad is the daily radiation; RainTot is the accumulated rainfall during the calculated period; Carbon is the carbohydrate supply demand ratio at the plant level.\n- Ini in each factor denotes the period during inflorescence initiation. The calculation for Ini uses flowering time of the previous season as the reference point.\n- Flow denotes the period during the flowering time of the current season, using flowering time as the reference point. \n- Ver denotes the post flowering and pre-véraison period of the current season, using time of véraison as the reference point.\n- Record in the one event function represent the value of a certain factor that was calculated in the current season and stored for using in the following season\n\n",
                  "Name": "MetFactors",
                  "Children": [],
                  "IncludeInDocumentation": true,
                  "Enabled": true,
                  "ReadOnly": false
                },
                {
                  "$type": "Models.Functions.DivideFunction, Models",
                  "Name": "BUN_TmaxIni",
                  "Children": [
                    {
                      "$type": "Models.Functions.AccumulateByNumericPhase, Models",
                      "StartStageName": 3.5168,
                      "EndStageName": 4.7841,
                      "ResetStageName": "BudBurst",
                      "FractionRemovedOnCut": 0.0,
                      "FractionRemovedOnHarvest": 0.0,
                      "FractionRemovedOnGraze": 0.0,
                      "FractionRemovedOnPrune": 0.0,
                      "Name": "TmaxIni",
                      "Children": [
                        {
                          "$type": "Models.Functions.VariableReference, Models",
                          "VariableName": "[Weather].MaxT",
                          "Name": "Tmax",
                          "Children": [],
                          "IncludeInDocumentation": true,
                          "Enabled": true,
                          "ReadOnly": false
                        }
                      ],
                      "IncludeInDocumentation": true,
                      "Enabled": true,
                      "ReadOnly": false
                    },
                    {
                      "$type": "Models.Functions.AccumulateByNumericPhase, Models",
                      "StartStageName": 3.5168,
                      "EndStageName": 4.7841,
                      "ResetStageName": "BudBurst",
                      "FractionRemovedOnCut": 0.0,
                      "FractionRemovedOnHarvest": 0.0,
                      "FractionRemovedOnGraze": 0.0,
                      "FractionRemovedOnPrune": 0.0,
                      "Name": "Time",
                      "Children": [
                        {
                          "$type": "Models.Functions.Constant, Models",
                          "FixedValue": 1.0,
                          "Units": "days/day",
                          "Name": "Days",
                          "Children": [],
                          "IncludeInDocumentation": true,
                          "Enabled": true,
                          "ReadOnly": false
                        }
                      ],
                      "IncludeInDocumentation": true,
                      "Enabled": true,
                      "ReadOnly": false
                    }
                  ],
                  "IncludeInDocumentation": true,
                  "Enabled": true,
                  "ReadOnly": false
                },
                {
                  "$type": "Models.Functions.DivideFunction, Models",
                  "Name": "BUN_RadIni",
                  "Children": [
                    {
                      "$type": "Models.Functions.AccumulateByNumericPhase, Models",
                      "StartStageName": 3.7585,
                      "EndStageName": 3.9206,
                      "ResetStageName": "BudBurst",
                      "FractionRemovedOnCut": 0.0,
                      "FractionRemovedOnHarvest": 0.0,
                      "FractionRemovedOnGraze": 0.0,
                      "FractionRemovedOnPrune": 0.0,
                      "Name": "RadIni",
                      "Children": [
                        {
                          "$type": "Models.Functions.VariableReference, Models",
                          "VariableName": "[Weather].Radn",
                          "Name": "Rad",
                          "Children": [],
                          "IncludeInDocumentation": true,
                          "Enabled": true,
                          "ReadOnly": false
                        }
                      ],
                      "IncludeInDocumentation": true,
                      "Enabled": true,
                      "ReadOnly": false
                    },
                    {
                      "$type": "Models.Functions.AccumulateByNumericPhase, Models",
                      "StartStageName": 3.7585,
                      "EndStageName": 3.9206,
                      "ResetStageName": "BudBurst",
                      "FractionRemovedOnCut": 0.0,
                      "FractionRemovedOnHarvest": 0.0,
                      "FractionRemovedOnGraze": 0.0,
                      "FractionRemovedOnPrune": 0.0,
                      "Name": "Time",
                      "Children": [
                        {
                          "$type": "Models.Functions.Constant, Models",
                          "FixedValue": 1.0,
                          "Units": "days/day",
                          "Name": "Days",
                          "Children": [],
                          "IncludeInDocumentation": true,
                          "Enabled": true,
                          "ReadOnly": false
                        }
                      ],
                      "IncludeInDocumentation": true,
                      "Enabled": true,
                      "ReadOnly": false
                    }
                  ],
                  "IncludeInDocumentation": true,
                  "Enabled": true,
                  "ReadOnly": false
                },
                {
                  "$type": "Models.Functions.DivideFunction, Models",
                  "Name": "BUN_CarbonIni",
                  "Children": [
                    {
                      "$type": "Models.Functions.AccumulateByNumericPhase, Models",
                      "StartStageName": 3.2,
                      "EndStageName": 5.2,
                      "ResetStageName": "BudBurst",
                      "FractionRemovedOnCut": 0.0,
                      "FractionRemovedOnHarvest": 0.0,
                      "FractionRemovedOnGraze": 0.0,
                      "FractionRemovedOnPrune": 0.0,
                      "Name": "FDMIni",
                      "Children": [
                        {
                          "$type": "Models.Functions.VariableReference, Models",
                          "VariableName": "[Grapevine].Arbitrator.FDM",
                          "Name": "FDM",
                          "Children": [],
                          "IncludeInDocumentation": true,
                          "Enabled": true,
                          "ReadOnly": false
                        }
                      ],
                      "IncludeInDocumentation": true,
                      "Enabled": true,
                      "ReadOnly": false
                    },
                    {
                      "$type": "Models.Functions.AccumulateByNumericPhase, Models",
                      "StartStageName": 3.2,
                      "EndStageName": 5.2,
                      "ResetStageName": "BudBurst",
                      "FractionRemovedOnCut": 0.0,
                      "FractionRemovedOnHarvest": 0.0,
                      "FractionRemovedOnGraze": 0.0,
                      "FractionRemovedOnPrune": 0.0,
                      "Name": "Time",
                      "Children": [
                        {
                          "$type": "Models.Functions.Constant, Models",
                          "FixedValue": 1.0,
                          "Units": "days/day",
                          "Name": "Days",
                          "Children": [],
                          "IncludeInDocumentation": true,
                          "Enabled": true,
                          "ReadOnly": false
                        }
                      ],
                      "IncludeInDocumentation": true,
                      "Enabled": true,
                      "ReadOnly": false
                    }
                  ],
                  "IncludeInDocumentation": true,
                  "Enabled": true,
                  "ReadOnly": false
                },
                {
                  "$type": "Models.Functions.DivideFunction, Models",
                  "Name": "BEN_TmaxFlow",
                  "Children": [
                    {
                      "$type": "Models.Functions.AccumulateByNumericPhase, Models",
                      "StartStageName": 3.7752,
                      "EndStageName": 4.0962,
                      "ResetStageName": "BudBurst",
                      "FractionRemovedOnCut": 0.0,
                      "FractionRemovedOnHarvest": 0.0,
                      "FractionRemovedOnGraze": 0.0,
                      "FractionRemovedOnPrune": 0.0,
                      "Name": "TmaxFlow",
                      "Children": [
                        {
                          "$type": "Models.Functions.VariableReference, Models",
                          "VariableName": "[Weather].MaxT",
                          "Name": "Tmax",
                          "Children": [],
                          "IncludeInDocumentation": true,
                          "Enabled": true,
                          "ReadOnly": false
                        }
                      ],
                      "IncludeInDocumentation": true,
                      "Enabled": true,
                      "ReadOnly": false
                    },
                    {
                      "$type": "Models.Functions.AccumulateByNumericPhase, Models",
                      "StartStageName": 3.7752,
                      "EndStageName": 4.0962,
                      "ResetStageName": "BudBurst",
                      "FractionRemovedOnCut": 0.0,
                      "FractionRemovedOnHarvest": 0.0,
                      "FractionRemovedOnGraze": 0.0,
                      "FractionRemovedOnPrune": 0.0,
                      "Name": "Time",
                      "Children": [
                        {
                          "$type": "Models.Functions.Constant, Models",
                          "FixedValue": 1.0,
                          "Units": "days/day",
                          "Name": "Days",
                          "Children": [],
                          "IncludeInDocumentation": true,
                          "Enabled": true,
                          "ReadOnly": false
                        }
                      ],
                      "IncludeInDocumentation": true,
                      "Enabled": true,
                      "ReadOnly": false
                    }
                  ],
                  "IncludeInDocumentation": true,
                  "Enabled": true,
                  "ReadOnly": false
                },
                {
                  "$type": "Models.Functions.DivideFunction, Models",
                  "Name": "BEN_TminFlow",
                  "Children": [
                    {
                      "$type": "Models.Functions.AccumulateByNumericPhase, Models",
                      "StartStageName": 3.8036,
                      "EndStageName": 4.2517,
                      "ResetStageName": "BudBurst",
                      "FractionRemovedOnCut": 0.0,
                      "FractionRemovedOnHarvest": 0.0,
                      "FractionRemovedOnGraze": 0.0,
                      "FractionRemovedOnPrune": 0.0,
                      "Name": "TminFlow",
                      "Children": [
                        {
                          "$type": "Models.Functions.VariableReference, Models",
                          "VariableName": "[Weather].MinT",
                          "Name": "Tmin",
                          "Children": [],
                          "IncludeInDocumentation": true,
                          "Enabled": true,
                          "ReadOnly": false
                        }
                      ],
                      "IncludeInDocumentation": true,
                      "Enabled": true,
                      "ReadOnly": false
                    },
                    {
                      "$type": "Models.Functions.AccumulateByNumericPhase, Models",
                      "StartStageName": 3.8036,
                      "EndStageName": 4.2517,
                      "ResetStageName": "BudBurst",
                      "FractionRemovedOnCut": 0.0,
                      "FractionRemovedOnHarvest": 0.0,
                      "FractionRemovedOnGraze": 0.0,
                      "FractionRemovedOnPrune": 0.0,
                      "Name": "Time",
                      "Children": [
                        {
                          "$type": "Models.Functions.Constant, Models",
                          "FixedValue": 1.0,
                          "Units": "days/day",
                          "Name": "Days",
                          "Children": [],
                          "IncludeInDocumentation": true,
                          "Enabled": true,
                          "ReadOnly": false
                        }
                      ],
                      "IncludeInDocumentation": true,
                      "Enabled": true,
                      "ReadOnly": false
                    }
                  ],
                  "IncludeInDocumentation": true,
                  "Enabled": true,
                  "ReadOnly": false
                },
                {
                  "$type": "Models.Functions.DivideFunction, Models",
                  "Name": "BEN_TmaxIni",
                  "Children": [
                    {
                      "$type": "Models.Functions.AccumulateByNumericPhase, Models",
                      "StartStageName": 3.7336,
                      "EndStageName": 5.4935,
                      "ResetStageName": "BudBurst",
                      "FractionRemovedOnCut": 0.0,
                      "FractionRemovedOnHarvest": 0.0,
                      "FractionRemovedOnGraze": 0.0,
                      "FractionRemovedOnPrune": 0.0,
                      "Name": "TmaxIni",
                      "Children": [
                        {
                          "$type": "Models.Functions.VariableReference, Models",
                          "VariableName": "[Weather].MaxT",
                          "Name": "Tmax",
                          "Children": [],
                          "IncludeInDocumentation": true,
                          "Enabled": true,
                          "ReadOnly": false
                        }
                      ],
                      "IncludeInDocumentation": true,
                      "Enabled": true,
                      "ReadOnly": false
                    },
                    {
                      "$type": "Models.Functions.AccumulateByNumericPhase, Models",
                      "StartStageName": 3.7336,
                      "EndStageName": 5.4935,
                      "ResetStageName": "BudBurst",
                      "FractionRemovedOnCut": 0.0,
                      "FractionRemovedOnHarvest": 0.0,
                      "FractionRemovedOnGraze": 0.0,
                      "FractionRemovedOnPrune": 0.0,
                      "Name": "Time",
                      "Children": [
                        {
                          "$type": "Models.Functions.Constant, Models",
                          "FixedValue": 1.0,
                          "Units": "days/day",
                          "Name": "Days",
                          "Children": [],
                          "IncludeInDocumentation": true,
                          "Enabled": true,
                          "ReadOnly": false
                        }
                      ],
                      "IncludeInDocumentation": true,
                      "Enabled": true,
                      "ReadOnly": false
                    }
                  ],
                  "IncludeInDocumentation": true,
                  "Enabled": true,
                  "ReadOnly": false
                },
                {
                  "$type": "Models.Functions.DivideFunction, Models",
                  "Name": "BEN_RainTotFlow",
                  "Children": [
                    {
                      "$type": "Models.Functions.AccumulateByNumericPhase, Models",
                      "StartStageName": 3.631338,
                      "EndStageName": 4.526451,
                      "ResetStageName": "BudBurst",
                      "FractionRemovedOnCut": 0.0,
                      "FractionRemovedOnHarvest": 0.0,
                      "FractionRemovedOnGraze": 0.0,
                      "FractionRemovedOnPrune": 0.0,
                      "Name": "RainTotFlow",
                      "Children": [
                        {
                          "$type": "Models.Functions.VariableReference, Models",
                          "VariableName": "[Weather].Rain",
                          "Name": "RainTot",
                          "Children": [],
                          "IncludeInDocumentation": true,
                          "Enabled": true,
                          "ReadOnly": false
                        }
                      ],
                      "IncludeInDocumentation": true,
                      "Enabled": true,
                      "ReadOnly": false
                    },
                    {
                      "$type": "Models.Functions.Constant, Models",
                      "FixedValue": 1.0,
                      "Units": null,
                      "Name": "Days",
                      "Children": [],
                      "IncludeInDocumentation": true,
                      "Enabled": true,
                      "ReadOnly": false
                    }
                  ],
                  "IncludeInDocumentation": true,
                  "Enabled": true,
                  "ReadOnly": false
                },
                {
                  "$type": "Models.Functions.DivideFunction, Models",
                  "Name": "BEN_CarbonFlow",
                  "Children": [
                    {
                      "$type": "Models.Functions.AccumulateByNumericPhase, Models",
                      "StartStageName": 3.08,
                      "EndStageName": 4.05,
                      "ResetStageName": "BudBurst",
                      "FractionRemovedOnCut": 0.0,
                      "FractionRemovedOnHarvest": 0.0,
                      "FractionRemovedOnGraze": 0.0,
                      "FractionRemovedOnPrune": 0.0,
                      "Name": "FDMFlow",
                      "Children": [
                        {
                          "$type": "Models.Functions.VariableReference, Models",
                          "VariableName": "[Grapevine].Arbitrator.FDM",
                          "Name": "FDM",
                          "Children": [],
                          "IncludeInDocumentation": true,
                          "Enabled": true,
                          "ReadOnly": false
                        }
                      ],
                      "IncludeInDocumentation": true,
                      "Enabled": true,
                      "ReadOnly": false
                    },
                    {
                      "$type": "Models.Functions.AccumulateByNumericPhase, Models",
                      "StartStageName": 3.08,
                      "EndStageName": 4.05,
                      "ResetStageName": "BudBurst",
                      "FractionRemovedOnCut": 0.0,
                      "FractionRemovedOnHarvest": 0.0,
                      "FractionRemovedOnGraze": 0.0,
                      "FractionRemovedOnPrune": 0.0,
                      "Name": "Time",
                      "Children": [
                        {
                          "$type": "Models.Functions.Constant, Models",
                          "FixedValue": 1.0,
                          "Units": "days/day",
                          "Name": "Days",
                          "Children": [],
                          "IncludeInDocumentation": true,
                          "Enabled": true,
                          "ReadOnly": false
                        }
                      ],
                      "IncludeInDocumentation": true,
                      "Enabled": true,
                      "ReadOnly": false
                    }
                  ],
                  "IncludeInDocumentation": true,
                  "Enabled": true,
                  "ReadOnly": false
                },
                {
                  "$type": "Models.Functions.DivideFunction, Models",
                  "Name": "BM_TmaxFlow",
                  "Children": [
                    {
                      "$type": "Models.Functions.AccumulateByNumericPhase, Models",
                      "StartStageName": 3.6763,
                      "EndStageName": 3.9052,
                      "ResetStageName": "BudBurst",
                      "FractionRemovedOnCut": 0.0,
                      "FractionRemovedOnHarvest": 0.0,
                      "FractionRemovedOnGraze": 0.0,
                      "FractionRemovedOnPrune": 0.0,
                      "Name": "TmaxFlow",
                      "Children": [
                        {
                          "$type": "Models.Functions.VariableReference, Models",
                          "VariableName": "[Weather].MaxT",
                          "Name": "Tmax",
                          "Children": [],
                          "IncludeInDocumentation": true,
                          "Enabled": true,
                          "ReadOnly": false
                        }
                      ],
                      "IncludeInDocumentation": true,
                      "Enabled": true,
                      "ReadOnly": false
                    },
                    {
                      "$type": "Models.Functions.AccumulateByNumericPhase, Models",
                      "StartStageName": 3.6763,
                      "EndStageName": 3.9052,
                      "ResetStageName": "BudBurst",
                      "FractionRemovedOnCut": 0.0,
                      "FractionRemovedOnHarvest": 0.0,
                      "FractionRemovedOnGraze": 0.0,
                      "FractionRemovedOnPrune": 0.0,
                      "Name": "Time",
                      "Children": [
                        {
                          "$type": "Models.Functions.Constant, Models",
                          "FixedValue": 1.0,
                          "Units": "days/day",
                          "Name": "Days",
                          "Children": [],
                          "IncludeInDocumentation": true,
                          "Enabled": true,
                          "ReadOnly": false
                        }
                      ],
                      "IncludeInDocumentation": true,
                      "Enabled": true,
                      "ReadOnly": false
                    }
                  ],
                  "IncludeInDocumentation": true,
                  "Enabled": true,
                  "ReadOnly": false
                },
                {
                  "$type": "Models.Functions.DivideFunction, Models",
                  "Name": "BM_RainTotFlow",
                  "Children": [
                    {
                      "$type": "Models.Functions.AccumulateByNumericPhase, Models",
                      "StartStageName": 3.5555,
                      "EndStageName": 5.0,
                      "ResetStageName": "BudBurst",
                      "FractionRemovedOnCut": 0.0,
                      "FractionRemovedOnHarvest": 0.0,
                      "FractionRemovedOnGraze": 0.0,
                      "FractionRemovedOnPrune": 0.0,
                      "Name": "RainTotFlow",
                      "Children": [
                        {
                          "$type": "Models.Functions.VariableReference, Models",
                          "VariableName": "[Weather].Rain",
                          "Name": "RainTot",
                          "Children": [],
                          "IncludeInDocumentation": true,
                          "Enabled": true,
                          "ReadOnly": false
                        }
                      ],
                      "IncludeInDocumentation": true,
                      "Enabled": true,
                      "ReadOnly": false
                    },
                    {
                      "$type": "Models.Functions.Constant, Models",
                      "FixedValue": 1.0,
                      "Units": null,
                      "Name": "Days",
                      "Children": [],
                      "IncludeInDocumentation": true,
                      "Enabled": true,
                      "ReadOnly": false
                    }
                  ],
                  "IncludeInDocumentation": true,
                  "Enabled": true,
                  "ReadOnly": false
                },
                {
                  "$type": "Models.Functions.DivideFunction, Models",
                  "Name": "BM_RadFlow",
                  "Children": [
                    {
                      "$type": "Models.Functions.AccumulateByNumericPhase, Models",
                      "StartStageName": 3.046,
                      "EndStageName": 3.8455,
                      "ResetStageName": "BudBurst",
                      "FractionRemovedOnCut": 0.0,
                      "FractionRemovedOnHarvest": 0.0,
                      "FractionRemovedOnGraze": 0.0,
                      "FractionRemovedOnPrune": 0.0,
                      "Name": "RadFlow",
                      "Children": [
                        {
                          "$type": "Models.Functions.VariableReference, Models",
                          "VariableName": "[Weather].Radn",
                          "Name": "Rad",
                          "Children": [],
                          "IncludeInDocumentation": true,
                          "Enabled": true,
                          "ReadOnly": false
                        }
                      ],
                      "IncludeInDocumentation": true,
                      "Enabled": true,
                      "ReadOnly": false
                    },
                    {
                      "$type": "Models.Functions.AccumulateByNumericPhase, Models",
                      "StartStageName": 3.046,
                      "EndStageName": 3.8455,
                      "ResetStageName": "BudBurst",
                      "FractionRemovedOnCut": 0.0,
                      "FractionRemovedOnHarvest": 0.0,
                      "FractionRemovedOnGraze": 0.0,
                      "FractionRemovedOnPrune": 0.0,
                      "Name": "Time",
                      "Children": [
                        {
                          "$type": "Models.Functions.Constant, Models",
                          "FixedValue": 1.0,
                          "Units": "days/day",
                          "Name": "Days",
                          "Children": [],
                          "IncludeInDocumentation": true,
                          "Enabled": true,
                          "ReadOnly": false
                        }
                      ],
                      "IncludeInDocumentation": true,
                      "Enabled": true,
                      "ReadOnly": false
                    }
                  ],
                  "IncludeInDocumentation": true,
                  "Enabled": true,
                  "ReadOnly": false
                },
                {
                  "$type": "Models.Functions.DivideFunction, Models",
                  "Name": "BM_RainTotVer",
                  "Children": [
                    {
                      "$type": "Models.Functions.AccumulateByNumericPhase, Models",
                      "StartStageName": 5.09,
                      "EndStageName": 5.5758,
                      "ResetStageName": "BudBurst",
                      "FractionRemovedOnCut": 0.0,
                      "FractionRemovedOnHarvest": 0.0,
                      "FractionRemovedOnGraze": 0.0,
                      "FractionRemovedOnPrune": 0.0,
                      "Name": "RainTotVer",
                      "Children": [
                        {
                          "$type": "Models.Functions.VariableReference, Models",
                          "VariableName": "[Weather].Rain",
                          "Name": "RainTot",
                          "Children": [],
                          "IncludeInDocumentation": true,
                          "Enabled": true,
                          "ReadOnly": false
                        }
                      ],
                      "IncludeInDocumentation": true,
                      "Enabled": true,
                      "ReadOnly": false
                    },
                    {
                      "$type": "Models.Functions.Constant, Models",
                      "FixedValue": 1.0,
                      "Units": null,
                      "Name": "Days",
                      "Children": [],
                      "IncludeInDocumentation": true,
                      "Enabled": true,
                      "ReadOnly": false
                    }
                  ],
                  "IncludeInDocumentation": true,
                  "Enabled": true,
                  "ReadOnly": false
                },
                {
                  "$type": "Models.Functions.DivideFunction, Models",
                  "Name": "BM_CarbonFlow",
                  "Children": [
                    {
                      "$type": "Models.Functions.AccumulateByNumericPhase, Models",
                      "StartStageName": 3.32,
                      "EndStageName": 4.06,
                      "ResetStageName": "BudBurst",
                      "FractionRemovedOnCut": 0.0,
                      "FractionRemovedOnHarvest": 0.0,
                      "FractionRemovedOnGraze": 0.0,
                      "FractionRemovedOnPrune": 0.0,
                      "Name": "FDMFlow",
                      "Children": [
                        {
                          "$type": "Models.Functions.VariableReference, Models",
                          "VariableName": "[Grapevine].Arbitrator.FDM",
                          "Name": "FDM",
                          "Children": [],
                          "IncludeInDocumentation": true,
                          "Enabled": true,
                          "ReadOnly": false
                        }
                      ],
                      "IncludeInDocumentation": true,
                      "Enabled": true,
                      "ReadOnly": false
                    },
                    {
                      "$type": "Models.Functions.AccumulateByNumericPhase, Models",
                      "StartStageName": 3.32,
                      "EndStageName": 4.06,
                      "ResetStageName": "BudBurst",
                      "FractionRemovedOnCut": 0.0,
                      "FractionRemovedOnHarvest": 0.0,
                      "FractionRemovedOnGraze": 0.0,
                      "FractionRemovedOnPrune": 0.0,
                      "Name": "Time",
                      "Children": [
                        {
                          "$type": "Models.Functions.Constant, Models",
                          "FixedValue": 1.0,
                          "Units": "days/day",
                          "Name": "Days",
                          "Children": [],
                          "IncludeInDocumentation": true,
                          "Enabled": true,
                          "ReadOnly": false
                        }
                      ],
                      "IncludeInDocumentation": true,
                      "Enabled": true,
                      "ReadOnly": false
                    }
                  ],
                  "IncludeInDocumentation": true,
                  "Enabled": true,
                  "ReadOnly": false
                },
                {
                  "$type": "Models.Functions.DivideFunction, Models",
                  "Name": "BEN_CarbonIni",
                  "Children": [
                    {
                      "$type": "Models.Functions.AccumulateByNumericPhase, Models",
                      "StartStageName": 4.0,
                      "EndStageName": 5.83,
                      "ResetStageName": "BudBurst",
                      "FractionRemovedOnCut": 0.0,
                      "FractionRemovedOnHarvest": 0.0,
                      "FractionRemovedOnGraze": 0.0,
                      "FractionRemovedOnPrune": 0.0,
                      "Name": "FDMIni",
                      "Children": [
                        {
                          "$type": "Models.Functions.VariableReference, Models",
                          "VariableName": "[Grapevine].Arbitrator.FDM",
                          "Name": "FDM",
                          "Children": [],
                          "IncludeInDocumentation": true,
                          "Enabled": true,
                          "ReadOnly": false
                        }
                      ],
                      "IncludeInDocumentation": true,
                      "Enabled": true,
                      "ReadOnly": false
                    },
                    {
                      "$type": "Models.Functions.AccumulateByNumericPhase, Models",
                      "StartStageName": 4.0,
                      "EndStageName": 5.83,
                      "ResetStageName": "BudBurst",
                      "FractionRemovedOnCut": 0.0,
                      "FractionRemovedOnHarvest": 0.0,
                      "FractionRemovedOnGraze": 0.0,
                      "FractionRemovedOnPrune": 0.0,
                      "Name": "Time",
                      "Children": [
                        {
                          "$type": "Models.Functions.Constant, Models",
                          "FixedValue": 1.0,
                          "Units": "days/day",
                          "Name": "Days",
                          "Children": [],
                          "IncludeInDocumentation": true,
                          "Enabled": true,
                          "ReadOnly": false
                        }
                      ],
                      "IncludeInDocumentation": true,
                      "Enabled": true,
                      "ReadOnly": false
                    }
                  ],
                  "IncludeInDocumentation": true,
                  "Enabled": true,
                  "ReadOnly": false
                },
                {
                  "$type": "Models.Functions.OnEventFunction, Models",
                  "SetEvent": "Ecodormancy",
                  "ReSetEvent": null,
                  "Name": "BUN_TmaxIni_Record",
                  "Children": [
                    {
                      "$type": "Models.Functions.Constant, Models",
                      "FixedValue": 21.0,
                      "Units": null,
                      "Name": "PreEventValue",
                      "Children": [],
                      "IncludeInDocumentation": true,
                      "Enabled": true,
                      "ReadOnly": false
                    },
                    {
                      "$type": "Models.Functions.VariableReference, Models",
                      "VariableName": "[Berry].MetFactors.BUN_TmaxIni",
                      "Name": "PostEventValue",
                      "Children": [],
                      "IncludeInDocumentation": true,
                      "Enabled": true,
                      "ReadOnly": false
                    }
                  ],
                  "IncludeInDocumentation": true,
                  "Enabled": true,
                  "ReadOnly": false
                },
                {
                  "$type": "Models.Functions.OnEventFunction, Models",
                  "SetEvent": "Ecodormancy",
                  "ReSetEvent": null,
                  "Name": "BUN_RadIni_Record",
                  "Children": [
                    {
                      "$type": "Models.Functions.Constant, Models",
                      "FixedValue": 21.0,
                      "Units": null,
                      "Name": "PreEventValue",
                      "Children": [],
                      "IncludeInDocumentation": true,
                      "Enabled": true,
                      "ReadOnly": false
                    },
                    {
                      "$type": "Models.Functions.VariableReference, Models",
                      "VariableName": "[Berry].MetFactors.BUN_RadIni",
                      "Name": "PostEventValue",
                      "Children": [],
                      "IncludeInDocumentation": true,
                      "Enabled": true,
                      "ReadOnly": false
                    }
                  ],
                  "IncludeInDocumentation": true,
                  "Enabled": true,
                  "ReadOnly": false
                },
                {
                  "$type": "Models.Functions.OnEventFunction, Models",
                  "SetEvent": "Ecodormancy",
                  "ReSetEvent": null,
                  "Name": "BUN_CarbonIni_Record",
                  "Children": [
                    {
                      "$type": "Models.Functions.Constant, Models",
                      "FixedValue": 1.0,
                      "Units": null,
                      "Name": "PreEventValue",
                      "Children": [],
                      "IncludeInDocumentation": true,
                      "Enabled": true,
                      "ReadOnly": false
                    },
                    {
                      "$type": "Models.Functions.VariableReference, Models",
                      "VariableName": "[Berry].MetFactors.BUN_CarbonIni",
                      "Name": "PostEventValue",
                      "Children": [],
                      "IncludeInDocumentation": true,
                      "Enabled": true,
                      "ReadOnly": false
                    }
                  ],
                  "IncludeInDocumentation": true,
                  "Enabled": true,
                  "ReadOnly": false
                },
                {
                  "$type": "Models.Functions.OnEventFunction, Models",
                  "SetEvent": "Veraison",
                  "ReSetEvent": "FloweringTime",
                  "Name": "BEN_TmaxIni_Record",
                  "Children": [
                    {
                      "$type": "Models.Functions.Constant, Models",
                      "FixedValue": 21.0,
                      "Units": null,
                      "Name": "PreEventValue",
                      "Children": [],
                      "IncludeInDocumentation": true,
                      "Enabled": true,
                      "ReadOnly": false
                    },
                    {
                      "$type": "Models.Functions.VariableReference, Models",
                      "VariableName": "[Berry].MetFactors.BEN_TmaxIni",
                      "Name": "PostEventValue",
                      "Children": [],
                      "IncludeInDocumentation": true,
                      "Enabled": true,
                      "ReadOnly": false
                    }
                  ],
                  "IncludeInDocumentation": true,
                  "Enabled": true,
                  "ReadOnly": false
                },
                {
                  "$type": "Models.Functions.OnEventFunction, Models",
                  "SetEvent": "Ecodormancy",
                  "ReSetEvent": null,
                  "Name": "BEN_CarbonIni_Record",
                  "Children": [
                    {
                      "$type": "Models.Functions.Constant, Models",
                      "FixedValue": 1.0,
                      "Units": null,
                      "Name": "PreEventValue",
                      "Children": [],
                      "IncludeInDocumentation": true,
                      "Enabled": true,
                      "ReadOnly": false
                    },
                    {
                      "$type": "Models.Functions.VariableReference, Models",
                      "VariableName": "[Berry].MetFactors.BEN_CarbonIni",
                      "Name": "PostEventValue",
                      "Children": [],
                      "IncludeInDocumentation": true,
                      "Enabled": true,
                      "ReadOnly": false
                    }
                  ],
                  "IncludeInDocumentation": true,
                  "Enabled": true,
                  "ReadOnly": false
                }
              ],
              "IncludeInDocumentation": true,
              "Enabled": true,
              "ReadOnly": false,
              "ShowInDocs": false
            },
            {
              "$type": "Models.Core.Folder, Models",
              "ShowPageOfGraphs": true,
              "Name": "YieldComponent",
              "Children": [
                {
                  "$type": "Models.Functions.OnEventFunction, Models",
                  "SetEvent": "BudBurst",
                  "ReSetEvent": "Ecodormancy",
                  "Name": "BunchesPerShoot",
                  "Children": [
                    {
                      "$type": "Models.Memo, Models",
                      "Text": "Bunches per shoot is affected by the temperature and carbohydrate status during initiation. \r\n",
                      "Name": "Memo",
                      "Children": [],
                      "IncludeInDocumentation": true,
                      "Enabled": true,
                      "ReadOnly": false
                    },
                    {
                      "$type": "Models.Functions.Constant, Models",
                      "FixedValue": 1.7,
                      "Units": null,
                      "Name": "PreEventValue",
                      "Children": [],
                      "IncludeInDocumentation": true,
                      "Enabled": true,
                      "ReadOnly": false
                    },
                    {
                      "$type": "Models.Functions.MinimumFunction, Models",
                      "Name": "PostEventValue",
                      "Children": [
                        {
                          "$type": "Models.Functions.MaximumFunction, Models",
                          "Name": "MaximumFunc",
                          "Children": [
                            {
                              "$type": "Models.Memo, Models",
                              "Text": "Try to ignor the first year, which give TmaxIni 0",
                              "Name": "Memo",
                              "Children": [],
                              "IncludeInDocumentation": true,
                              "Enabled": true,
                              "ReadOnly": false
                            },
                            {
                              "$type": "Models.Functions.MultiplyFunction, Models",
                              "Name": "BunchesPerShootFun",
                              "Children": [
                                {
                                  "$type": "Models.Functions.AddFunction, Models",
                                  "Name": "MetFun",
                                  "Children": [
                                    {
                                      "$type": "Models.Functions.Constant, Models",
                                      "FixedValue": -0.7965,
                                      "Units": null,
                                      "Name": "Intercept",
                                      "Children": [],
                                      "IncludeInDocumentation": true,
                                      "Enabled": true,
                                      "ReadOnly": false
                                    },
                                    {
                                      "$type": "Models.Functions.LessThanFunction, Models",
                                      "Name": "TmaxIni",
                                      "Children": [
                                        {
                                          "$type": "Models.Functions.VariableReference, Models",
                                          "VariableName": "[Berry].MetFactors.BUN_TmaxIni_Record",
                                          "Name": "XValue",
                                          "Children": [],
                                          "IncludeInDocumentation": true,
                                          "Enabled": true,
                                          "ReadOnly": false
                                        },
                                        {
                                          "$type": "Models.Functions.Constant, Models",
                                          "FixedValue": 10.0,
                                          "Units": null,
                                          "Name": "Constant",
                                          "Children": [],
                                          "IncludeInDocumentation": true,
                                          "Enabled": true,
                                          "ReadOnly": false
                                        },
                                        {
                                          "$type": "Models.Functions.Constant, Models",
                                          "FixedValue": 1.6,
                                          "Units": null,
                                          "Name": "PreValue",
                                          "Children": [],
                                          "IncludeInDocumentation": true,
                                          "Enabled": true,
                                          "ReadOnly": false
                                        },
                                        {
                                          "$type": "Models.Functions.LinearInterpolationFunction, Models",
                                          "Name": "TmaxIni",
                                          "Children": [
                                            {
                                              "$type": "Models.Functions.XYPairs, Models",
                                              "X": [
                                                0.0,
                                                1.0,
                                                10.0,
                                                20.0,
                                                30.0
                                              ],
                                              "Y": [
                                                0.0,
                                                0.1084,
                                                1.084,
                                                2.168,
                                                3.252
                                              ],
                                              "Name": "XYPairs",
                                              "Children": [],
                                              "IncludeInDocumentation": true,
                                              "Enabled": true,
                                              "ReadOnly": false
                                            },
                                            {
                                              "$type": "Models.Functions.VariableReference, Models",
                                              "VariableName": "[Berry].MetFactors.BUN_TmaxIni_Record",
                                              "Name": "XValue",
                                              "Children": [],
                                              "IncludeInDocumentation": true,
                                              "Enabled": true,
                                              "ReadOnly": false
                                            }
                                          ],
                                          "IncludeInDocumentation": true,
                                          "Enabled": true,
                                          "ReadOnly": false
                                        }
                                      ],
                                      "IncludeInDocumentation": true,
                                      "Enabled": true,
                                      "ReadOnly": false
                                    },
                                    {
                                      "$type": "Models.Functions.LessThanFunction, Models",
                                      "Name": "RadIni",
                                      "Children": [
                                        {
                                          "$type": "Models.Functions.VariableReference, Models",
                                          "VariableName": "[Berry].MetFactors.BUN_RadIni_Record",
                                          "Name": "XValue",
                                          "Children": [],
                                          "IncludeInDocumentation": true,
                                          "Enabled": true,
                                          "ReadOnly": false
                                        },
                                        {
                                          "$type": "Models.Functions.Constant, Models",
                                          "FixedValue": 10.0,
                                          "Units": null,
                                          "Name": "Constant",
                                          "Children": [],
                                          "IncludeInDocumentation": true,
                                          "Enabled": true,
                                          "ReadOnly": false
                                        },
                                        {
                                          "$type": "Models.Functions.Constant, Models",
                                          "FixedValue": 0.65,
                                          "Units": null,
                                          "Name": "PreValue",
                                          "Children": [],
                                          "IncludeInDocumentation": true,
                                          "Enabled": true,
                                          "ReadOnly": false
                                        },
                                        {
                                          "$type": "Models.Functions.LinearInterpolationFunction, Models",
                                          "Name": "RadIni",
                                          "Children": [
                                            {
                                              "$type": "Models.Functions.XYPairs, Models",
                                              "X": [
                                                0.0,
                                                1.0,
                                                10.0,
                                                20.0,
                                                30.0
                                              ],
                                              "Y": [
                                                0.0,
                                                0.0101,
                                                0.101,
                                                0.202,
                                                0.303
                                              ],
                                              "Name": "XYPairs",
                                              "Children": [],
                                              "IncludeInDocumentation": true,
                                              "Enabled": true,
                                              "ReadOnly": false
                                            },
                                            {
                                              "$type": "Models.Functions.VariableReference, Models",
                                              "VariableName": "[Berry].MetFactors.BUN_RadIni_Record",
                                              "Name": "XValue",
                                              "Children": [],
                                              "IncludeInDocumentation": true,
                                              "Enabled": true,
                                              "ReadOnly": false
                                            }
                                          ],
                                          "IncludeInDocumentation": true,
                                          "Enabled": true,
                                          "ReadOnly": false
                                        }
                                      ],
                                      "IncludeInDocumentation": true,
                                      "Enabled": true,
                                      "ReadOnly": false
                                    }
                                  ],
                                  "IncludeInDocumentation": true,
                                  "Enabled": true,
                                  "ReadOnly": false
                                },
                                {
                                  "$type": "Models.Functions.LessThanFunction, Models",
                                  "Name": "CarbonIni",
                                  "Children": [
                                    {
                                      "$type": "Models.Functions.VariableReference, Models",
                                      "VariableName": "[Berry].MetFactors.BUN_CarbonIni_Record",
                                      "Name": "XValue",
                                      "Children": [],
                                      "IncludeInDocumentation": true,
                                      "Enabled": true,
                                      "ReadOnly": false
                                    },
                                    {
                                      "$type": "Models.Functions.Constant, Models",
                                      "FixedValue": 0.1,
                                      "Units": null,
                                      "Name": "FirstYear",
                                      "Children": [],
                                      "IncludeInDocumentation": true,
                                      "Enabled": true,
                                      "ReadOnly": false
                                    },
                                    {
                                      "$type": "Models.Functions.Constant, Models",
                                      "FixedValue": 1.0,
                                      "Units": null,
                                      "Name": "PreValue",
                                      "Children": [],
                                      "IncludeInDocumentation": true,
                                      "Enabled": true,
                                      "ReadOnly": false
                                    },
                                    {
                                      "$type": "Models.Functions.LinearInterpolationFunction, Models",
                                      "Name": "FDMIni",
                                      "Children": [
                                        {
                                          "$type": "Models.Functions.VariableReference, Models",
                                          "VariableName": "[Berry].MetFactors.BUN_CarbonIni_Record",
                                          "Name": "XValue",
                                          "Children": [],
                                          "IncludeInDocumentation": true,
                                          "Enabled": true,
                                          "ReadOnly": false
                                        },
                                        {
                                          "$type": "Models.Functions.XYPairs, Models",
                                          "X": [
                                            0.0,
                                            0.2,
                                            1.0,
                                            2.0
                                          ],
                                          "Y": [
                                            0.0,
                                            0.8,
                                            1.0,
                                            1.0
                                          ],
                                          "Name": "XYPairs",
                                          "Children": [],
                                          "IncludeInDocumentation": true,
                                          "Enabled": true,
                                          "ReadOnly": false
                                        }
                                      ],
                                      "IncludeInDocumentation": true,
                                      "Enabled": true,
                                      "ReadOnly": false
                                    }
                                  ],
                                  "IncludeInDocumentation": true,
                                  "Enabled": true,
                                  "ReadOnly": false
                                }
                              ],
                              "IncludeInDocumentation": true,
                              "Enabled": true,
                              "ReadOnly": false
                            },
                            {
                              "$type": "Models.Functions.Constant, Models",
                              "FixedValue": 1.0,
                              "Units": null,
                              "Name": "one",
                              "Children": [],
                              "IncludeInDocumentation": true,
                              "Enabled": true,
                              "ReadOnly": false
                            }
                          ],
                          "IncludeInDocumentation": true,
                          "Enabled": true,
                          "ReadOnly": false
                        },
                        {
                          "$type": "Models.Functions.Constant, Models",
                          "FixedValue": 2.1,
                          "Units": null,
                          "Name": "Max",
                          "Children": [],
                          "IncludeInDocumentation": true,
                          "Enabled": true,
                          "ReadOnly": false
                        }
                      ],
                      "IncludeInDocumentation": true,
                      "Enabled": true,
                      "ReadOnly": false
                    }
                  ],
                  "IncludeInDocumentation": true,
                  "Enabled": true,
                  "ReadOnly": false
                },
                {
                  "$type": "Models.Functions.OnEventFunction, Models",
                  "SetEvent": "FloweringTime",
                  "ReSetEvent": "BudBurst",
                  "Name": "BunchesPerVine",
                  "Children": [
                    {
                      "$type": "Models.Functions.Constant, Models",
                      "FixedValue": 50.0,
                      "Units": null,
                      "Name": "PreEventValue",
                      "Children": [],
                      "IncludeInDocumentation": true,
                      "Enabled": true,
                      "ReadOnly": false
                    },
                    {
                      "$type": "Models.Functions.MaximumFunction, Models",
                      "Name": "PostEventValue",
                      "Children": [
                        {
                          "$type": "Models.Functions.Constant, Models",
                          "FixedValue": 1.0,
                          "Units": null,
                          "Name": "Minimum",
                          "Children": [],
                          "IncludeInDocumentation": true,
                          "Enabled": true,
                          "ReadOnly": false
                        },
                        {
                          "$type": "Models.Functions.MultiplyFunction, Models",
                          "Name": "BunchesPerVineFun",
                          "Children": [
                            {
                              "$type": "Models.Functions.VariableReference, Models",
                              "VariableName": "[Berry].YieldComponent.BunchesPerShoot",
                              "Name": "BunchesPerShoot",
                              "Children": [],
                              "IncludeInDocumentation": true,
                              "Enabled": true,
                              "ReadOnly": false
                            },
                            {
                              "$type": "Models.Functions.DivideFunction, Models",
                              "Name": "ShootsNum",
                              "Children": [
                                {
                                  "$type": "Models.Functions.VariableReference, Models",
                                  "VariableName": "[Grapevine].Structure.MainStemPopn",
                                  "Name": "StemPopulation",
                                  "Children": [],
                                  "IncludeInDocumentation": true,
                                  "Enabled": true,
                                  "ReadOnly": false
                                },
                                {
                                  "$type": "Models.Functions.VariableReference, Models",
                                  "VariableName": "[Grapevine].Population",
                                  "Name": "Population",
                                  "Children": [],
                                  "IncludeInDocumentation": true,
                                  "Enabled": true,
                                  "ReadOnly": false
                                }
                              ],
                              "IncludeInDocumentation": true,
                              "Enabled": true,
                              "ReadOnly": false
                            }
                          ],
                          "IncludeInDocumentation": true,
                          "Enabled": true,
                          "ReadOnly": false
                        }
                      ],
                      "IncludeInDocumentation": true,
                      "Enabled": true,
                      "ReadOnly": false
                    }
                  ],
                  "IncludeInDocumentation": true,
                  "Enabled": true,
                  "ReadOnly": false
                },
                {
                  "$type": "Models.Functions.OnEventFunction, Models",
                  "SetEvent": "FruitSet",
                  "ReSetEvent": "BudBurst",
                  "Name": "BerryNum",
                  "Children": [
                    {
                      "$type": "Models.Functions.Constant, Models",
                      "FixedValue": 65.0,
                      "Units": null,
                      "Name": "PreEventValue",
                      "Children": [],
                      "IncludeInDocumentation": true,
                      "Enabled": true,
                      "ReadOnly": false
                    },
                    {
                      "$type": "Models.Functions.MinimumFunction, Models",
                      "Name": "PostEventValue",
                      "Children": [
                        {
                          "$type": "Models.Functions.MaximumFunction, Models",
                          "Name": "BerryNumFun",
                          "Children": [
                            {
                              "$type": "Models.Functions.MultiplyFunction, Models",
                              "Name": "BerryNumFun",
                              "Children": [
                                {
                                  "$type": "Models.Functions.AddFunction, Models",
                                  "Name": "MetFun",
                                  "Children": [
                                    {
                                      "$type": "Models.Functions.Constant, Models",
                                      "FixedValue": -67.4,
                                      "Units": null,
                                      "Name": "Intercept",
                                      "Children": [],
                                      "IncludeInDocumentation": true,
                                      "Enabled": true,
                                      "ReadOnly": false
                                    },
                                    {
                                      "$type": "Models.Functions.LinearInterpolationFunction, Models",
                                      "Name": "TmaxFlow",
                                      "Children": [
                                        {
                                          "$type": "Models.Functions.VariableReference, Models",
                                          "VariableName": "[Berry].MetFactors.BEN_TmaxFlow",
                                          "Name": "XValue",
                                          "Children": [],
                                          "IncludeInDocumentation": true,
                                          "Enabled": true,
                                          "ReadOnly": false
                                        },
                                        {
                                          "$type": "Models.Functions.XYPairs, Models",
                                          "X": [
                                            0.0,
                                            1.0,
                                            10.0,
                                            20.0,
                                            30.0,
                                            40.0
                                          ],
                                          "Y": [
                                            0.0,
                                            3.4217,
                                            34.217,
                                            68.434,
                                            102.651,
                                            120.0
                                          ],
                                          "Name": "XYPairs",
                                          "Children": [],
                                          "IncludeInDocumentation": true,
                                          "Enabled": true,
                                          "ReadOnly": false
                                        }
                                      ],
                                      "IncludeInDocumentation": true,
                                      "Enabled": true,
                                      "ReadOnly": false
                                    },
                                    {
                                      "$type": "Models.Functions.LinearInterpolationFunction, Models",
                                      "Name": "TminFlow",
                                      "Children": [
                                        {
                                          "$type": "Models.Functions.VariableReference, Models",
                                          "VariableName": "[Berry].MetFactors.BEN_TminFlow",
                                          "Name": "XValue",
                                          "Children": [],
                                          "IncludeInDocumentation": true,
                                          "Enabled": true,
                                          "ReadOnly": false
                                        },
                                        {
                                          "$type": "Models.Functions.XYPairs, Models",
                                          "X": [
                                            0.0,
                                            1.0,
                                            10.0,
                                            20.0,
                                            30.0,
                                            40.0
                                          ],
                                          "Y": [
                                            0.0,
                                            2.4697,
                                            24.697,
                                            49.394,
                                            74.091,
                                            80.0
                                          ],
                                          "Name": "XYPairs",
                                          "Children": [],
                                          "IncludeInDocumentation": true,
                                          "Enabled": true,
                                          "ReadOnly": false
                                        }
                                      ],
                                      "IncludeInDocumentation": true,
                                      "Enabled": true,
                                      "ReadOnly": false
                                    },
                                    {
                                      "$type": "Models.Functions.LinearInterpolationFunction, Models",
                                      "Name": "TmaxIni",
                                      "Children": [
                                        {
                                          "$type": "Models.Functions.XYPairs, Models",
                                          "X": [
                                            0.0,
                                            1.0,
                                            10.0,
                                            20.0,
                                            30.0,
                                            40.0
                                          ],
                                          "Y": [
                                            0.0,
                                            1.3927,
                                            13.927,
                                            27.854,
                                            41.781,
                                            48.0
                                          ],
                                          "Name": "XYPairs",
                                          "Children": [],
                                          "IncludeInDocumentation": true,
                                          "Enabled": true,
                                          "ReadOnly": false
                                        },
                                        {
                                          "$type": "Models.Functions.LessThanFunction, Models",
                                          "Name": "XValue",
                                          "Children": [
                                            {
                                              "$type": "Models.Functions.VariableReference, Models",
                                              "VariableName": "[Berry].MetFactors.BEN_TmaxIni_Record",
                                              "Name": "XValue",
                                              "Children": [],
                                              "IncludeInDocumentation": true,
                                              "Enabled": true,
                                              "ReadOnly": false
                                            },
                                            {
                                              "$type": "Models.Functions.Constant, Models",
                                              "FixedValue": 10.0,
                                              "Units": null,
                                              "Name": "Constant",
                                              "Children": [],
                                              "IncludeInDocumentation": true,
                                              "Enabled": true,
                                              "ReadOnly": false
                                            },
                                            {
                                              "$type": "Models.Functions.Constant, Models",
                                              "FixedValue": 20.0,
                                              "Units": null,
                                              "Name": "GuessValue",
                                              "Children": [],
                                              "IncludeInDocumentation": true,
                                              "Enabled": true,
                                              "ReadOnly": false
                                            },
                                            {
                                              "$type": "Models.Functions.VariableReference, Models",
                                              "VariableName": "[Berry].MetFactors.BEN_TmaxIni_Record",
                                              "Name": "TmaxIni1",
                                              "Children": [],
                                              "IncludeInDocumentation": true,
                                              "Enabled": true,
                                              "ReadOnly": false
                                            }
                                          ],
                                          "IncludeInDocumentation": true,
                                          "Enabled": true,
                                          "ReadOnly": false
                                        }
                                      ],
                                      "IncludeInDocumentation": true,
                                      "Enabled": true,
                                      "ReadOnly": false
                                    }
                                  ],
                                  "IncludeInDocumentation": true,
                                  "Enabled": true,
                                  "ReadOnly": false
                                },
                                {
                                  "$type": "Models.Functions.LinearInterpolationFunction, Models",
                                  "Name": "FDMFlow",
                                  "Children": [
                                    {
                                      "$type": "Models.Functions.VariableReference, Models",
                                      "VariableName": "[Berry].MetFactors.BEN_CarbonFlow",
                                      "Name": "XValue",
                                      "Children": [],
                                      "IncludeInDocumentation": true,
                                      "Enabled": true,
                                      "ReadOnly": false
                                    },
                                    {
                                      "$type": "Models.Functions.XYPairs, Models",
                                      "X": [
                                        0.0,
                                        0.5,
                                        0.8,
                                        1.5
                                      ],
                                      "Y": [
                                        0.0,
                                        0.4,
                                        0.9,
                                        1.02
                                      ],
                                      "Name": "XYPairs",
                                      "Children": [],
                                      "IncludeInDocumentation": true,
                                      "Enabled": true,
                                      "ReadOnly": false
                                    }
                                  ],
                                  "IncludeInDocumentation": true,
                                  "Enabled": true,
                                  "ReadOnly": false
                                },
                                {
                                  "$type": "Models.Functions.LessThanFunction, Models",
                                  "Name": "CarbonIni",
                                  "Children": [
                                    {
                                      "$type": "Models.Functions.VariableReference, Models",
                                      "VariableName": "[Berry].MetFactors.BEN_CarbonIni_Record",
                                      "Name": "XValue",
                                      "Children": [],
                                      "IncludeInDocumentation": true,
                                      "Enabled": true,
                                      "ReadOnly": false
                                    },
                                    {
                                      "$type": "Models.Functions.Constant, Models",
                                      "FixedValue": 0.1,
                                      "Units": null,
                                      "Name": "Intercept",
                                      "Children": [],
                                      "IncludeInDocumentation": true,
                                      "Enabled": true,
                                      "ReadOnly": false
                                    },
                                    {
                                      "$type": "Models.Functions.Constant, Models",
                                      "FixedValue": 1.0,
                                      "Units": null,
                                      "Name": "PreValue",
                                      "Children": [],
                                      "IncludeInDocumentation": true,
                                      "Enabled": true,
                                      "ReadOnly": false
                                    },
                                    {
                                      "$type": "Models.Functions.LinearInterpolationFunction, Models",
                                      "Name": "FDMIni",
                                      "Children": [
                                        {
                                          "$type": "Models.Functions.VariableReference, Models",
                                          "VariableName": "[Berry].MetFactors.BEN_CarbonIni_Record",
                                          "Name": "XValue",
                                          "Children": [],
                                          "IncludeInDocumentation": true,
                                          "Enabled": true,
                                          "ReadOnly": false
                                        },
                                        {
                                          "$type": "Models.Functions.XYPairs, Models",
                                          "X": [
                                            0.0,
                                            0.2,
                                            1.0,
                                            2.0
                                          ],
                                          "Y": [
                                            0.0,
                                            0.6,
                                            1.0,
                                            1.0
                                          ],
                                          "Name": "XYPairs",
                                          "Children": [],
                                          "IncludeInDocumentation": true,
                                          "Enabled": true,
                                          "ReadOnly": false
                                        }
                                      ],
                                      "IncludeInDocumentation": true,
                                      "Enabled": true,
                                      "ReadOnly": false
                                    }
                                  ],
                                  "IncludeInDocumentation": true,
                                  "Enabled": true,
                                  "ReadOnly": false
                                }
                              ],
                              "IncludeInDocumentation": true,
                              "Enabled": true,
                              "ReadOnly": false
                            },
                            {
                              "$type": "Models.Functions.Constant, Models",
                              "FixedValue": 30.0,
                              "Units": null,
                              "Name": "Minimum",
                              "Children": [],
                              "IncludeInDocumentation": true,
                              "Enabled": true,
                              "ReadOnly": false
                            }
                          ],
                          "IncludeInDocumentation": true,
                          "Enabled": true,
                          "ReadOnly": false
                        },
                        {
                          "$type": "Models.Functions.Constant, Models",
                          "FixedValue": 150.0,
                          "Units": null,
                          "Name": "UpperLimit",
                          "Children": [],
                          "IncludeInDocumentation": true,
                          "Enabled": true,
                          "ReadOnly": false
                        }
                      ],
                      "IncludeInDocumentation": true,
                      "Enabled": true,
                      "ReadOnly": false
                    }
                  ],
                  "IncludeInDocumentation": true,
                  "Enabled": true,
                  "ReadOnly": false
                },
                {
                  "$type": "Models.Functions.OnEventFunction, Models",
                  "SetEvent": "Veraison",
                  "ReSetEvent": "BudBurst",
                  "Name": "BerryMass",
                  "Children": [
                    {
                      "$type": "Models.Functions.Constant, Models",
                      "FixedValue": 2.1,
                      "Units": null,
                      "Name": "PreEventValue",
                      "Children": [],
                      "IncludeInDocumentation": true,
                      "Enabled": true,
                      "ReadOnly": false
                    },
                    {
                      "$type": "Models.Functions.MinimumFunction, Models",
                      "Name": "PostEventValue",
                      "Children": [
                        {
                          "$type": "Models.Functions.MaximumFunction, Models",
                          "Name": "BerryMassFun",
                          "Children": [
                            {
                              "$type": "Models.Functions.Constant, Models",
                              "FixedValue": 1.0,
                              "Units": null,
                              "Name": "LowerLimit",
                              "Children": [],
                              "IncludeInDocumentation": true,
                              "Enabled": true,
                              "ReadOnly": false
                            },
                            {
                              "$type": "Models.Functions.MultiplyFunction, Models",
                              "Name": "MultiplyFunction",
                              "Children": [
                                {
                                  "$type": "Models.Functions.AddFunction, Models",
                                  "Name": "MetFun",
                                  "Children": [
                                    {
                                      "$type": "Models.Functions.Constant, Models",
                                      "FixedValue": 0.92369,
                                      "Units": null,
                                      "Name": "Intercept",
                                      "Children": [],
                                      "IncludeInDocumentation": true,
                                      "Enabled": true,
                                      "ReadOnly": false
                                    },
                                    {
                                      "$type": "Models.Functions.LinearInterpolationFunction, Models",
                                      "Name": "TmaxFlow",
                                      "Children": [
                                        {
                                          "$type": "Models.Functions.VariableReference, Models",
                                          "VariableName": "[Berry].MetFactors.BM_TmaxFlow",
                                          "Name": "XValue",
                                          "Children": [],
                                          "IncludeInDocumentation": true,
                                          "Enabled": true,
                                          "ReadOnly": false
                                        },
                                        {
                                          "$type": "Models.Functions.XYPairs, Models",
                                          "X": [
                                            0.0,
                                            1.0,
                                            10.0,
                                            30.0
                                          ],
                                          "Y": [
                                            0.0,
                                            0.0327134,
                                            0.327134,
                                            0.981402
                                          ],
                                          "Name": "XYPairs",
                                          "Children": [],
                                          "IncludeInDocumentation": true,
                                          "Enabled": true,
                                          "ReadOnly": false
                                        }
                                      ],
                                      "IncludeInDocumentation": true,
                                      "Enabled": true,
                                      "ReadOnly": false
                                    },
                                    {
                                      "$type": "Models.Functions.LinearInterpolationFunction, Models",
                                      "Name": "RadFlow",
                                      "Children": [
                                        {
                                          "$type": "Models.Functions.XYPairs, Models",
                                          "X": [
                                            0.0,
                                            1.0,
                                            10.0,
                                            30.0
                                          ],
                                          "Y": [
                                            0.0,
                                            0.0212212,
                                            0.212212,
                                            0.636636
                                          ],
                                          "Name": "XYPairs",
                                          "Children": [],
                                          "IncludeInDocumentation": true,
                                          "Enabled": true,
                                          "ReadOnly": false
                                        },
                                        {
                                          "$type": "Models.Functions.VariableReference, Models",
                                          "VariableName": "[Berry].MetFactors.BM_RadFlow",
                                          "Name": "XValue",
                                          "Children": [],
                                          "IncludeInDocumentation": true,
                                          "Enabled": true,
                                          "ReadOnly": false
                                        }
                                      ],
                                      "IncludeInDocumentation": true,
                                      "Enabled": true,
                                      "ReadOnly": false
                                    },
                                    {
                                      "$type": "Models.Functions.LinearInterpolationFunction, Models",
                                      "Name": "RainTotFlow",
                                      "Children": [
                                        {
                                          "$type": "Models.Functions.XYPairs, Models",
                                          "X": [
                                            0.0,
                                            1.0,
                                            100.0
                                          ],
                                          "Y": [
                                            0.0,
                                            -0.0010101,
                                            -0.10101
                                          ],
                                          "Name": "XYPairs",
                                          "Children": [],
                                          "IncludeInDocumentation": true,
                                          "Enabled": true,
                                          "ReadOnly": false
                                        },
                                        {
                                          "$type": "Models.Functions.VariableReference, Models",
                                          "VariableName": "[Berry].MetFactors.BM_RainTotFlow",
                                          "Name": "XValue",
                                          "Children": [],
                                          "IncludeInDocumentation": true,
                                          "Enabled": true,
                                          "ReadOnly": false
                                        }
                                      ],
                                      "IncludeInDocumentation": true,
                                      "Enabled": true,
                                      "ReadOnly": false
                                    },
                                    {
                                      "$type": "Models.Functions.LinearInterpolationFunction, Models",
                                      "Name": "RainTotVer",
                                      "Children": [
                                        {
                                          "$type": "Models.Functions.VariableReference, Models",
                                          "VariableName": "[Berry].MetFactors.BM_RainTotVer",
                                          "Name": "XValue",
                                          "Children": [],
                                          "IncludeInDocumentation": true,
                                          "Enabled": true,
                                          "ReadOnly": false
                                        },
                                        {
                                          "$type": "Models.Functions.XYPairs, Models",
                                          "X": [
                                            0.0,
                                            1.0,
                                            100.0
                                          ],
                                          "Y": [
                                            0.0,
                                            0.0010051,
                                            0.10051
                                          ],
                                          "Name": "XYPairs",
                                          "Children": [],
                                          "IncludeInDocumentation": true,
                                          "Enabled": true,
                                          "ReadOnly": false
                                        }
                                      ],
                                      "IncludeInDocumentation": true,
                                      "Enabled": true,
                                      "ReadOnly": false
                                    }
                                  ],
                                  "IncludeInDocumentation": true,
                                  "Enabled": true,
                                  "ReadOnly": false
                                },
                                {
                                  "$type": "Models.Functions.LinearInterpolationFunction, Models",
                                  "Name": "FDMFlow",
                                  "Children": [
                                    {
                                      "$type": "Models.Functions.VariableReference, Models",
                                      "VariableName": "[Berry].MetFactors.BM_CarbonFlow",
                                      "Name": "XValue",
                                      "Children": [],
                                      "IncludeInDocumentation": true,
                                      "Enabled": true,
                                      "ReadOnly": false
                                    },
                                    {
                                      "$type": "Models.Functions.XYPairs, Models",
                                      "X": [
                                        0.0,
                                        0.5,
                                        0.8,
                                        1.5
                                      ],
                                      "Y": [
                                        0.0,
                                        0.52,
                                        1.0,
                                        1.0
                                      ],
                                      "Name": "XYPairs",
                                      "Children": [],
                                      "IncludeInDocumentation": true,
                                      "Enabled": true,
                                      "ReadOnly": false
                                    }
                                  ],
                                  "IncludeInDocumentation": true,
                                  "Enabled": true,
                                  "ReadOnly": false
                                }
                              ],
                              "IncludeInDocumentation": true,
                              "Enabled": true,
                              "ReadOnly": false
                            }
                          ],
                          "IncludeInDocumentation": true,
                          "Enabled": true,
                          "ReadOnly": false
                        },
                        {
                          "$type": "Models.Functions.Constant, Models",
                          "FixedValue": 3.0,
                          "Units": null,
                          "Name": "UpperLimit",
                          "Children": [],
                          "IncludeInDocumentation": true,
                          "Enabled": true,
                          "ReadOnly": false
                        }
                      ],
                      "IncludeInDocumentation": true,
                      "Enabled": true,
                      "ReadOnly": false
                    }
                  ],
                  "IncludeInDocumentation": true,
                  "Enabled": true,
                  "ReadOnly": false
                }
              ],
              "IncludeInDocumentation": true,
              "Enabled": true,
              "ReadOnly": false,
              "ShowInDocs": false
            },
            {
              "$type": "Models.Functions.MultiplyFunction, Models",
              "Name": "NumberFunction",
              "Children": [
                {
                  "$type": "Models.Functions.VariableReference, Models",
                  "VariableName": "[Grapevine].Structure.MainStemPopn",
                  "Name": "StemPopulation",
                  "Children": [],
                  "IncludeInDocumentation": true,
                  "Enabled": true,
                  "ReadOnly": false
                },
                {
                  "$type": "Models.Functions.VariableReference, Models",
                  "VariableName": "[Berry].YieldComponent.BunchesPerShoot",
                  "Name": "BunchesPerShoot",
                  "Children": [],
                  "IncludeInDocumentation": true,
                  "Enabled": true,
                  "ReadOnly": false
                },
                {
                  "$type": "Models.Functions.VariableReference, Models",
                  "VariableName": "[Berry].YieldComponent.BerryNum",
                  "Name": "BerriesPerBunch",
                  "Children": [],
                  "IncludeInDocumentation": true,
                  "Enabled": true,
                  "ReadOnly": false
                }
              ],
              "IncludeInDocumentation": true,
              "Enabled": true,
              "ReadOnly": false
            },
            {
              "$type": "Models.Functions.MultiplyFunction, Models",
              "Name": "SingleBerryFW",
              "Children": [
                {
                  "$type": "Models.Memo, Models",
                  "Text": "The effects of water stress on berry fresh weight is a guess based on our experience. Further calibration of the effect of weather conditions and carbon status on berry fresh weight need to be done. ",
                  "Name": "Memo",
                  "Children": [],
                  "IncludeInDocumentation": true,
                  "Enabled": true,
                  "ReadOnly": false
                },
                {
                  "$type": "Models.Functions.BetaGrowthFunction, Models",
                  "tm": 33.3,
                  "te": 59.3,
                  "Name": "BetaGrowthFunction",
                  "Children": [
                    {
                      "$type": "Models.Functions.VariableReference, Models",
                      "VariableName": "[Berry].ThermalTimeAfterFlowering",
                      "Name": "XValue",
                      "Children": [],
                      "IncludeInDocumentation": true,
                      "Enabled": true,
                      "ReadOnly": false
                    },
                    {
                      "$type": "Models.Functions.VariableReference, Models",
                      "VariableName": "[Berry].YieldComponent.BerryMass",
                      "Name": "Ymax",
                      "Children": [],
                      "IncludeInDocumentation": true,
                      "Enabled": true,
                      "ReadOnly": false
                    }
                  ],
                  "IncludeInDocumentation": true,
                  "Enabled": true,
                  "ReadOnly": false
                },
                {
                  "$type": "Models.Functions.DivideFunction, Models",
                  "Name": "MeanWaterStress",
                  "Children": [
                    {
                      "$type": "Models.Functions.AccumulateByNumericPhase, Models",
                      "StartStageName": 3.8,
                      "EndStageName": 6.0,
                      "ResetStageName": "BudBurst",
                      "FractionRemovedOnCut": 0.0,
                      "FractionRemovedOnHarvest": 0.0,
                      "FractionRemovedOnGraze": 0.0,
                      "FractionRemovedOnPrune": 0.0,
                      "Name": "fw",
                      "Children": [
                        {
                          "$type": "Models.Functions.VariableReference, Models",
                          "VariableName": "[Leaf].Fw",
                          "Name": "fw",
                          "Children": [],
                          "IncludeInDocumentation": true,
                          "Enabled": true,
                          "ReadOnly": false
                        }
                      ],
                      "IncludeInDocumentation": true,
                      "Enabled": true,
                      "ReadOnly": false
                    },
                    {
                      "$type": "Models.Functions.AccumulateByNumericPhase, Models",
                      "StartStageName": 3.8,
                      "EndStageName": 6.0,
                      "ResetStageName": "BudBurst",
                      "FractionRemovedOnCut": 0.0,
                      "FractionRemovedOnHarvest": 0.0,
                      "FractionRemovedOnGraze": 0.0,
                      "FractionRemovedOnPrune": 0.0,
                      "Name": "Time",
                      "Children": [
                        {
                          "$type": "Models.Functions.Constant, Models",
                          "FixedValue": 1.0,
                          "Units": "days/day",
                          "Name": "Days",
                          "Children": [],
                          "IncludeInDocumentation": true,
                          "Enabled": true,
                          "ReadOnly": false
                        }
                      ],
                      "IncludeInDocumentation": true,
                      "Enabled": true,
                      "ReadOnly": false
                    }
                  ],
                  "IncludeInDocumentation": true,
                  "Enabled": true,
                  "ReadOnly": false
                }
              ],
              "IncludeInDocumentation": true,
              "Enabled": true,
              "ReadOnly": false
            },
            {
              "$type": "Models.Functions.MultiplyFunction, Models",
              "Name": "TotalBerryFW",
              "Children": [
                {
                  "$type": "Models.Functions.VariableReference, Models",
                  "VariableName": "[Berry].NumberFunction",
                  "Name": "BerryNumber",
                  "Children": [],
                  "IncludeInDocumentation": true,
                  "Enabled": true,
                  "ReadOnly": false
                },
                {
                  "$type": "Models.Functions.VariableReference, Models",
                  "VariableName": "[Berry].SingleBerryFW",
                  "Name": "BerryFW",
                  "Children": [],
                  "IncludeInDocumentation": true,
                  "Enabled": true,
                  "ReadOnly": false
                }
              ],
              "IncludeInDocumentation": true,
              "Enabled": true,
              "ReadOnly": false
            },
            {
              "$type": "Models.Functions.MultiplyFunction, Models",
              "Name": "SingleBerryDW",
              "Children": [
                {
                  "$type": "Models.Functions.BetaGrowthFunction, Models",
                  "tm": 47.8,
                  "te": 70.0,
                  "Name": "BetaGrowthFunction",
                  "Children": [
                    {
                      "$type": "Models.Functions.Constant, Models",
                      "FixedValue": 0.6,
                      "Units": "g",
                      "Name": "Ymax",
                      "Children": [],
                      "IncludeInDocumentation": true,
                      "Enabled": true,
                      "ReadOnly": false
                    },
                    {
                      "$type": "Models.Functions.VariableReference, Models",
                      "VariableName": "[Berry].ThermalTimeAfterFlowering",
                      "Name": "XValue",
                      "Children": [],
                      "IncludeInDocumentation": true,
                      "Enabled": true,
                      "ReadOnly": false
                    }
                  ],
                  "IncludeInDocumentation": true,
                  "Enabled": true,
                  "ReadOnly": false
                }
              ],
              "IncludeInDocumentation": true,
              "Enabled": true,
              "ReadOnly": false
            },
            {
              "$type": "Models.Functions.SubtractFunction, Models",
              "Name": "WaterContent",
              "Children": [
                {
                  "$type": "Models.Functions.Constant, Models",
                  "FixedValue": 1.0,
                  "Units": null,
                  "Name": "Constant",
                  "Children": [],
                  "IncludeInDocumentation": true,
                  "Enabled": true,
                  "ReadOnly": false
                },
                {
                  "$type": "Models.Functions.PhaseLookupValue, Models",
                  "Start": "FloweringTime",
                  "End": "LeafFall",
                  "Name": "AfterFlowering",
                  "Children": [
                    {
                      "$type": "Models.Functions.MinimumFunction, Models",
                      "Name": "MinimumFunction",
                      "Children": [
                        {
                          "$type": "Models.Functions.DivideFunction, Models",
                          "Name": "DivideFunction",
                          "Children": [
                            {
                              "$type": "Models.Functions.VariableReference, Models",
                              "VariableName": "[Berry].Live.Wt",
                              "Name": "BerryDW",
                              "Children": [],
                              "IncludeInDocumentation": true,
                              "Enabled": true,
                              "ReadOnly": false
                            },
                            {
                              "$type": "Models.Functions.VariableReference, Models",
                              "VariableName": "[Berry].TotalBerryFW",
                              "Name": "TotalBerryFW",
                              "Children": [],
                              "IncludeInDocumentation": true,
                              "Enabled": true,
                              "ReadOnly": false
                            }
                          ],
                          "IncludeInDocumentation": true,
                          "Enabled": true,
                          "ReadOnly": false
                        },
                        {
                          "$type": "Models.Functions.Constant, Models",
                          "FixedValue": 0.88,
                          "Units": null,
                          "Name": "Constant",
                          "Children": [],
                          "IncludeInDocumentation": true,
                          "Enabled": true,
                          "ReadOnly": false
                        }
                      ],
                      "IncludeInDocumentation": true,
                      "Enabled": true,
                      "ReadOnly": false
                    }
                  ],
                  "IncludeInDocumentation": true,
                  "Enabled": true,
                  "ReadOnly": false
                }
              ],
              "IncludeInDocumentation": true,
              "Enabled": true,
              "ReadOnly": false
            },
            {
              "$type": "Models.Functions.MultiplyFunction, Models",
              "Name": "DMDemandFunction",
              "Children": [
                {
                  "$type": "Models.Functions.LessThanFunction, Models",
                  "Name": "LessThanFunction",
                  "Children": [
                    {
                      "$type": "Models.Functions.VariableReference, Models",
                      "VariableName": "[Weather].DaysSinceWinterSolstice",
                      "Name": "DAWS",
                      "Children": [],
                      "IncludeInDocumentation": true,
                      "Enabled": true,
                      "ReadOnly": false
                    },
                    {
                      "$type": "Models.Functions.Constant, Models",
                      "FixedValue": 305.0,
                      "Units": null,
                      "Name": "HarvestTime",
                      "Children": [],
                      "IncludeInDocumentation": true,
                      "Enabled": true,
                      "ReadOnly": false
                    },
                    {
                      "$type": "Models.Functions.PhaseLookupValue, Models",
                      "Start": "FloweringTime",
                      "End": "LeafFall",
                      "Name": "AfterFruitSet",
                      "Children": [
                        {
                          "$type": "Models.Functions.MaximumFunction, Models",
                          "Name": "MaximumFunction",
                          "Children": [
                            {
                              "$type": "Models.Functions.DeltaFunction, Models",
                              "StartStageName": null,
                              "Name": "DeltaFunction",
                              "Children": [
                                {
                                  "$type": "Models.Functions.MultiplyFunction, Models",
                                  "Name": "Integral",
                                  "Children": [
                                    {
                                      "$type": "Models.Functions.VariableReference, Models",
                                      "VariableName": "[Berry].NumberFunction",
                                      "Name": "BerryNumber",
                                      "Children": [],
                                      "IncludeInDocumentation": true,
                                      "Enabled": true,
                                      "ReadOnly": false
                                    },
                                    {
                                      "$type": "Models.Functions.VariableReference, Models",
                                      "VariableName": "[Berry].SingleBerryDW",
                                      "Name": "BerryDM",
                                      "Children": [],
                                      "IncludeInDocumentation": true,
                                      "Enabled": true,
                                      "ReadOnly": false
                                    }
                                  ],
                                  "IncludeInDocumentation": true,
                                  "Enabled": true,
                                  "ReadOnly": false
                                }
                              ],
                              "IncludeInDocumentation": true,
                              "Enabled": true,
                              "ReadOnly": false
                            },
                            {
                              "$type": "Models.Functions.Constant, Models",
                              "FixedValue": 0.0,
                              "Units": "g",
                              "Name": "Constant",
                              "Children": [],
                              "IncludeInDocumentation": true,
                              "Enabled": true,
                              "ReadOnly": false
                            }
                          ],
                          "IncludeInDocumentation": true,
                          "Enabled": true,
                          "ReadOnly": false
                        }
                      ],
                      "IncludeInDocumentation": true,
                      "Enabled": true,
                      "ReadOnly": false
                    },
                    {
                      "$type": "Models.Functions.Constant, Models",
                      "FixedValue": 0.0,
                      "Units": null,
                      "Name": "Zero",
                      "Children": [],
                      "IncludeInDocumentation": true,
                      "Enabled": true,
                      "ReadOnly": false
                    }
                  ],
                  "IncludeInDocumentation": true,
                  "Enabled": true,
                  "ReadOnly": false
                },
                {
                  "$type": "Models.Functions.Constant, Models",
                  "FixedValue": 1.0,
                  "Units": "g",
                  "Name": "Constant",
                  "Children": [],
                  "IncludeInDocumentation": true,
                  "Enabled": true,
                  "ReadOnly": false
                }
              ],
              "IncludeInDocumentation": true,
              "Enabled": true,
              "ReadOnly": false
            },
            {
              "$type": "Models.PMF.NutrientPoolFunctions, Models",
              "Name": "DMDemandPriorityFactors",
              "Children": [
                {
                  "$type": "Models.Functions.Constant, Models",
                  "FixedValue": 1.0,
                  "Units": null,
                  "Name": "Structural",
                  "Children": [],
                  "IncludeInDocumentation": true,
                  "Enabled": true,
                  "ReadOnly": false
                },
                {
                  "$type": "Models.Functions.Constant, Models",
                  "FixedValue": 1.0,
                  "Units": null,
                  "Name": "Metabolic",
                  "Children": [],
                  "IncludeInDocumentation": true,
                  "Enabled": true,
                  "ReadOnly": false
                },
                {
                  "$type": "Models.Functions.Constant, Models",
                  "FixedValue": 1.0,
                  "Units": null,
                  "Name": "Storage",
                  "Children": [],
                  "IncludeInDocumentation": true,
                  "Enabled": true,
                  "ReadOnly": false
                }
              ],
              "IncludeInDocumentation": true,
              "Enabled": true,
              "ReadOnly": false
            },
            {
              "$type": "Models.Functions.DivideFunction, Models",
              "Name": "YieldPerVine",
              "Children": [
                {
                  "$type": "Models.Functions.VariableReference, Models",
                  "VariableName": "[Berry].TotalBerryFW",
                  "Name": "TotalBerryFW",
                  "Children": [],
                  "IncludeInDocumentation": true,
                  "Enabled": true,
                  "ReadOnly": false
                },
                {
                  "$type": "Models.Functions.VariableReference, Models",
                  "VariableName": "[Grapevine].Population",
                  "Name": "Population",
                  "Children": [],
                  "IncludeInDocumentation": true,
                  "Enabled": true,
                  "ReadOnly": false
                },
                {
                  "$type": "Models.Functions.Constant, Models",
                  "FixedValue": 1000.0,
                  "Units": null,
                  "Name": "Constant",
                  "Children": [],
                  "IncludeInDocumentation": true,
                  "Enabled": true,
                  "ReadOnly": false
                }
              ],
              "IncludeInDocumentation": true,
              "Enabled": true,
              "ReadOnly": false
            },
            {
              "$type": "Models.Functions.PhaseLookup, Models",
              "Name": "Brix",
              "Children": [
                {
                  "$type": "Models.Functions.PhaseLookupValue, Models",
                  "Start": "FloweringTime",
                  "End": "Veraison",
                  "Name": "BeforeVeraison",
                  "Children": [
                    {
                      "$type": "Models.Functions.Constant, Models",
                      "FixedValue": 5.0,
                      "Units": null,
                      "Name": "Constant",
                      "Children": [],
                      "IncludeInDocumentation": true,
                      "Enabled": true,
                      "ReadOnly": false
                    }
                  ],
                  "IncludeInDocumentation": true,
                  "Enabled": true,
                  "ReadOnly": false
                },
                {
                  "$type": "Models.Functions.PhaseLookupValue, Models",
                  "Start": "Veraison",
                  "End": "LeafFall",
                  "Name": "AfterVeraison",
                  "Children": [
                    {
                      "$type": "Models.Functions.LessThanFunction, Models",
                      "Name": "LessThanFunction",
                      "Children": [
                        {
                          "$type": "Models.Functions.VariableReference, Models",
                          "VariableName": "[Weather].DaysSinceWinterSolstice",
                          "Name": "DAWS",
                          "Children": [],
                          "IncludeInDocumentation": true,
                          "Enabled": true,
                          "ReadOnly": false
                        },
                        {
                          "$type": "Models.Functions.Constant, Models",
                          "FixedValue": 305.0,
                          "Units": null,
                          "Name": "HarvestTime",
                          "Children": [],
                          "IncludeInDocumentation": true,
                          "Enabled": true,
                          "ReadOnly": false
                        },
                        {
                          "$type": "Models.Functions.MaximumFunction, Models",
                          "Name": "MaximumFunction",
                          "Children": [
                            {
                              "$type": "Models.Functions.DivideFunction, Models",
                              "Name": "DivideFunction",
                              "Children": [
                                {
                                  "$type": "Models.Functions.MaximumFunction, Models",
                                  "Name": "MaximumFunction",
                                  "Children": [
                                    {
                                      "$type": "Models.Functions.SubtractFunction, Models",
                                      "Name": "SubtractFunction",
                                      "Children": [
                                        {
                                          "$type": "Models.Functions.Constant, Models",
                                          "FixedValue": 0.944,
                                          "Units": null,
                                          "Name": "constant",
                                          "Children": [],
                                          "IncludeInDocumentation": true,
                                          "Enabled": true,
                                          "ReadOnly": false
                                        },
                                        {
                                          "$type": "Models.Functions.VariableReference, Models",
                                          "VariableName": "[Berry].WaterContent",
                                          "Name": "WaterContent",
                                          "Children": [],
                                          "IncludeInDocumentation": true,
                                          "Enabled": true,
                                          "ReadOnly": false
                                        }
                                      ],
                                      "IncludeInDocumentation": true,
                                      "Enabled": true,
                                      "ReadOnly": false
                                    },
                                    {
                                      "$type": "Models.Functions.Constant, Models",
                                      "FixedValue": 0.0,
                                      "Units": null,
                                      "Name": "zero",
                                      "Children": [],
                                      "IncludeInDocumentation": true,
                                      "Enabled": true,
                                      "ReadOnly": false
                                    }
                                  ],
                                  "IncludeInDocumentation": true,
                                  "Enabled": true,
                                  "ReadOnly": false
                                },
                                {
                                  "$type": "Models.Functions.Constant, Models",
                                  "FixedValue": 0.0082,
                                  "Units": null,
                                  "Name": "constant",
                                  "Children": [],
                                  "IncludeInDocumentation": true,
                                  "Enabled": true,
                                  "ReadOnly": false
                                }
                              ],
                              "IncludeInDocumentation": true,
                              "Enabled": true,
                              "ReadOnly": false
                            },
                            {
                              "$type": "Models.Functions.Constant, Models",
                              "FixedValue": 5.0,
                              "Units": null,
                              "Name": "min",
                              "Children": [],
                              "IncludeInDocumentation": true,
                              "Enabled": true,
                              "ReadOnly": false
                            }
                          ],
                          "IncludeInDocumentation": true,
                          "Enabled": true,
                          "ReadOnly": false
                        },
                        {
                          "$type": "Models.Functions.Constant, Models",
                          "FixedValue": 0.0,
                          "Units": null,
                          "Name": "Zero",
                          "Children": [],
                          "IncludeInDocumentation": true,
                          "Enabled": true,
                          "ReadOnly": false
                        }
                      ],
                      "IncludeInDocumentation": true,
                      "Enabled": true,
                      "ReadOnly": false
                    }
                  ],
                  "IncludeInDocumentation": true,
                  "Enabled": true,
                  "ReadOnly": false
                }
              ],
              "IncludeInDocumentation": true,
              "Enabled": true,
              "ReadOnly": false
            },
            {
              "$type": "Models.Functions.PhaseLookup, Models",
              "Name": "TitratableAcid",
              "Children": [
                {
                  "$type": "Models.Functions.PhaseLookupValue, Models",
                  "Start": "FloweringTime",
                  "End": "Veraison",
                  "Name": "BeforeVeraison",
                  "Children": [
                    {
                      "$type": "Models.Functions.Constant, Models",
                      "FixedValue": 0.0,
                      "Units": null,
                      "Name": "Constant",
                      "Children": [],
                      "IncludeInDocumentation": true,
                      "Enabled": true,
                      "ReadOnly": false
                    }
                  ],
                  "IncludeInDocumentation": true,
                  "Enabled": true,
                  "ReadOnly": false
                },
                {
                  "$type": "Models.Functions.PhaseLookupValue, Models",
                  "Start": "Veraison",
                  "End": "LeafFall",
                  "Name": "AfterVeraison",
                  "Children": [
                    {
                      "$type": "Models.Functions.ExponentialFunction, Models",
                      "A": 7.866,
                      "B": 30.345,
                      "C": -0.0923,
                      "Name": "TitratableAcid",
                      "Children": [
                        {
                          "$type": "Models.Functions.VariableReference, Models",
                          "VariableName": "[Berry].ThermalTimeAfterVeraison",
                          "Name": "XValue",
                          "Children": [],
                          "IncludeInDocumentation": true,
                          "Enabled": true,
                          "ReadOnly": false
                        }
                      ],
                      "IncludeInDocumentation": true,
                      "Enabled": true,
                      "ReadOnly": false
                    }
                  ],
                  "IncludeInDocumentation": true,
                  "Enabled": true,
                  "ReadOnly": false
                }
              ],
              "IncludeInDocumentation": true,
              "Enabled": true,
              "ReadOnly": false
            },
            {
              "$type": "Models.Functions.AccumulateFunction, Models",
              "StartStageName": "Veraison",
              "EndStageName": "LeafFall",
              "ResetStageName": "Ecodormancy",
              "FractionRemovedOnCut": 0.0,
              "FractionRemovedOnHarvest": 0.0,
              "FractionRemovedOnGraze": 0.0,
              "FractionRemovedOnPrune": 0.0,
              "Name": "ThermalTimeAfterVeraison",
              "Children": [
                {
                  "$type": "Models.Functions.VariableReference, Models",
                  "VariableName": "[Phenology].ThermalTime",
                  "Name": "ThermalTime",
                  "Children": [],
                  "IncludeInDocumentation": true,
                  "Enabled": true,
                  "ReadOnly": false
                }
              ],
              "IncludeInDocumentation": true,
              "Enabled": true,
              "ReadOnly": false
            },
            {
              "$type": "Models.Functions.AccumulateFunction, Models",
              "StartStageName": "FloweringTime",
              "EndStageName": "LeafFall",
              "ResetStageName": "Ecodormancy",
              "FractionRemovedOnCut": 0.0,
              "FractionRemovedOnHarvest": 0.0,
              "FractionRemovedOnGraze": 0.0,
              "FractionRemovedOnPrune": 0.0,
              "Name": "ThermalTimeAfterFlowering",
              "Children": [
                {
                  "$type": "Models.Functions.VariableReference, Models",
                  "VariableName": "[Phenology].ThermalTime",
                  "Name": "ThermalTime",
                  "Children": [],
                  "IncludeInDocumentation": true,
                  "Enabled": true,
                  "ReadOnly": false
                }
              ],
              "IncludeInDocumentation": true,
              "Enabled": true,
              "ReadOnly": false
            },
            {
              "$type": "Models.Functions.Constant, Models",
              "FixedValue": 0.02,
              "Units": "g/g",
              "Name": "MaxNConcDailyGrowth",
              "Children": [],
              "IncludeInDocumentation": true,
              "Enabled": true,
              "ReadOnly": false
            },
            {
              "$type": "Models.Functions.Constant, Models",
              "FixedValue": 0.002,
              "Units": "g/g",
              "Name": "MinimumNConc",
              "Children": [],
              "IncludeInDocumentation": true,
              "Enabled": true,
              "ReadOnly": false
            },
            {
              "$type": "Models.PMF.Library.BiomassRemoval, Models",
              "Name": "BiomassRemovalDefaults",
              "Children": [
                {
                  "$type": "Models.PMF.OrganBiomassRemovalType, Models",
                  "FractionLiveToRemove": 0.0,
                  "FractionDeadToRemove": 0.0,
                  "FractionLiveToResidue": 0.0,
                  "FractionDeadToResidue": 0.0,
                  "Name": "Harvest",
                  "Children": [],
                  "IncludeInDocumentation": true,
                  "Enabled": true,
                  "ReadOnly": false
                },
                {
                  "$type": "Models.PMF.OrganBiomassRemovalType, Models",
                  "FractionLiveToRemove": 0.0,
                  "FractionDeadToRemove": 0.0,
                  "FractionLiveToResidue": 0.0,
                  "FractionDeadToResidue": 0.0,
                  "Name": "Cut",
                  "Children": [],
                  "IncludeInDocumentation": true,
                  "Enabled": true,
                  "ReadOnly": false
                },
                {
                  "$type": "Models.PMF.OrganBiomassRemovalType, Models",
                  "FractionLiveToRemove": 0.0,
                  "FractionDeadToRemove": 0.0,
                  "FractionLiveToResidue": 0.0,
                  "FractionDeadToResidue": 0.0,
                  "Name": "Prune",
                  "Children": [],
                  "IncludeInDocumentation": true,
                  "Enabled": true,
                  "ReadOnly": false
                },
                {
                  "$type": "Models.PMF.OrganBiomassRemovalType, Models",
                  "FractionLiveToRemove": 0.0,
                  "FractionDeadToRemove": 0.0,
                  "FractionLiveToResidue": 0.0,
                  "FractionDeadToResidue": 0.0,
                  "Name": "Graze",
                  "Children": [],
                  "IncludeInDocumentation": true,
                  "Enabled": true,
                  "ReadOnly": false
                },
                {
                  "$type": "Models.PMF.OrganBiomassRemovalType, Models",
                  "FractionLiveToRemove": 0.0,
                  "FractionDeadToRemove": 0.0,
                  "FractionLiveToResidue": 0.0,
                  "FractionDeadToResidue": 0.0,
                  "Name": "Thin",
                  "Children": [],
                  "IncludeInDocumentation": true,
                  "Enabled": true,
                  "ReadOnly": false
                }
              ],
              "IncludeInDocumentation": true,
              "Enabled": true,
              "ReadOnly": false
            },
            {
              "$type": "Models.Functions.Constant, Models",
              "FixedValue": 2.5,
              "Units": "g fresh or dry",
              "Name": "MaximumPotentialGrainSize",
              "Children": [],
              "IncludeInDocumentation": true,
              "Enabled": true,
              "ReadOnly": false
            },
            {
              "$type": "Models.Functions.Constant, Models",
              "FixedValue": 0.98,
              "Units": null,
              "Name": "DMConversionEfficiency",
              "Children": [],
              "IncludeInDocumentation": true,
              "Enabled": true,
              "ReadOnly": false
            },
            {
              "$type": "Models.Functions.Constant, Models",
              "FixedValue": 0.0,
              "Units": null,
              "Name": "RemobilisationCost",
              "Children": [],
              "IncludeInDocumentation": true,
              "Enabled": true,
              "ReadOnly": false
            },
            {
              "$type": "Models.Functions.Constant, Models",
              "FixedValue": 0.4,
              "Units": null,
              "Name": "CarbonConcentration",
              "Children": [],
              "IncludeInDocumentation": true,
              "Enabled": true,
              "ReadOnly": false
            },
            {
              "$type": "Models.Functions.MultiplyFunction, Models",
              "Name": "MaintenanceRespirationFunction",
              "Children": [
                {
                  "$type": "Models.Functions.Constant, Models",
                  "FixedValue": 0.001,
                  "Units": null,
                  "Name": "Qm",
                  "Children": [],
                  "IncludeInDocumentation": true,
                  "Enabled": true,
                  "ReadOnly": false
                },
                {
                  "$type": "Models.Functions.ExponentialFunction, Models",
                  "A": 0.0,
                  "B": 1.0,
                  "C": 0.045,
                  "Name": "TempResponse",
                  "Children": [
                    {
                      "$type": "Models.Memo, Models",
                      "Text": "The temperature-dependent parameter is set so that the respiration rate doubles for every 10 oC increase in temperature.",
                      "Name": "Memo",
                      "Children": [],
                      "IncludeInDocumentation": true,
                      "Enabled": true,
                      "ReadOnly": false
                    },
                    {
                      "$type": "Models.Functions.SubtractFunction, Models",
                      "Name": "TempDiff",
                      "Children": [
                        {
                          "$type": "Models.Functions.VariableReference, Models",
                          "VariableName": "[Weather].MeanT",
                          "Name": "Xvalue",
                          "Children": [],
                          "IncludeInDocumentation": true,
                          "Enabled": true,
                          "ReadOnly": false
                        },
                        {
                          "$type": "Models.Functions.Constant, Models",
                          "FixedValue": 20.0,
                          "Units": null,
                          "Name": "RefT",
                          "Children": [],
                          "IncludeInDocumentation": true,
                          "Enabled": true,
                          "ReadOnly": false
                        }
                      ],
                      "IncludeInDocumentation": true,
                      "Enabled": true,
                      "ReadOnly": false
                    }
                  ],
                  "IncludeInDocumentation": true,
                  "Enabled": true,
                  "ReadOnly": false
                }
              ],
              "IncludeInDocumentation": true,
              "Enabled": true,
              "ReadOnly": false
            },
            {
              "$type": "Models.Functions.LinearInterpolationFunction, Models",
              "Name": "MaximumNConc",
              "Children": [
                {
                  "$type": "Models.Functions.XYPairs, Models",
                  "X": [
                    0.0,
                    100.0,
                    150.0,
                    177.0,
                    335.0,
                    336.0,
                    366.0
                  ],
                  "Y": [
                    0.01,
                    0.01,
                    0.025,
                    0.015,
                    0.01,
                    0.01,
                    0.01
                  ],
                  "Name": "XYPairs",
                  "Children": [],
                  "IncludeInDocumentation": true,
                  "Enabled": true,
                  "ReadOnly": false
                },
                {
                  "$type": "Models.Functions.VariableReference, Models",
                  "VariableName": "[Weather].DaysSinceWinterSolstice",
                  "Name": "XValue",
                  "Children": [],
                  "IncludeInDocumentation": true,
                  "Enabled": true,
                  "ReadOnly": false
                }
              ],
              "IncludeInDocumentation": true,
              "Enabled": true,
              "ReadOnly": false
            },
            {
              "$type": "Models.Functions.MultiplyFunction, Models",
              "Name": "NFillingRate",
              "Children": [
                {
                  "$type": "Models.Functions.LessThanFunction, Models",
                  "Name": "LessThanFunction",
                  "Children": [
                    {
                      "$type": "Models.Functions.VariableReference, Models",
                      "VariableName": "[Weather].DaysSinceWinterSolstice",
                      "Name": "DAWS",
                      "Children": [],
                      "IncludeInDocumentation": true,
                      "Enabled": true,
                      "ReadOnly": false
                    },
                    {
                      "$type": "Models.Functions.Constant, Models",
                      "FixedValue": 305.0,
                      "Units": null,
                      "Name": "HarvestTime",
                      "Children": [],
                      "IncludeInDocumentation": true,
                      "Enabled": true,
                      "ReadOnly": false
                    },
                    {
                      "$type": "Models.Functions.PhaseLookupValue, Models",
                      "Start": "FloweringTime",
                      "End": "LeafFall",
                      "Name": "AfterFruitSet",
                      "Children": [
                        {
                          "$type": "Models.Functions.MaximumFunction, Models",
                          "Name": "MaximumFunction",
                          "Children": [
                            {
                              "$type": "Models.Functions.DeltaFunction, Models",
                              "StartStageName": null,
                              "Name": "DeltaFunction",
                              "Children": [
                                {
                                  "$type": "Models.Functions.MultiplyFunction, Models",
                                  "Name": "Integral",
                                  "Children": [
                                    {
                                      "$type": "Models.Functions.VariableReference, Models",
                                      "VariableName": "[Berry].NumberFunction",
                                      "Name": "BerryNumber",
                                      "Children": [],
                                      "IncludeInDocumentation": true,
                                      "Enabled": true,
                                      "ReadOnly": false
                                    },
                                    {
                                      "$type": "Models.Functions.VariableReference, Models",
                                      "VariableName": "[Berry].SingleBerryDW",
                                      "Name": "BerryDM",
                                      "Children": [],
                                      "IncludeInDocumentation": true,
                                      "Enabled": true,
                                      "ReadOnly": false
                                    },
                                    {
                                      "$type": "Models.Functions.VariableReference, Models",
                                      "VariableName": "[Berry].MaximumNConc",
                                      "Name": "NConc",
                                      "Children": [],
                                      "IncludeInDocumentation": true,
                                      "Enabled": true,
                                      "ReadOnly": false
                                    }
                                  ],
                                  "IncludeInDocumentation": true,
                                  "Enabled": true,
                                  "ReadOnly": false
                                }
                              ],
                              "IncludeInDocumentation": true,
                              "Enabled": true,
                              "ReadOnly": false
                            },
                            {
                              "$type": "Models.Functions.Constant, Models",
                              "FixedValue": 0.0,
                              "Units": "g",
                              "Name": "Constant",
                              "Children": [],
                              "IncludeInDocumentation": true,
                              "Enabled": true,
                              "ReadOnly": false
                            }
                          ],
                          "IncludeInDocumentation": true,
                          "Enabled": true,
                          "ReadOnly": false
                        }
                      ],
                      "IncludeInDocumentation": true,
                      "Enabled": true,
                      "ReadOnly": false
                    },
                    {
                      "$type": "Models.Functions.Constant, Models",
                      "FixedValue": 0.0,
                      "Units": null,
                      "Name": "Zero",
                      "Children": [],
                      "IncludeInDocumentation": true,
                      "Enabled": true,
                      "ReadOnly": false
                    }
                  ],
                  "IncludeInDocumentation": true,
                  "Enabled": true,
                  "ReadOnly": false
                },
                {
                  "$type": "Models.Functions.Constant, Models",
                  "FixedValue": 1.0,
                  "Units": "g",
                  "Name": "Constant",
                  "Children": [],
                  "IncludeInDocumentation": true,
                  "Enabled": true,
                  "ReadOnly": false
                }
              ],
              "IncludeInDocumentation": true,
              "Enabled": true,
              "ReadOnly": false
            },
            {
              "$type": "Models.PMF.NutrientPoolFunctions, Models",
              "Name": "NDemandPriorityFactors",
              "Children": [
                {
                  "$type": "Models.Functions.Constant, Models",
                  "Name": "Structural",
                  "FixedValue": "1"
                },
                {
                  "$type": "Models.Functions.Constant, Models",
                  "Name": "Metabolic",
                  "FixedValue": "1"
                },
                {
                  "$type": "Models.Functions.Constant, Models",
                  "Name": "Storage",
                  "FixedValue": "1"
                }
              ]
            }
          ],
          "IncludeInDocumentation": true,
          "Enabled": true,
          "ReadOnly": false
        },
        {
          "$type": "Models.PMF.Organs.Root, Models",
          "DMSupply": null,
          "NSupply": null,
          "DMDemand": null,
          "DMDemandPriorityFactor": null,
          "NDemand": null,
          "potentialDMAllocation": null,
          "GrowthRespiration": 0.0,
          "MaintenanceRespiration": 0.0,
          "Name": "Root",
          "Children": [
            {
              "$type": "Models.Memo, Models",
              "Text": "Note that this organs is parameterised to represents all the fine roots of the plant.  The root organ is reponsible for uptake but can also supply both N and DM from its non-structural biomass.  The Fibrous root organ is used for simulating biomass storage and remobilisation because the current root class can not handle the biomass retranslocation.\n\nThe dynamics of root biomass was based on the root length dynamics measurement done on mature concord vines in UC Davis by comos et al., 2005. both root growth rate and mortality rate have annual cycles.Maintenance was set to zero as it was parameterized insided the senescence rate. \nthe maximum root biomass during the season is around 60 g per plant, estimated by lakso et al., 2008. \n\nthe initial weight of the root was increased as we start the simulation in February with no leaves.the start of simulation in February was for correctly simulating the budburst in the first year. the initial weight was given to ensure that the peak of the biomass can cycle around 30 g/m2. ",
              "Name": "Description",
              "Children": [],
              "IncludeInDocumentation": true,
              "Enabled": true,
              "ReadOnly": false
            },
            {
              "$type": "Models.PMF.NutrientPoolFunctions, Models",
              "Name": "InitialWt",
              "Children": [
                {
                  "$type": "Models.Functions.Constant, Models",
                  "FixedValue": 100.0,
                  "Units": "g/plant",
                  "Name": "Structural",
                  "Children": [],
                  "IncludeInDocumentation": true,
                  "Enabled": true,
                  "ReadOnly": false
                },
                {
                  "$type": "Models.Functions.Constant, Models",
                  "FixedValue": 0.0,
                  "Units": null,
                  "Name": "Metabolic",
                  "Children": [],
                  "IncludeInDocumentation": true,
                  "Enabled": true,
                  "ReadOnly": false
                },
                {
                  "$type": "Models.Functions.Constant, Models",
                  "FixedValue": 0.0,
                  "Units": null,
                  "Name": "Storage",
                  "Children": [],
                  "IncludeInDocumentation": true,
                  "Enabled": true,
                  "ReadOnly": false
                }
              ],
              "IncludeInDocumentation": true,
              "Enabled": true,
              "ReadOnly": false
            },
            {
              "$type": "Models.PMF.NutrientDemandFunctions, Models",
              "Name": "DMDemands",
              "Children": [
                {
                  "$type": "Models.Functions.MultiplyFunction, Models",
                  "Name": "Structural",
                  "Children": [
                    {
                      "$type": "Models.Functions.VariableReference, Models",
                      "VariableName": "[Root].Live.StructuralWt",
                      "Name": "wt",
                      "Children": [],
                      "IncludeInDocumentation": true,
                      "Enabled": true,
                      "ReadOnly": false
                    },
                    {
                      "$type": "Models.Functions.LinearInterpolationFunction, Models",
                      "Name": "GrowthRate",
                      "Children": [
                        {
                          "$type": "Models.Functions.XYPairs, Models",
                          "X": [
                            0.0,
                            61.0,
                            122.0,
                            153.0,
                            192.0,
                            275.0,
                            310.0,
                            366.0
                          ],
                          "Y": [
                            0.0,
                            0.0,
                            0.01,
                            0.013545,
                            0.02102184,
                            0.01,
                            0.0,
                            0.0
                          ],
                          "Name": "XYPairs",
                          "Children": [],
                          "IncludeInDocumentation": true,
                          "Enabled": true,
                          "ReadOnly": false
                        },
                        {
                          "$type": "Models.Functions.VariableReference, Models",
                          "VariableName": "[Weather].DaysSinceWinterSolstice",
                          "Name": "XValue",
                          "Children": [],
                          "IncludeInDocumentation": true,
                          "Enabled": true,
                          "ReadOnly": false
                        }
                      ],
                      "IncludeInDocumentation": true,
                      "Enabled": true,
                      "ReadOnly": false
                    },
                    {
                      "$type": "Models.Functions.Constant, Models",
                      "FixedValue": 1.3,
                      "Units": null,
                      "Name": "GrowthCostScale",
                      "Children": [],
                      "IncludeInDocumentation": true,
                      "Enabled": true,
                      "ReadOnly": false
                    }
                  ],
                  "IncludeInDocumentation": true,
                  "Enabled": true,
                  "ReadOnly": false
                },
                {
                  "$type": "Models.Functions.Constant, Models",
                  "FixedValue": 0.0,
                  "Units": null,
                  "Name": "Metabolic",
                  "Children": [],
                  "IncludeInDocumentation": true,
                  "Enabled": true,
                  "ReadOnly": false
                },
                {
                  "$type": "Models.Functions.Constant, Models",
                  "FixedValue": 0.0,
                  "Units": null,
                  "Name": "Storage",
                  "Children": [],
                  "IncludeInDocumentation": true,
                  "Enabled": true,
                  "ReadOnly": false
                },
                {
                  "$type": "Models.Functions.Constant, Models",
                  "FixedValue": 1.6,
                  "Units": null,
                  "Name": "QStructuralPriority",
                  "Children": [],
                  "IncludeInDocumentation": true,
                  "Enabled": true,
                  "ReadOnly": false
                },
                {
                  "$type": "Models.Functions.Constant, Models",
                  "FixedValue": 0.0,
                  "Units": null,
                  "Name": "QMetabolicPriority",
                  "Children": [],
                  "IncludeInDocumentation": true,
                  "Enabled": true,
                  "ReadOnly": false
                },
                {
                  "$type": "Models.Functions.Constant, Models",
                  "FixedValue": 0.0,
                  "Units": null,
                  "Name": "QStoragePriority",
                  "Children": [],
                  "IncludeInDocumentation": true,
                  "Enabled": true,
                  "ReadOnly": false
                }
              ],
              "IncludeInDocumentation": true,
              "Enabled": true,
              "ReadOnly": false
            },
            {
              "$type": "Models.Functions.Constant, Models",
              "FixedValue": 0.83,
              "Units": null,
              "Name": "DMConversionEfficiency",
              "Children": [],
              "IncludeInDocumentation": true,
              "Enabled": true,
              "ReadOnly": false
            },
            {
              "$type": "Models.Functions.RootShape.RootShapeCylinder, Models",
              "Name": "RootShape",
              "Children": [],
              "IncludeInDocumentation": true,
              "Enabled": true,
              "ReadOnly": false
            },
            {
              "$type": "Models.Functions.Constant, Models",
              "FixedValue": 0.002,
              "Units": null,
              "Name": "DMRetranslocationFactor",
              "Children": [],
              "IncludeInDocumentation": true,
              "Enabled": true,
              "ReadOnly": false
            },
            {
              "$type": "Models.Functions.Constant, Models",
              "FixedValue": 1.0,
              "Units": null,
              "Name": "DMReallocationFactor",
              "Children": [],
              "IncludeInDocumentation": true,
              "Enabled": true,
              "ReadOnly": false
            },
            {
              "$type": "Models.Functions.PhaseLookupValue, Models",
              "Start": "BudBurst",
              "End": "LeafFall",
              "Name": "NitrogenDemandSwitch",
              "Children": [
                {
                  "$type": "Models.Functions.Constant, Models",
                  "FixedValue": 1.0,
                  "Units": null,
                  "Name": "Constant",
                  "Children": [],
                  "IncludeInDocumentation": true,
                  "Enabled": true,
                  "ReadOnly": false
                }
              ],
              "IncludeInDocumentation": true,
              "Enabled": true,
              "ReadOnly": false
            },
            {
              "$type": "Models.Functions.Constant, Models",
              "FixedValue": 0.001,
              "Units": "g/g",
              "Name": "MinimumNConc",
              "Children": [],
              "IncludeInDocumentation": true,
              "Enabled": true,
              "ReadOnly": false
            },
            {
              "$type": "Models.Functions.Constant, Models",
              "FixedValue": 0.02,
              "Units": "g/g",
              "Name": "MaximumNConc",
              "Children": [],
              "IncludeInDocumentation": true,
              "Enabled": true,
              "ReadOnly": false
            },
            {
              "$type": "Models.Functions.Constant, Models",
              "FixedValue": 1000000.0,
              "Units": "mm",
              "Name": "MaximumRootDepth",
              "Children": [],
              "IncludeInDocumentation": true,
              "Enabled": true,
              "ReadOnly": false
            },
            {
              "$type": "Models.PMF.Library.BiomassRemoval, Models",
              "Name": "BiomassRemovalDefaults",
              "Children": [
                {
                  "$type": "Models.PMF.OrganBiomassRemovalType, Models",
                  "FractionLiveToRemove": 0.0,
                  "FractionDeadToRemove": 0.0,
                  "FractionLiveToResidue": 0.0,
                  "FractionDeadToResidue": 0.0,
                  "Name": "Harvest",
                  "Children": [],
                  "IncludeInDocumentation": true,
                  "Enabled": true,
                  "ReadOnly": false
                },
                {
                  "$type": "Models.PMF.OrganBiomassRemovalType, Models",
                  "FractionLiveToRemove": 0.0,
                  "FractionDeadToRemove": 0.0,
                  "FractionLiveToResidue": 0.0,
                  "FractionDeadToResidue": 0.0,
                  "Name": "Cut",
                  "Children": [],
                  "IncludeInDocumentation": true,
                  "Enabled": true,
                  "ReadOnly": false
                },
                {
                  "$type": "Models.PMF.OrganBiomassRemovalType, Models",
                  "FractionLiveToRemove": 0.0,
                  "FractionDeadToRemove": 0.0,
                  "FractionLiveToResidue": 0.0,
                  "FractionDeadToResidue": 0.0,
                  "Name": "Prune",
                  "Children": [],
                  "IncludeInDocumentation": true,
                  "Enabled": true,
                  "ReadOnly": false
                },
                {
                  "$type": "Models.PMF.OrganBiomassRemovalType, Models",
                  "FractionLiveToRemove": 0.0,
                  "FractionDeadToRemove": 0.0,
                  "FractionLiveToResidue": 0.0,
                  "FractionDeadToResidue": 0.0,
                  "Name": "Graze",
                  "Children": [],
                  "IncludeInDocumentation": true,
                  "Enabled": true,
                  "ReadOnly": false
                }
              ],
              "IncludeInDocumentation": true,
              "Enabled": true,
              "ReadOnly": false
            },
            {
              "$type": "Models.Functions.Constant, Models",
              "FixedValue": 0.0,
              "Units": null,
              "Name": "RemobilisationCost",
              "Children": [],
              "IncludeInDocumentation": true,
              "Enabled": true,
              "ReadOnly": false
            },
            {
              "$type": "Models.Functions.LinearInterpolationFunction, Models",
              "Name": "NUptakeSWFactor",
              "Children": [
                {
                  "$type": "Models.Functions.XYPairs, Models",
                  "X": [
                    0.0,
                    1.0
                  ],
                  "Y": [
                    0.0,
                    1.0
                  ],
                  "Name": "XYPairs",
                  "Children": [],
                  "IncludeInDocumentation": true,
                  "Enabled": true,
                  "ReadOnly": false
                },
                {
                  "$type": "Models.Functions.VariableReference, Models",
                  "VariableName": "[Root].RWC",
                  "Name": "XValue",
                  "Children": [],
                  "IncludeInDocumentation": true,
                  "Enabled": true,
                  "ReadOnly": false
                }
              ],
              "IncludeInDocumentation": true,
              "Enabled": true,
              "ReadOnly": false
            },
            {
              "$type": "Models.Functions.Constant, Models",
              "FixedValue": 500.0,
              "Units": "m/g",
              "Name": "SpecificRootLength",
              "Children": [],
              "IncludeInDocumentation": true,
              "Enabled": true,
              "ReadOnly": false
            },
            {
              "$type": "Models.Functions.Constant, Models",
              "FixedValue": 20.0,
              "Units": "mm/d",
              "Name": "RootFrontVelocity",
              "Children": [],
              "IncludeInDocumentation": true,
              "Enabled": true,
              "ReadOnly": false
            },
            {
              "$type": "Models.Functions.Constant, Models",
              "FixedValue": 0.02,
              "Units": null,
              "Name": "KNO3",
              "Children": [],
              "IncludeInDocumentation": true,
              "Enabled": true,
              "ReadOnly": false
            },
            {
              "$type": "Models.Functions.Constant, Models",
              "FixedValue": 0.02,
              "Units": null,
              "Name": "KNH4",
              "Children": [],
              "IncludeInDocumentation": true,
              "Enabled": true,
              "ReadOnly": false
            },
            {
              "$type": "Models.Functions.Constant, Models",
              "FixedValue": 5.0,
              "Units": null,
              "Name": "MaxDailyNUptake",
              "Children": [],
              "IncludeInDocumentation": true,
              "Enabled": true,
              "ReadOnly": false
            },
            {
              "$type": "Models.Functions.Constant, Models",
              "FixedValue": 0.4,
              "Units": null,
              "Name": "CarbonConcentration",
              "Children": [],
              "IncludeInDocumentation": true,
              "Enabled": true,
              "ReadOnly": false
            },
            {
              "$type": "Models.PMF.NutrientDemandFunctions, Models",
              "Name": "NDemands",
              "Children": [
                {
                  "$type": "Models.Functions.MultiplyFunction, Models",
                  "Name": "Structural",
                  "Children": [
                    {
                      "$type": "Models.Functions.VariableReference, Models",
                      "VariableName": "[Root].minimumNconc",
                      "Name": "MinNconc",
                      "Children": [],
                      "IncludeInDocumentation": true,
                      "Enabled": true,
                      "ReadOnly": false
                    },
                    {
                      "$type": "Models.Functions.VariableReference, Models",
                      "VariableName": "[Root].potentialDMAllocation.Structural",
                      "Name": "PotentialDMAllocation",
                      "Children": [],
                      "IncludeInDocumentation": true,
                      "Enabled": true,
                      "ReadOnly": false
                    }
                  ],
                  "IncludeInDocumentation": true,
                  "Enabled": true,
                  "ReadOnly": false
                },
                {
                  "$type": "Models.Functions.MultiplyFunction, Models",
                  "Name": "Metabolic",
                  "Children": [
                    {
                      "$type": "Models.Functions.SubtractFunction, Models",
                      "Name": "MetabolicNconc",
                      "Children": [
                        {
                          "$type": "Models.Functions.VariableReference, Models",
                          "VariableName": "[Root].criticalNConc",
                          "Name": "CritNconc",
                          "Children": [],
                          "IncludeInDocumentation": true,
                          "Enabled": true,
                          "ReadOnly": false
                        },
                        {
                          "$type": "Models.Functions.VariableReference, Models",
                          "VariableName": "[Root].minimumNconc",
                          "Name": "MinNconc",
                          "Children": [],
                          "IncludeInDocumentation": true,
                          "Enabled": true,
                          "ReadOnly": false
                        }
                      ],
                      "IncludeInDocumentation": true,
                      "Enabled": true,
                      "ReadOnly": false
                    },
                    {
                      "$type": "Models.Functions.VariableReference, Models",
                      "VariableName": "[Root].potentialDMAllocation.Structural",
                      "Name": "PotentialDMAllocation",
                      "Children": [],
                      "IncludeInDocumentation": true,
                      "Enabled": true,
                      "ReadOnly": false
                    }
                  ],
                  "IncludeInDocumentation": true,
                  "Enabled": true,
                  "ReadOnly": false
                },
                {
                  "$type": "Models.Functions.DemandFunctions.StorageNDemandFunction, Models",
                  "Name": "Storage",
                  "Children": [
                    {
                      "$type": "Models.Functions.VariableReference, Models",
                      "VariableName": "[Root].nitrogenDemandSwitch",
                      "Name": "NitrogenDemandSwitch",
                      "Children": [],
                      "IncludeInDocumentation": true,
                      "Enabled": true,
                      "ReadOnly": false
                    },
                    {
                      "$type": "Models.Functions.VariableReference, Models",
                      "VariableName": "[Root].maximumNconc",
                      "Name": "MaxNconc",
                      "Children": [],
                      "IncludeInDocumentation": true,
                      "Enabled": true,
                      "ReadOnly": false
                    }
                  ],
                  "IncludeInDocumentation": true,
                  "Enabled": true,
                  "ReadOnly": false
                },
                {
                  "$type": "Models.Functions.Constant, Models",
                  "Name": "QStructuralPriority",
                  "FixedValue": "1"
                },
                {
                  "$type": "Models.Functions.Constant, Models",
                  "Name": "QMetabolicPriority",
                  "FixedValue": "1"
                },
                {
                  "$type": "Models.Functions.Constant, Models",
                  "Name": "QStoragePriority",
                  "FixedValue": "1"
                }
              ],
              "IncludeInDocumentation": true,
              "Enabled": true,
              "ReadOnly": false
            },
            {
              "$type": "Models.Functions.VariableReference, Models",
              "VariableName": "[Root].MinimumNConc",
              "Name": "CriticalNConc",
              "Children": [],
              "IncludeInDocumentation": true,
              "Enabled": true,
              "ReadOnly": false
            },
            {
              "$type": "Models.Functions.Constant, Models",
              "FixedValue": 0.01,
              "Units": "g/g",
              "Name": "initialNConcFunction",
              "Children": [],
              "IncludeInDocumentation": true,
              "Enabled": true,
              "ReadOnly": false
            },
            {
              "$type": "Models.Functions.Constant, Models",
              "FixedValue": 1.0,
              "Units": null,
              "Name": "KLModifier",
              "Children": [],
              "IncludeInDocumentation": true,
              "Enabled": true,
              "ReadOnly": false
            },
            {
              "$type": "Models.Functions.LessThanFunction, Models",
              "Name": "MaintenanceRespirationFunction",
              "Children": [
                {
                  "$type": "Models.Functions.VariableReference, Models",
                  "VariableName": "[Phenology].FirstGrowthSeason",
                  "Name": "FirstGrowthSeason",
                  "Children": [],
                  "IncludeInDocumentation": true,
                  "Enabled": true,
                  "ReadOnly": false
                },
                {
                  "$type": "Models.Functions.Constant, Models",
                  "FixedValue": 0.5,
                  "Units": null,
                  "Name": "CheckValue",
                  "Children": [],
                  "IncludeInDocumentation": false,
                  "Enabled": true,
                  "ReadOnly": false
                },
                {
                  "$type": "Models.Functions.Constant, Models",
                  "FixedValue": 0.0,
                  "Units": null,
                  "Name": "0",
                  "Children": [],
                  "IncludeInDocumentation": false,
                  "Enabled": true,
                  "ReadOnly": false
                },
                {
                  "$type": "Models.Functions.MultiplyFunction, Models",
                  "Name": "MaintenanceRespirationFunction",
                  "Children": [
                    {
                      "$type": "Models.Functions.Constant, Models",
                      "FixedValue": 0.01,
                      "Units": null,
                      "Name": "Qm",
                      "Children": [],
                      "IncludeInDocumentation": true,
                      "Enabled": true,
                      "ReadOnly": false
                    },
                    {
                      "$type": "Models.Functions.ExponentialFunction, Models",
                      "A": 0.0,
                      "B": 1.0,
                      "C": 0.045,
                      "Name": "TempResponse",
                      "Children": [
                        {
                          "$type": "Models.Memo, Models",
                          "Text": "The temperature-dependent parameter is set so that the respiration rate doubles for every 10 oC increase in temperature.",
                          "Name": "Memo",
                          "Children": [],
                          "IncludeInDocumentation": true,
                          "Enabled": true,
                          "ReadOnly": false
                        },
                        {
                          "$type": "Models.Functions.SubtractFunction, Models",
                          "Name": "TempDiff",
                          "Children": [
                            {
                              "$type": "Models.Functions.VariableReference, Models",
                              "VariableName": "[Weather].MeanT",
                              "Name": "Xvalue",
                              "Children": [],
                              "IncludeInDocumentation": true,
                              "Enabled": true,
                              "ReadOnly": false
                            },
                            {
                              "$type": "Models.Functions.Constant, Models",
                              "FixedValue": 20.0,
                              "Units": null,
                              "Name": "RefT",
                              "Children": [],
                              "IncludeInDocumentation": true,
                              "Enabled": true,
                              "ReadOnly": false
                            }
                          ],
                          "IncludeInDocumentation": true,
                          "Enabled": true,
                          "ReadOnly": false
                        }
                      ],
                      "IncludeInDocumentation": true,
                      "Enabled": true,
                      "ReadOnly": false
                    }
                  ],
                  "IncludeInDocumentation": true,
                  "Enabled": true,
                  "ReadOnly": false
                }
              ],
              "IncludeInDocumentation": true,
              "Enabled": true,
              "ReadOnly": false
            },
            {
              "$type": "Models.Functions.LessThanFunction, Models",
              "Name": "SenescenceRate",
              "Children": [
                {
                  "$type": "Models.Functions.VariableReference, Models",
                  "VariableName": "[Phenology].FirstGrowthSeason",
                  "Name": "FirstGrowthSeason",
                  "Children": [],
                  "IncludeInDocumentation": true,
                  "Enabled": true,
                  "ReadOnly": false
                },
                {
                  "$type": "Models.Functions.Constant, Models",
                  "FixedValue": 0.5,
                  "Units": null,
                  "Name": "CheckValue",
                  "Children": [],
                  "IncludeInDocumentation": false,
                  "Enabled": true,
                  "ReadOnly": false
                },
                {
                  "$type": "Models.Functions.Constant, Models",
                  "FixedValue": 0.0,
                  "Units": null,
                  "Name": "0",
                  "Children": [],
                  "IncludeInDocumentation": false,
                  "Enabled": true,
                  "ReadOnly": false
                },
                {
                  "$type": "Models.Functions.MultiplyFunction, Models",
                  "Name": "SenescenceRate",
                  "Children": [
                    {
                      "$type": "Models.Functions.LinearInterpolationFunction, Models",
                      "Name": "SenescenceRate",
                      "Children": [
                        {
                          "$type": "Models.Functions.XYPairs, Models",
                          "X": [
                            0.0,
                            61.0,
                            122.0,
                            153.0,
                            192.0,
                            275.0,
                            310.0,
                            366.0
                          ],
                          "Y": [
                            0.001484,
                            0.001484,
                            0.001973,
                            0.005178,
                            0.01264,
                            0.013,
                            0.003,
                            0.001484
                          ],
                          "Name": "XYPairs",
                          "Children": [],
                          "IncludeInDocumentation": true,
                          "Enabled": true,
                          "ReadOnly": false
                        },
                        {
                          "$type": "Models.Functions.VariableReference, Models",
                          "VariableName": "[Weather].DaysSinceWinterSolstice",
                          "Name": "XValue",
                          "Children": [],
                          "IncludeInDocumentation": true,
                          "Enabled": true,
                          "ReadOnly": false
                        }
                      ],
                      "IncludeInDocumentation": true,
                      "Enabled": true,
                      "ReadOnly": false
                    },
                    {
                      "$type": "Models.Functions.DivideFunction, Models",
                      "Name": "DivideFunction",
                      "Children": [
                        {
                          "$type": "Models.Functions.VariableReference, Models",
                          "VariableName": "[Root].Live.StructuralWt",
                          "Name": "wt",
                          "Children": [],
                          "IncludeInDocumentation": true,
                          "Enabled": true,
                          "ReadOnly": false
                        },
                        {
                          "$type": "Models.Functions.Constant, Models",
                          "FixedValue": 100.0,
                          "Units": null,
                          "Name": "Ref",
                          "Children": [],
                          "IncludeInDocumentation": false,
                          "Enabled": true,
                          "ReadOnly": false
                        }
                      ],
                      "IncludeInDocumentation": true,
                      "Enabled": true,
                      "ReadOnly": false
                    }
                  ],
                  "IncludeInDocumentation": true,
                  "Enabled": true,
                  "ReadOnly": false
                }
              ],
              "IncludeInDocumentation": true,
              "Enabled": true,
              "ReadOnly": false
            }
          ],
          "IncludeInDocumentation": true,
          "Enabled": true,
          "ReadOnly": false
        },
        {
          "$type": "Models.Functions.Constant, Models",
          "FixedValue": 0.0,
          "Units": null,
          "Name": "MortalityRate",
          "Children": [],
          "IncludeInDocumentation": true,
          "Enabled": true,
          "ReadOnly": false
        },
        {
          "$type": "Models.Functions.Constant, Models",
          "FixedValue": 0.0,
          "Units": null,
          "Name": "SeedMortalityRate",
          "Children": [],
          "IncludeInDocumentation": true,
          "Enabled": true,
          "ReadOnly": false
        },
        {
          "$type": "Models.PMF.OrganArbitrator, Models",
          "Name": "Arbitrator",
          "Children": [
            {
              "$type": "Models.PMF.BiomassTypeArbitrator, Models",
              "Name": "DMArbitration",
              "Children": [
                {
                  "$type": "Models.Core.Folder, Models",
                  "ShowPageOfGraphs": true,
                  "Name": "PotentialPartitioningMethods",
                  "Children": [
                    {
                      "$type": "Models.PMF.Arbitrator.ReallocationMethod, Models",
                      "Name": "ReallocationMethod",
                      "Children": [],
                      "IncludeInDocumentation": true,
                      "Enabled": true,
                      "ReadOnly": false
                    },
                    {
                      "$type": "Models.PMF.Arbitrator.AllocateFixationMethod, Models",
                      "Name": "AllocateFixationMethod",
                      "Children": [],
                      "IncludeInDocumentation": true,
                      "Enabled": true,
                      "ReadOnly": false
                    },
                    {
                      "$type": "Models.PMF.Arbitrator.RetranslocationMethod, Models",
                      "Name": "RetranslocationMethod",
                      "Children": [],
                      "IncludeInDocumentation": true,
                      "Enabled": true,
                      "ReadOnly": false
                    },
                    {
                      "$type": "Models.PMF.Arbitrator.SendPotentialDMAllocationsMethod, Models",
                      "Name": "SendPotentialDMAllocationsMethod",
                      "Children": [],
                      "IncludeInDocumentation": true,
                      "Enabled": true,
                      "ReadOnly": false
                    }
                  ],
                  "IncludeInDocumentation": true,
                  "Enabled": true,
                  "ReadOnly": false,
                  "ShowInDocs": false
                },
                {
                  "$type": "Models.Core.Folder, Models",
                  "ShowPageOfGraphs": true,
                  "Name": "AllocationMethods",
                  "Children": [
                    {
                      "$type": "Models.PMF.Arbitrator.NutrientConstrainedAllocationMethod, Models",
                      "Name": "NutrientConstrainedAllocationMethod",
                      "Children": [],
                      "IncludeInDocumentation": true,
                      "Enabled": true,
                      "ReadOnly": false
                    },
                    {
                      "$type": "Models.PMF.Arbitrator.DryMatterAllocationsMethod, Models",
                      "Name": "DryMatterAllocationsMethod",
                      "Children": [],
                      "IncludeInDocumentation": true,
                      "Enabled": true,
                      "ReadOnly": false
                    }
                  ],
                  "IncludeInDocumentation": true,
                  "Enabled": true,
                  "ReadOnly": false,
                  "ShowInDocs": false
                },
                {
                  "$type": "Models.PMF.QPrioritythenRelativeAllocation, Models",
                  "Name": "ArbitrationMethod",
                  "Children": [],
                  "IncludeInDocumentation": true,
                  "Enabled": true,
                  "ReadOnly": false
                }
              ],
              "IncludeInDocumentation": true,
              "Enabled": true,
              "ReadOnly": false
            },
            {
              "$type": "Models.PMF.BiomassTypeArbitrator, Models",
              "Name": "NArbitration",
              "Children": [
                {
                  "$type": "Models.Core.Folder, Models",
                  "ShowPageOfGraphs": true,
                  "Name": "PotentialPartitioningMethods",
                  "Children": [
                    {
                      "$type": "Models.PMF.Arbitrator.ReallocationMethod, Models",
                      "Name": "ReallocationMethod",
                      "Children": [],
                      "IncludeInDocumentation": true,
                      "Enabled": true,
                      "ReadOnly": false
                    }
                  ],
                  "IncludeInDocumentation": true,
                  "Enabled": true,
                  "ReadOnly": false,
                  "ShowInDocs": false
                },
                {
                  "$type": "Models.Core.Folder, Models",
                  "ShowPageOfGraphs": true,
                  "Name": "ActualPartitioningMethods",
                  "Children": [
                    {
                      "$type": "Models.PMF.Arbitrator.AllocateFixationMethod, Models",
                      "Name": "AllocateFixationMethod",
                      "Children": [],
                      "IncludeInDocumentation": true,
                      "Enabled": true,
                      "ReadOnly": false
                    },
                    {
                      "$type": "Models.PMF.Arbitrator.RetranslocationMethod, Models",
                      "Name": "RetranslocationMethod",
                      "Children": [],
                      "IncludeInDocumentation": true,
                      "Enabled": true,
                      "ReadOnly": false
                    }
                  ],
                  "IncludeInDocumentation": true,
                  "Enabled": true,
                  "ReadOnly": false,
                  "ShowInDocs": false
                },
                {
                  "$type": "Models.Core.Folder, Models",
                  "ShowPageOfGraphs": true,
                  "Name": "AllocationMethods",
                  "Children": [
                    {
                      "$type": "Models.PMF.Arbitrator.NitrogenAllocationsMethod, Models",
                      "Name": "NitrogenAllocationsMethod",
                      "Children": [],
                      "IncludeInDocumentation": true,
                      "Enabled": true,
                      "ReadOnly": false
                    }
                  ],
                  "IncludeInDocumentation": true,
                  "Enabled": true,
                  "ReadOnly": false,
                  "ShowInDocs": false
                },
                {
                  "$type": "Models.PMF.RelativeAllocation, Models",
                  "Name": "ArbitrationMethod",
                  "Children": [],
                  "IncludeInDocumentation": true,
                  "Enabled": true,
                  "ReadOnly": false
                },
                {
                  "$type": "Models.PMF.Arbitrator.AllocateUptakesMethod, Models",
                  "Name": "AllocateUptakesMethod",
                  "Children": [],
                  "IncludeInDocumentation": true,
                  "Enabled": true,
                  "ReadOnly": false
                }
              ],
              "IncludeInDocumentation": true,
              "Enabled": true,
              "ReadOnly": false
            },
            {
              "$type": "Models.PMF.Arbitrator.WaterUptakeMethod, Models",
              "Name": "WaterUptakeMethod",
              "Children": [],
              "IncludeInDocumentation": true,
              "Enabled": true,
              "ReadOnly": false
            },
            {
              "$type": "Models.PMF.Arbitrator.NitrogenUptakeMethod, Models",
              "Name": "NitrogenUptakeMethod",
              "Children": [],
              "IncludeInDocumentation": true,
              "Enabled": true,
              "ReadOnly": false
            }
          ],
          "IncludeInDocumentation": true,
          "Enabled": true,
          "ReadOnly": false
        },
        {
          "$type": "Models.PMF.CompositeBiomass, Models",
          "Propertys": null,
          "DMDOfStructural": 0.6,
          "Name": "AboveGround",
          "Children": [],
          "IncludeInDocumentation": true,
          "Enabled": true,
          "ReadOnly": false,
          "OrganNames": [
            "Leaf",
            "Shoot",
            "Cane",
            "Trunk",
            "Berry"
          ],
          "IncludeLive": true,
          "IncludeDead": true
        },
        {
          "$type": "Models.PMF.CompositeBiomass, Models",
          "Propertys": null,
          "DMDOfStructural": 0.6,
          "Name": "BelowGround",
          "Children": [],
          "IncludeInDocumentation": true,
          "Enabled": true,
          "ReadOnly": false,
          "OrganNames": [
            "Root",
            "StructuralRoot"
          ],
          "IncludeLive": true,
          "IncludeDead": true
        }
      ],
      "IncludeInDocumentation": true,
      "Enabled": true,
      "ReadOnly": false
    }
  ]
}<|MERGE_RESOLUTION|>--- conflicted
+++ resolved
@@ -1,11 +1,7 @@
 {
   "$type": "Models.Core.Simulations, Models",
   "ExplorerWidth": 0,
-<<<<<<< HEAD
-  "Version": 156,
-=======
   "Version": 158,
->>>>>>> 7f044f91
   "Name": "Simulations",
   "Children": [
     {
@@ -2541,7 +2537,7 @@
               "ReadOnly": false
             },
             {
-              "$type": "Models.PMF.NutrientPoolFunctions, Models",
+              "$type": "Models.PMF.BiomassDemand, Models",
               "Name": "DMDemandPriorityFactors",
               "Children": [
                 {
@@ -2719,7 +2715,7 @@
               "ReadOnly": false
             },
             {
-              "$type": "Models.PMF.NutrientPoolFunctions, Models",
+              "$type": "Models.PMF.BiomassDemand, Models",
               "Name": "NDemandPriorityFactors",
               "Children": [
                 {
@@ -2766,7 +2762,7 @@
               "ReadOnly": false
             },
             {
-              "$type": "Models.PMF.NutrientDemandFunctions, Models",
+              "$type": "Models.PMF.BiomassDemandAndPriority, Models",
               "Name": "DMDemands",
               "Children": [
                 {
@@ -3261,7 +3257,7 @@
               "ReadOnly": false
             },
             {
-              "$type": "Models.PMF.NutrientDemandFunctions, Models",
+              "$type": "Models.PMF.BiomassDemandAndPriority, Models",
               "Name": "NDemands",
               "Children": [
                 {
@@ -3427,7 +3423,7 @@
               "ReadOnly": false
             },
             {
-              "$type": "Models.PMF.NutrientPoolFunctions, Models",
+              "$type": "Models.PMF.BiomassDemand, Models",
               "Name": "InitialWt",
               "Children": [
                 {
@@ -3579,7 +3575,7 @@
               "ReadOnly": false
             },
             {
-              "$type": "Models.PMF.NutrientDemandFunctions, Models",
+              "$type": "Models.PMF.BiomassDemandAndPriority, Models",
               "Name": "DMDemands",
               "Children": [
                 {
@@ -4121,7 +4117,7 @@
               "ReadOnly": false
             },
             {
-              "$type": "Models.PMF.NutrientDemandFunctions, Models",
+              "$type": "Models.PMF.BiomassDemandAndPriority, Models",
               "Name": "NDemands",
               "Children": [
                 {
@@ -4252,7 +4248,7 @@
               "ReadOnly": false
             },
             {
-              "$type": "Models.PMF.NutrientPoolFunctions, Models",
+              "$type": "Models.PMF.BiomassDemand, Models",
               "Name": "InitialWt",
               "Children": [
                 {
@@ -4444,7 +4440,7 @@
           "Name": "Trunk",
           "Children": [
             {
-              "$type": "Models.PMF.NutrientPoolFunctions, Models",
+              "$type": "Models.PMF.BiomassDemand, Models",
               "Name": "InitialWt",
               "Children": [
                 {
@@ -4660,7 +4656,7 @@
               "ReadOnly": false
             },
             {
-              "$type": "Models.PMF.NutrientDemandFunctions, Models",
+              "$type": "Models.PMF.BiomassDemandAndPriority, Models",
               "Name": "NDemands",
               "Children": [
                 {
@@ -4811,7 +4807,7 @@
               "ReadOnly": false
             },
             {
-              "$type": "Models.PMF.NutrientDemandFunctions, Models",
+              "$type": "Models.PMF.BiomassDemandAndPriority, Models",
               "Name": "DMDemands",
               "Children": [
                 {
@@ -5391,7 +5387,7 @@
               "ReadOnly": false
             },
             {
-              "$type": "Models.PMF.NutrientDemandFunctions, Models",
+              "$type": "Models.PMF.BiomassDemandAndPriority, Models",
               "Name": "DMDemands",
               "Children": [
                 {
@@ -5771,7 +5767,7 @@
               "ReadOnly": false
             },
             {
-              "$type": "Models.PMF.NutrientPoolFunctions, Models",
+              "$type": "Models.PMF.BiomassDemand, Models",
               "Name": "InitialWt",
               "Children": [
                 {
@@ -5997,7 +5993,7 @@
               "ReadOnly": false
             },
             {
-              "$type": "Models.PMF.NutrientDemandFunctions, Models",
+              "$type": "Models.PMF.BiomassDemandAndPriority, Models",
               "Name": "NDemands",
               "Children": [
                 {
@@ -8844,7 +8840,7 @@
               "ReadOnly": false
             },
             {
-              "$type": "Models.PMF.NutrientPoolFunctions, Models",
+              "$type": "Models.PMF.BiomassDemand, Models",
               "Name": "DMDemandPriorityFactors",
               "Children": [
                 {
@@ -9570,7 +9566,7 @@
               "ReadOnly": false
             },
             {
-              "$type": "Models.PMF.NutrientPoolFunctions, Models",
+              "$type": "Models.PMF.BiomassDemand, Models",
               "Name": "NDemandPriorityFactors",
               "Children": [
                 {
@@ -9617,7 +9613,7 @@
               "ReadOnly": false
             },
             {
-              "$type": "Models.PMF.NutrientPoolFunctions, Models",
+              "$type": "Models.PMF.BiomassDemand, Models",
               "Name": "InitialWt",
               "Children": [
                 {
@@ -9656,7 +9652,7 @@
               "ReadOnly": false
             },
             {
-              "$type": "Models.PMF.NutrientDemandFunctions, Models",
+              "$type": "Models.PMF.BiomassDemandAndPriority, Models",
               "Name": "DMDemands",
               "Children": [
                 {
@@ -10039,7 +10035,7 @@
               "ReadOnly": false
             },
             {
-              "$type": "Models.PMF.NutrientDemandFunctions, Models",
+              "$type": "Models.PMF.BiomassDemandAndPriority, Models",
               "Name": "NDemands",
               "Children": [
                 {
