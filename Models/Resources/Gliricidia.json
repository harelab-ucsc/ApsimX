--- conflicted
+++ resolved
@@ -1,11 +1,7 @@
 {
   "$type": "Models.Core.Simulations, Models",
   "ExplorerWidth": 0,
-<<<<<<< HEAD
-  "Version": 143,
-=======
   "Version": 142,
->>>>>>> 1a507928
   "Name": "Simulations",
   "Children": [
     {
@@ -336,8 +332,7 @@
                   ],
                   "IncludeInDocumentation": true,
                   "Enabled": true,
-                  "ReadOnly": false,
-                  "ShowInDocs": false
+                  "ReadOnly": false
                 },
                 {
                   "$type": "Models.Core.Folder, Models",
@@ -363,8 +358,7 @@
                   ],
                   "IncludeInDocumentation": true,
                   "Enabled": true,
-                  "ReadOnly": false,
-                  "ShowInDocs": false
+                  "ReadOnly": false
                 },
                 {
                   "$type": "Models.PMF.RelativeAllocation, Models",
@@ -399,8 +393,7 @@
                   ],
                   "IncludeInDocumentation": true,
                   "Enabled": true,
-                  "ReadOnly": false,
-                  "ShowInDocs": false
+                  "ReadOnly": false
                 },
                 {
                   "$type": "Models.Core.Folder, Models",
@@ -426,8 +419,7 @@
                   ],
                   "IncludeInDocumentation": true,
                   "Enabled": true,
-                  "ReadOnly": false,
-                  "ShowInDocs": false
+                  "ReadOnly": false
                 },
                 {
                   "$type": "Models.Core.Folder, Models",
@@ -445,8 +437,7 @@
                   ],
                   "IncludeInDocumentation": true,
                   "Enabled": true,
-                  "ReadOnly": false,
-                  "ShowInDocs": false
+                  "ReadOnly": false
                 },
                 {
                   "$type": "Models.PMF.RelativeAllocation, Models",
