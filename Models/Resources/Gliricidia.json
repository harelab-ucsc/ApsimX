{
  "$type": "Models.Core.Simulations, Models",
  "ExplorerWidth": 0,
<<<<<<< HEAD
  "Version": 172,
=======
  "Version": 173,
>>>>>>> 475870f7
  "Name": "Simulations",
  "Children": [
    {
      "$type": "Models.PMF.Plant, Models",
      "CropType": "Gliricidia",
      "IsAlive": false,
      "IsEnding": false,
      "DaysAfterEnding": 0,
      "ResourceName": null,
      "Name": "Gliricidia",
      "Children": [
        {
          "$type": "Models.Functions.Constant, Models",
          "FixedValue": 0.0,
          "Units": "/d",
          "Name": "MortalityRate",
          "Children": [
            {
              "$type": "Models.Memo, Models",
              "Text": "This model does not consider plant mortality.",
              "Name": "Memo",
              "Children": [],
              "IncludeInDocumentation": false,
              "Enabled": true,
              "ReadOnly": true
            }
          ],
          "IncludeInDocumentation": false,
          "Enabled": true,
          "ReadOnly": true
        },
        {
          "$type": "Models.Functions.Constant, Models",
          "FixedValue": 0.0,
          "Units": null,
          "Name": "SeedMortalityRate",
          "Children": [],
          "IncludeInDocumentation": true,
          "Enabled": true,
          "ReadOnly": false
        },
        {
          "$type": "Models.Functions.AccumulateFunction, Models",
          "StartStageName": "Emergence",
          "EndStageName": "Old",
          "ResetStageName": null,
          "FractionRemovedOnCut": 0.0,
          "FractionRemovedOnHarvest": 0.0,
          "FractionRemovedOnGraze": 0.0,
          "FractionRemovedOnPrune": 0.0,
          "Name": "Age",
          "Children": [
            {
              "$type": "Models.Memo, Models",
              "Text": "Age is the age of the planting in years.",
              "Name": "Memo",
              "Children": [],
              "IncludeInDocumentation": false,
              "Enabled": true,
              "ReadOnly": false
            },
            {
              "$type": "Models.Functions.DivideFunction, Models",
              "Name": "day",
              "Children": [
                {
                  "$type": "Models.Functions.Constant, Models",
                  "FixedValue": 1.0,
                  "Units": null,
                  "Name": "One",
                  "Children": [],
                  "IncludeInDocumentation": false,
                  "Enabled": true,
                  "ReadOnly": false
                },
                {
                  "$type": "Models.Functions.Constant, Models",
                  "FixedValue": 365.0,
                  "Units": null,
                  "Name": "DaysPerYear",
                  "Children": [],
                  "IncludeInDocumentation": false,
                  "Enabled": true,
                  "ReadOnly": false
                }
              ],
              "IncludeInDocumentation": false,
              "Enabled": true,
              "ReadOnly": false
            }
          ],
          "IncludeInDocumentation": false,
          "Enabled": true,
          "ReadOnly": false
        },
        {
          "$type": "Models.PMF.Phen.Phenology, Models",
          "Name": "Phenology",
          "Children": [
            {
              "$type": "Models.Functions.StageBasedInterpolation, Models",
              "Stages": [
                "Emergence",
                "EndJuvenile",
                "Maturity",
                "Old"
              ],
              "Codes": [
                1.0,
                2.0,
                3.0,
                4.0
              ],
              "Proportional": true,
              "Name": "StageCode",
              "Children": [],
              "IncludeInDocumentation": false,
              "Enabled": true,
              "ReadOnly": false
            },
            {
              "$type": "Models.Functions.Constant, Models",
              "FixedValue": 1.0,
              "Units": null,
              "Name": "ThermalTime",
              "Children": [
                {
                  "$type": "Models.Memo, Models",
                  "Text": "This model uses standard days rather than a thermal time and so a value of 1 is used for each day.",
                  "Name": "Memo",
                  "Children": [],
                  "IncludeInDocumentation": false,
                  "Enabled": true,
                  "ReadOnly": false
                }
              ],
              "IncludeInDocumentation": false,
              "Enabled": true,
              "ReadOnly": false
            },
            {
              "$type": "Models.PMF.Phen.GerminatingPhase, Models",
              "Start": "Sowing",
              "End": "Germination",
              "Name": "Germinating",
              "Children": [
                {
                  "$type": "Models.Functions.Constant, Models",
                  "FixedValue": 0.0,
                  "Units": null,
                  "Name": "MinSoilTemperature",
                  "ResourceName": null,
                  "Children": [],
                  "Enabled": true,
                  "ReadOnly": false
                }
              ],
              "IncludeInDocumentation": false,
              "Enabled": true,
              "ReadOnly": false
            },
            {
              "$type": "Models.PMF.Phen.EmergingPhase, Models",
              "Start": "Germination",
              "End": "Emergence",
              "TTForTimeStep": 0.0,
              "Name": "Emerging",
              "Children": [
                {
                  "$type": "Models.Functions.VariableReference, Models",
                  "VariableName": "[Phenology].ThermalTime",
                  "Name": "ThermalTime",
                  "Children": [],
                  "IncludeInDocumentation": false,
                  "Enabled": true,
                  "ReadOnly": false
                },
                {
                  "$type": "Models.Functions.AddFunction, Models",
                  "Name": "Target",
                  "Children": [
                    {
                      "$type": "Models.Functions.Constant, Models",
                      "FixedValue": 1.0,
                      "Units": null,
                      "Name": "ShootLag",
                      "Children": [],
                      "Enabled": true,
                      "ReadOnly": false
                    },
                    {
                      "$type": "Models.Functions.MultiplyFunction, Models",
                      "Name": "DepthxRate",
                      "Children": [
                        {
                          "$type": "Models.Functions.VariableReference, Models",
                          "VariableName": "[Plant].SowingData.Depth",
                          "Name": "SowingDepth",
                          "Children": [],
                          "Enabled": true,
                          "ReadOnly": false
                        },
                        {
                          "$type": "Models.Functions.Constant, Models",
                          "FixedValue": 0.0,
                          "Units": null,
                          "Name": "ShootRate",
                          "Children": [],
                          "Enabled": true,
                          "ReadOnly": false
                        }
                      ],
                      "Enabled": true,
                      "ReadOnly": false
                    }
                  ],
                  "Enabled": true,
                  "ReadOnly": false
                }
              ],
              "IncludeInDocumentation": false,
              "Enabled": true,
              "ReadOnly": false
            },
            {
              "$type": "Models.PMF.Phen.GenericPhase, Models",
              "Start": "Emergence",
              "End": "EndJuvenile",
              "Name": "Juvenile",
              "Children": [
                {
                  "$type": "Models.Functions.Constant, Models",
                  "FixedValue": 1.0,
                  "Units": null,
                  "Name": "Progression",
                  "Children": [],
                  "IncludeInDocumentation": false,
                  "Enabled": true,
                  "ReadOnly": false
                },
                {
                  "$type": "Models.Functions.Constant, Models",
                  "FixedValue": 365.0,
                  "Units": null,
                  "Name": "Target",
                  "Children": [],
                  "IncludeInDocumentation": false,
                  "Enabled": true,
                  "ReadOnly": false
                }
              ],
              "IncludeInDocumentation": false,
              "Enabled": true,
              "ReadOnly": false
            },
            {
              "$type": "Models.PMF.Phen.GenericPhase, Models",
              "Start": "EndJuvenile",
              "End": "Maturity",
              "Name": "Mature",
              "Children": [
                {
                  "$type": "Models.Functions.Constant, Models",
                  "FixedValue": 1.0,
                  "Units": null,
                  "Name": "Progression",
                  "Children": [],
                  "IncludeInDocumentation": false,
                  "Enabled": true,
                  "ReadOnly": false
                },
                {
                  "$type": "Models.Functions.Constant, Models",
                  "FixedValue": 1825.0,
                  "Units": null,
                  "Name": "Target",
                  "Children": [],
                  "IncludeInDocumentation": false,
                  "Enabled": true,
                  "ReadOnly": false
                }
              ],
              "IncludeInDocumentation": false,
              "Enabled": true,
              "ReadOnly": false
            },
            {
              "$type": "Models.PMF.Phen.GenericPhase, Models",
              "Start": "Maturity",
              "End": "Old",
              "Name": "Declining",
              "Children": [
                {
                  "$type": "Models.Functions.Constant, Models",
                  "FixedValue": 1.0,
                  "Units": null,
                  "Name": "Progression",
                  "Children": [],
                  "IncludeInDocumentation": false,
                  "Enabled": true,
                  "ReadOnly": false
                },
                {
                  "$type": "Models.Functions.Constant, Models",
                  "FixedValue": 27010.0,
                  "Units": null,
                  "Name": "Target",
                  "Children": [],
                  "IncludeInDocumentation": false,
                  "Enabled": true,
                  "ReadOnly": false
                }
              ],
              "IncludeInDocumentation": false,
              "Enabled": true,
              "ReadOnly": false
            },
            {
              "$type": "Models.PMF.Phen.EndPhase, Models",
              "Start": "Old",
              "End": "Unused",
              "Name": "Old",
              "Children": [
                {
                  "$type": "Models.Functions.Constant, Models",
                  "FixedValue": 1.0,
                  "Units": null,
                  "Name": "ThermalTime",
                  "Children": [],
                  "IncludeInDocumentation": false,
                  "Enabled": true,
                  "ReadOnly": false
                }
              ],
              "IncludeInDocumentation": false,
              "Enabled": true,
              "ReadOnly": false
            }
          ],
          "IncludeInDocumentation": false,
          "Enabled": true,
          "ReadOnly": false
        },
        {
          "$type": "Models.PMF.OrganArbitrator, Models",
          "Name": "Arbitrator",
          "Children": [
            {
              "$type": "Models.PMF.BiomassTypeArbitrator, Models",
              "Name": "DMArbitration",
              "Children": [
                {
                  "$type": "Models.Core.Folder, Models",
                  "ShowPageOfGraphs": true,
                  "Name": "PotentialPartitioningMethods",
                  "Children": [
                    {
                      "$type": "Models.PMF.Arbitrator.ReallocationMethod, Models",
                      "Name": "ReallocationMethod",
                      "Children": [],
                      "IncludeInDocumentation": true,
                      "Enabled": true,
                      "ReadOnly": false
                    },
                    {
                      "$type": "Models.PMF.Arbitrator.AllocateFixationMethod, Models",
                      "Name": "AllocateFixationMethod",
                      "Children": [],
                      "IncludeInDocumentation": true,
                      "Enabled": true,
                      "ReadOnly": false
                    },
                    {
                      "$type": "Models.PMF.Arbitrator.RetranslocationMethod, Models",
                      "Name": "RetranslocationMethod",
                      "Children": [],
                      "IncludeInDocumentation": true,
                      "Enabled": true,
                      "ReadOnly": false
                    },
                    {
                      "$type": "Models.PMF.Arbitrator.SendPotentialDMAllocationsMethod, Models",
                      "Name": "SendPotentialDMAllocationsMethod",
                      "Children": [],
                      "IncludeInDocumentation": true,
                      "Enabled": true,
                      "ReadOnly": false
                    }
                  ],
                  "IncludeInDocumentation": true,
                  "Enabled": true,
                  "ReadOnly": false,
                  "ShowInDocs": false
                },
                {
                  "$type": "Models.Core.Folder, Models",
                  "ShowPageOfGraphs": true,
                  "Name": "AllocationMethods",
                  "Children": [
                    {
                      "$type": "Models.PMF.Arbitrator.NutrientConstrainedAllocationMethod, Models",
                      "Name": "NutrientConstrainedAllocationMethod",
                      "Children": [],
                      "IncludeInDocumentation": true,
                      "Enabled": true,
                      "ReadOnly": false
                    },
                    {
                      "$type": "Models.PMF.Arbitrator.DryMatterAllocationsMethod, Models",
                      "Name": "DryMatterAllocationsMethod",
                      "Children": [],
                      "IncludeInDocumentation": true,
                      "Enabled": true,
                      "ReadOnly": false
                    }
                  ],
                  "IncludeInDocumentation": true,
                  "Enabled": true,
                  "ReadOnly": false,
                  "ShowInDocs": false
                },
                {
                  "$type": "Models.PMF.RelativeAllocation, Models",
                  "Name": "ArbitrationMethod",
                  "Children": [],
                  "IncludeInDocumentation": false,
                  "Enabled": true,
                  "ReadOnly": false
                }
              ],
              "IncludeInDocumentation": true,
              "Enabled": true,
              "ReadOnly": false
            },
            {
              "$type": "Models.PMF.BiomassTypeArbitrator, Models",
              "Name": "NArbitration",
              "Children": [
                {
                  "$type": "Models.Core.Folder, Models",
                  "ShowPageOfGraphs": true,
                  "Name": "PotentialPartitioningMethods",
                  "Children": [
                    {
                      "$type": "Models.PMF.Arbitrator.ReallocationMethod, Models",
                      "Name": "ReallocationMethod",
                      "Children": [],
                      "IncludeInDocumentation": true,
                      "Enabled": true,
                      "ReadOnly": false
                    }
                  ],
                  "IncludeInDocumentation": true,
                  "Enabled": true,
                  "ReadOnly": false,
                  "ShowInDocs": false
                },
                {
                  "$type": "Models.Core.Folder, Models",
                  "ShowPageOfGraphs": true,
                  "Name": "ActualPartitioningMethods",
                  "Children": [
                    {
                      "$type": "Models.PMF.Arbitrator.AllocateFixationMethod, Models",
                      "Name": "AllocateFixationMethod",
                      "Children": [],
                      "IncludeInDocumentation": true,
                      "Enabled": true,
                      "ReadOnly": false
                    },
                    {
                      "$type": "Models.PMF.Arbitrator.RetranslocationMethod, Models",
                      "Name": "RetranslocationMethod",
                      "Children": [],
                      "IncludeInDocumentation": true,
                      "Enabled": true,
                      "ReadOnly": false
                    }
                  ],
                  "IncludeInDocumentation": true,
                  "Enabled": true,
                  "ReadOnly": false,
                  "ShowInDocs": false
                },
                {
                  "$type": "Models.Core.Folder, Models",
                  "ShowPageOfGraphs": true,
                  "Name": "AllocationMethods",
                  "Children": [
                    {
                      "$type": "Models.PMF.Arbitrator.NitrogenAllocationsMethod, Models",
                      "Name": "NitrogenAllocationsMethod",
                      "Children": [],
                      "IncludeInDocumentation": true,
                      "Enabled": true,
                      "ReadOnly": false
                    }
                  ],
                  "IncludeInDocumentation": true,
                  "Enabled": true,
                  "ReadOnly": false,
                  "ShowInDocs": false
                },
                {
                  "$type": "Models.PMF.RelativeAllocation, Models",
                  "Name": "ArbitrationMethod",
                  "Children": [],
                  "IncludeInDocumentation": false,
                  "Enabled": true,
                  "ReadOnly": false
                },
                {
                  "$type": "Models.PMF.Arbitrator.AllocateUptakesMethod, Models",
                  "Name": "AllocateUptakesMethod",
                  "Children": [],
                  "IncludeInDocumentation": true,
                  "Enabled": true,
                  "ReadOnly": false
                }
              ],
              "IncludeInDocumentation": true,
              "Enabled": true,
              "ReadOnly": false
            },
            {
              "$type": "Models.PMF.Arbitrator.WaterUptakeMethod, Models",
              "Name": "WaterUptakeMethod",
              "Children": [],
              "IncludeInDocumentation": true,
              "Enabled": true,
              "ReadOnly": false
            },
            {
              "$type": "Models.PMF.Arbitrator.NitrogenUptakeMethod, Models",
              "Name": "NitrogenUptakeMethod",
              "Children": [],
              "IncludeInDocumentation": true,
              "Enabled": true,
              "ReadOnly": false
            }
          ],
          "IncludeInDocumentation": false,
          "Enabled": true,
          "ReadOnly": false
        },
        {
          "$type": "Models.PMF.CompositeBiomass, Models",
          "Propertys": null,
          "DMDOfStructural": 0.6,
          "Name": "AboveGround",
          "Children": [],
          "IncludeInDocumentation": false,
          "Enabled": true,
          "ReadOnly": false,
          "OrganNames": [
            "Leaf",
            "Stem"
          ],
          "IncludeLive": true,
          "IncludeDead": true
        },
        {
          "$type": "Models.PMF.CompositeBiomass, Models",
          "Propertys": null,
          "DMDOfStructural": 0.6,
          "Name": "BelowGround",
          "Children": [],
          "IncludeInDocumentation": false,
          "Enabled": true,
          "ReadOnly": false,
          "OrganNames": [
            "Root"
          ],
          "IncludeLive": true,
          "IncludeDead": true
        },
        {
          "$type": "Models.PMF.CompositeBiomass, Models",
          "Propertys": null,
          "DMDOfStructural": 0.6,
          "Name": "Total",
          "Children": [],
          "IncludeInDocumentation": false,
          "Enabled": true,
          "ReadOnly": false,
          "OrganNames": [
            "Leaf",
            "Stem",
            "Root"
          ],
          "IncludeLive": true,
          "IncludeDead": true
        },
        {
          "$type": "Models.PMF.CompositeBiomass, Models",
          "Propertys": null,
          "DMDOfStructural": 0.6,
          "Name": "TotalLive",
          "Children": [],
          "IncludeInDocumentation": false,
          "Enabled": true,
          "ReadOnly": false,
          "OrganNames": [
            "Leaf",
            "Stem",
            "Root"
          ],
          "IncludeLive": true,
          "IncludeDead": false
        },
        {
          "$type": "Models.Functions.DivideFunction, Models",
          "Name": "IndividualTreeLiveWt",
          "Children": [
            {
              "$type": "Models.Functions.VariableReference, Models",
              "VariableName": "[Gliricidia].TotalLive.Wt",
              "Name": "LiveWt",
              "Children": [],
              "IncludeInDocumentation": false,
              "Enabled": true,
              "ReadOnly": false
            },
            {
              "$type": "Models.Functions.VariableReference, Models",
              "VariableName": "[Gliricidia].Population",
              "Name": "Population",
              "Children": [],
              "IncludeInDocumentation": false,
              "Enabled": true,
              "ReadOnly": false
            }
          ],
          "IncludeInDocumentation": false,
          "Enabled": true,
          "ReadOnly": false
        },
        {
          "$type": "Models.PMF.CompositeBiomass, Models",
          "Propertys": null,
          "DMDOfStructural": 0.6,
          "Name": "TotalDead",
          "Children": [],
          "IncludeInDocumentation": false,
          "Enabled": true,
          "ReadOnly": false,
          "OrganNames": [
            "Leaf",
            "Stem",
            "Root"
          ],
          "IncludeLive": false,
          "IncludeDead": true
        },
        {
          "$type": "Models.PMF.Organs.PerennialLeaf, Models",
          "DMSupply": null,
          "NSupply": null,
          "DMDemand": null,
          "DMDemandPriorityFactor": null,
          "NDemand": null,
          "MaintenanceRespiration": 0.0,
          "GrowthRespiration": 0.0,
          "Albedo": 0.25,
          "Gsmax350": 0.015,
          "R50": 150.0,
          "LAI": 0.0,
          "Height": 0.0,
          "FRGR": 0.0,
          "PotentialEP": 0.0,
          "WaterDemand": 0.0,
          "LightProfile": null,
          "potentialDMAllocation": null,
          "Name": "Leaf",
          "Children": [
            {
              "$type": "Models.Memo, Models",
              "Text": "",
              "Name": "Description",
              "Children": [],
              "IncludeInDocumentation": false,
              "Enabled": true,
              "ReadOnly": false
            },
            {
              "$type": "Models.Functions.MultiplyFunction, Models",
              "Name": "InitialWtFunction",
              "Children": [
                {
                  "$type": "Models.Functions.Constant, Models",
                  "FixedValue": 1.0,
                  "Units": "g/plant",
                  "Name": "InitialPlantWt",
                  "Children": [],
                  "IncludeInDocumentation": false,
                  "Enabled": true,
                  "ReadOnly": false
                },
                {
                  "$type": "Models.Functions.VariableReference, Models",
                  "VariableName": "[Plant].Population",
                  "Name": "Population",
                  "Children": [],
                  "IncludeInDocumentation": false,
                  "Enabled": true,
                  "ReadOnly": false
                }
              ],
              "IncludeInDocumentation": false,
              "Enabled": true,
              "ReadOnly": false
            },
            {
              "$type": "Models.Functions.Constant, Models",
              "FixedValue": 0.0,
              "Units": "m^2/m^2",
              "Name": "LaiDeadFunction",
              "Children": [
                {
                  "$type": "Models.Memo, Models",
                  "Text": "This model assumes that all senesced leaves detach immediately.",
                  "Name": "Memo",
                  "Children": [],
                  "IncludeInDocumentation": false,
                  "Enabled": true,
                  "ReadOnly": false
                }
              ],
              "IncludeInDocumentation": false,
              "Enabled": true,
              "ReadOnly": false
            },
            {
              "$type": "Models.Functions.MultiplyFunction, Models",
              "Name": "Photosynthesis",
              "Children": [
                {
                  "$type": "Models.Functions.Constant, Models",
                  "FixedValue": 1.2,
                  "Units": null,
                  "Name": "RUE",
                  "Children": [
                    {
                      "$type": "Models.Memo, Models",
                      "Text": "Value of 1.06 g/MJ for above ground growth from [HarringtonAndFownes1995] is increased to account for biomass partitioning to below-ground organs.\r\n",
                      "Name": "Memo",
                      "Children": [],
                      "IncludeInDocumentation": false,
                      "Enabled": true,
                      "ReadOnly": false
                    }
                  ],
                  "IncludeInDocumentation": false,
                  "Enabled": true,
                  "ReadOnly": false
                },
                {
                  "$type": "Models.Functions.SupplyFunctions.RUECO2Function, Models",
                  "PhotosyntheticPathway": "C3",
                  "Name": "FCO2",
                  "Children": [],
                  "IncludeInDocumentation": false,
                  "Enabled": true,
                  "ReadOnly": false
                },
                {
                  "$type": "Models.Functions.VariableReference, Models",
                  "VariableName": "[Leaf].RadiationIntercepted",
                  "Name": "InterceptedRadiation",
                  "Children": [],
                  "IncludeInDocumentation": false,
                  "Enabled": true,
                  "ReadOnly": false
                },
                {
                  "$type": "Models.Functions.VariableReference, Models",
                  "VariableName": "[Leaf].Fw",
                  "Name": "WaterStressFactor",
                  "Children": [],
                  "IncludeInDocumentation": false,
                  "Enabled": true,
                  "ReadOnly": false
                },
                {
                  "$type": "Models.Functions.VariableReference, Models",
                  "VariableName": "[Leaf].FRGRFunction",
                  "Name": "Frgr",
                  "Children": [],
                  "IncludeInDocumentation": false,
                  "Enabled": true,
                  "ReadOnly": false
                }
              ],
              "IncludeInDocumentation": false,
              "Enabled": true,
              "ReadOnly": false
            },
            {
              "$type": "Models.Functions.MinimumFunction, Models",
              "Name": "FRGRFunction",
              "Children": [
                {
                  "$type": "Models.Functions.SubDailyInterpolation, Models",
                  "SubDailyTemperatures": null,
                  "SubDailyResponse": null,
                  "agregationMethod": 0,
                  "Name": "FRGRFunctionTemp",
                  "Children": [
                    {
                      "$type": "Models.Functions.XYPairs, Models",
                      "X": [
                        5.0,
                        15.0,
                        32.0,
                        42.0
                      ],
                      "Y": [
                        0.0,
                        1.0,
                        1.0,
                        0.0
                      ],
                      "Name": "Response",
                      "Children": [],
                      "IncludeInDocumentation": false,
                      "Enabled": true,
                      "ReadOnly": false
                    },
                    {
                      "$type": "Models.Functions.ThreeHourAirTemperature, Models",
                      "TempRangeFactors": null,
                      "Name": "InterpolationMethod",
                      "Children": [],
                      "IncludeInDocumentation": true,
                      "Enabled": true,
                      "ReadOnly": false
                    }
                  ],
                  "IncludeInDocumentation": false,
                  "Enabled": true,
                  "ReadOnly": false
                },
                {
                  "$type": "Models.Functions.VariableReference, Models",
                  "VariableName": "[Leaf].Fn",
                  "Name": "NitrogenStressFactor",
                  "Children": [],
                  "IncludeInDocumentation": false,
                  "Enabled": true,
                  "ReadOnly": false
                }
              ],
              "IncludeInDocumentation": false,
              "Enabled": true,
              "ReadOnly": false
            },
            {
              "$type": "Models.Functions.Constant, Models",
              "FixedValue": 0.57,
              "Units": null,
              "Name": "ExtinctionCoefficient",
              "Children": [
                {
                  "$type": "Models.Memo, Models",
                  "Text": "Value is taken from [HarringtonAndFownes1995].",
                  "Name": "Memo",
                  "Children": [],
                  "IncludeInDocumentation": false,
                  "Enabled": true,
                  "ReadOnly": false
                }
              ],
              "IncludeInDocumentation": false,
              "Enabled": true,
              "ReadOnly": false
            },
            {
              "$type": "Models.Functions.VariableReference, Models",
              "VariableName": "[ExtinctionCoefficient]",
              "Name": "ExtinctionCoefficientDead",
              "Children": [
                {
                  "$type": "Models.Memo, Models",
                  "Text": "Use same value as determined for live leaves.",
                  "Name": "Memo",
                  "Children": [],
                  "IncludeInDocumentation": false,
                  "Enabled": true,
                  "ReadOnly": false
                }
              ],
              "IncludeInDocumentation": false,
              "Enabled": true,
              "ReadOnly": false
            },
            {
              "$type": "Models.Functions.LinearInterpolationFunction, Models",
              "Name": "HeightFunction",
              "Children": [
                {
                  "$type": "Models.Functions.XYPairs, Models",
                  "X": [
                    60.0,
                    2000.0
                  ],
                  "Y": [
                    250.0,
                    2500.0
                  ],
                  "Name": "XYPairs",
                  "Children": [],
                  "IncludeInDocumentation": false,
                  "Enabled": true,
                  "ReadOnly": false
                },
                {
                  "$type": "Models.Functions.VariableReference, Models",
                  "VariableName": "[AboveGround].Wt",
                  "Name": "XValue",
                  "Children": [],
                  "IncludeInDocumentation": false,
                  "Enabled": true,
                  "ReadOnly": false
                }
              ],
              "IncludeInDocumentation": false,
              "Enabled": true,
              "ReadOnly": false
            },
            {
              "$type": "Models.Functions.Constant, Models",
              "FixedValue": 0.07,
              "Units": null,
              "Name": "MaximumNConc",
              "Children": [],
              "IncludeInDocumentation": false,
              "Enabled": true,
              "ReadOnly": false
            },
            {
              "$type": "Models.Functions.Constant, Models",
              "FixedValue": 0.03,
              "Units": null,
              "Name": "MinimumNConc",
              "Children": [],
              "IncludeInDocumentation": false,
              "Enabled": true,
              "ReadOnly": false
            },
            {
              "$type": "Models.Functions.Constant, Models",
              "FixedValue": 0.0,
              "Units": null,
              "Name": "NReallocationFactor",
              "Children": [],
              "IncludeInDocumentation": false,
              "Enabled": true,
              "ReadOnly": false
            },
            {
              "$type": "Models.Functions.LinearInterpolationFunction, Models",
              "Name": "LeafResidenceTime",
              "Children": [
                {
                  "$type": "Models.Functions.XYPairs, Models",
                  "X": [
                    5.0,
                    10.0,
                    15.0
                  ],
                  "Y": [
                    1.0,
                    120.0,
                    184.0
                  ],
                  "Name": "XYPairs",
                  "Children": [],
                  "IncludeInDocumentation": false,
                  "Enabled": true,
                  "ReadOnly": false
                },
                {
                  "$type": "Models.Functions.VariableReference, Models",
                  "VariableName": "[IWeather].MinT",
                  "Name": "XValue",
                  "Children": [],
                  "IncludeInDocumentation": false,
                  "Enabled": true,
                  "ReadOnly": false
                },
                {
                  "$type": "Models.Memo, Models",
                  "Text": "Assume leaves have a life span of approximately half a year.",
                  "Name": "Memo",
                  "Children": [],
                  "IncludeInDocumentation": false,
                  "Enabled": true,
                  "ReadOnly": false
                }
              ],
              "IncludeInDocumentation": false,
              "Enabled": true,
              "ReadOnly": false
            },
            {
              "$type": "Models.PMF.Library.BiomassRemoval, Models",
              "Name": "BiomassRemovalDefaults",
              "Children": [],
              "IncludeInDocumentation": false,
              "Enabled": true,
              "ReadOnly": false,
              "HarvestFractionLiveToRemove": 0.0,
              "HarvestFractionDeadToRemove": 0.0,
              "HarvestFractionLiveToResidue": 0.98,
              "HarvestFractionDeadToResidue": 1.0
            },
            {
              "$type": "Models.Functions.Constant, Models",
              "FixedValue": 1.0,
              "Units": null,
              "Name": "DMConversionEfficiency",
              "Children": [],
              "IncludeInDocumentation": false,
              "Enabled": true,
              "ReadOnly": false
            },
            {
              "$type": "Models.Functions.Constant, Models",
              "FixedValue": 1.0,
              "Units": null,
              "Name": "LeafDetachmentTime",
              "Children": [
                {
                  "$type": "Models.Memo, Models",
                  "Text": "This model assumes that all leaves detach upon senescence.",
                  "Name": "Memo",
                  "Children": [],
                  "IncludeInDocumentation": false,
                  "Enabled": true,
                  "ReadOnly": false
                }
              ],
              "IncludeInDocumentation": false,
              "Enabled": true,
              "ReadOnly": false
            },
            {
              "$type": "Models.Functions.Constant, Models",
              "FixedValue": 0.0,
              "Units": null,
              "Name": "DMRetranslocationFactor",
              "Children": [],
              "IncludeInDocumentation": false,
              "Enabled": true,
              "ReadOnly": false
            },
            {
              "$type": "Models.Functions.Constant, Models",
              "FixedValue": 0.0,
              "Units": null,
              "Name": "NRetranslocationFactor",
              "Children": [],
              "IncludeInDocumentation": false,
              "Enabled": true,
              "ReadOnly": false
            },
            {
              "$type": "Models.Functions.Constant, Models",
              "FixedValue": 0.0,
              "Units": null,
              "Name": "LeafKillFraction",
              "Children": [],
              "IncludeInDocumentation": false,
              "Enabled": true,
              "ReadOnly": false
            },
            {
              "$type": "Models.Functions.Constant, Models",
              "FixedValue": 0.1,
              "Units": null,
              "Name": "MinimumLAI",
              "Children": [],
              "IncludeInDocumentation": false,
              "Enabled": true,
              "ReadOnly": false
            },
            {
              "$type": "Models.Functions.Constant, Models",
              "FixedValue": 0.01,
              "Units": "m^2/g",
              "Name": "SpecificLeafAreaFunction",
              "Children": [],
              "IncludeInDocumentation": false,
              "Enabled": true,
              "ReadOnly": false
            },
            {
              "$type": "Models.Functions.Constant, Models",
              "FixedValue": 0.4,
              "Units": null,
              "Name": "CarbonConcentration",
              "Children": [],
              "IncludeInDocumentation": false,
              "Enabled": true,
              "ReadOnly": false
            },
            {
              "$type": "Models.Functions.Constant, Models",
              "FixedValue": 1.0,
              "Units": null,
              "Name": "LeafDevelopmentRate",
              "Children": [
                {
                  "$type": "Models.Memo, Models",
                  "Text": "Leaf cohorts age according to a simple aggregation of time (ie no accounting for differing rates of development with temperature or stress).",
                  "Name": "Memo",
                  "Children": [],
                  "IncludeInDocumentation": false,
                  "Enabled": true,
                  "ReadOnly": false
                }
              ],
              "IncludeInDocumentation": false,
              "Enabled": true,
              "ReadOnly": false
            },
            {
              "$type": "Models.PMF.NutrientPoolFunctions, Models",
              "Name": "DMDemands",
              "Children": [
                {
                  "$type": "Models.Functions.MultiplyFunction, Models",
                  "Name": "Structural",
                  "Children": [
                    {
                      "$type": "Models.Functions.DemandFunctions.PartitionFractionDemandFunction, Models",
                      "Name": "DMDemandFunction",
                      "Children": [
                        {
                          "$type": "Models.Functions.Constant, Models",
                          "FixedValue": 0.29,
                          "Units": null,
                          "Name": "PartitionFraction",
                          "Children": [],
                          "IncludeInDocumentation": false,
                          "Enabled": true,
                          "ReadOnly": false
                        }
                      ],
                      "IncludeInDocumentation": false,
                      "Enabled": true,
                      "ReadOnly": false
                    },
                    {
                      "$type": "Models.Functions.Constant, Models",
                      "FixedValue": 1.0,
                      "Units": null,
                      "Name": "StructuralFraction",
                      "Children": [],
                      "IncludeInDocumentation": false,
                      "Enabled": true,
                      "ReadOnly": false
                    }
                  ],
                  "IncludeInDocumentation": false,
                  "Enabled": true,
                  "ReadOnly": false
                },
                {
                  "$type": "Models.Functions.Constant, Models",
                  "FixedValue": 0.0,
                  "Units": null,
                  "Name": "Metabolic",
                  "Children": [],
                  "IncludeInDocumentation": false,
                  "Enabled": true,
                  "ReadOnly": false
                },
                {
                  "$type": "Models.Functions.DemandFunctions.StorageDMDemandFunction, Models",
                  "Name": "Storage",
                  "Children": [
                    {
                      "$type": "Models.Functions.SubtractFunction, Models",
                      "Name": "StorageFraction",
                      "Children": [
                        {
                          "$type": "Models.Functions.Constant, Models",
                          "FixedValue": 1.0,
                          "Units": null,
                          "Name": "One",
                          "Children": [],
                          "IncludeInDocumentation": false,
                          "Enabled": true,
                          "ReadOnly": false
                        },
                        {
                          "$type": "Models.Functions.VariableReference, Models",
                          "VariableName": "[Leaf].DMDemands.Structural.StructuralFraction",
                          "Name": "StructuralFraction",
                          "Children": [],
                          "IncludeInDocumentation": false,
                          "Enabled": true,
                          "ReadOnly": false
                        }
                      ],
                      "IncludeInDocumentation": false,
                      "Enabled": true,
                      "ReadOnly": false
                    }
                  ],
                  "IncludeInDocumentation": false,
                  "Enabled": true,
                  "ReadOnly": false
                }
              ],
              "IncludeInDocumentation": false,
              "Enabled": true,
              "ReadOnly": false
            },
            {
              "$type": "Models.PMF.NutrientPoolFunctions, Models",
              "Name": "NDemands",
              "Children": [
                {
                  "$type": "Models.Functions.MultiplyFunction, Models",
                  "Name": "Structural",
                  "Children": [
                    {
                      "$type": "Models.Functions.VariableReference, Models",
                      "VariableName": "[Leaf].minimumNconc",
                      "Name": "MinNconc",
                      "Children": [],
                      "IncludeInDocumentation": false,
                      "Enabled": true,
                      "ReadOnly": false
                    },
                    {
                      "$type": "Models.Functions.VariableReference, Models",
                      "VariableName": "[Leaf].potentialDMAllocation.Structural",
                      "Name": "PotentialDMAllocation",
                      "Children": [],
                      "IncludeInDocumentation": false,
                      "Enabled": true,
                      "ReadOnly": false
                    }
                  ],
                  "IncludeInDocumentation": false,
                  "Enabled": true,
                  "ReadOnly": false
                },
                {
                  "$type": "Models.Functions.MultiplyFunction, Models",
                  "Name": "Metabolic",
                  "Children": [
                    {
                      "$type": "Models.Functions.SubtractFunction, Models",
                      "Name": "MetabolicNconc",
                      "Children": [
                        {
                          "$type": "Models.Functions.VariableReference, Models",
                          "VariableName": "[Leaf].criticalNConc",
                          "Name": "CritNconc",
                          "Children": [],
                          "IncludeInDocumentation": false,
                          "Enabled": true,
                          "ReadOnly": false
                        },
                        {
                          "$type": "Models.Functions.VariableReference, Models",
                          "VariableName": "[Leaf].minimumNconc",
                          "Name": "MinNconc",
                          "Children": [],
                          "IncludeInDocumentation": false,
                          "Enabled": true,
                          "ReadOnly": false
                        }
                      ],
                      "IncludeInDocumentation": false,
                      "Enabled": true,
                      "ReadOnly": false
                    },
                    {
                      "$type": "Models.Functions.VariableReference, Models",
                      "VariableName": "[Leaf].potentialDMAllocation.Structural",
                      "Name": "PotentialDMAllocation",
                      "Children": [],
                      "IncludeInDocumentation": false,
                      "Enabled": true,
                      "ReadOnly": false
                    }
                  ],
                  "IncludeInDocumentation": false,
                  "Enabled": true,
                  "ReadOnly": false
                },
                {
                  "$type": "Models.Functions.DemandFunctions.StorageNDemandFunction, Models",
                  "Name": "Storage",
                  "Children": [
                    {
                      "$type": "Models.Functions.VariableReference, Models",
                      "VariableName": "[Leaf].MaximumNConc",
                      "Name": "MaxNconc",
                      "Children": [],
                      "IncludeInDocumentation": false,
                      "Enabled": true,
                      "ReadOnly": false
                    },
                    {
                      "$type": "Models.Functions.Constant, Models",
                      "FixedValue": 1.0,
                      "Units": null,
                      "Name": "NitrogenDemandSwitch",
                      "Children": [],
                      "IncludeInDocumentation": false,
                      "Enabled": true,
                      "ReadOnly": false
                    }
                  ],
                  "IncludeInDocumentation": false,
                  "Enabled": true,
                  "ReadOnly": false
                }
              ],
              "IncludeInDocumentation": false,
              "Enabled": true,
              "ReadOnly": false
            },
            {
              "$type": "Models.Functions.ExpressionFunction, Models",
              "Expression": "(163 - [IWeather].MeanT)/(5 - 0.1*[IWeather].MeanT)",
              "Name": "CO2internal",
              "Children": [],
              "IncludeInDocumentation": false,
              "Enabled": true,
              "ReadOnly": false
            },
            {
              "$type": "Models.Functions.DivideFunction, Models",
              "Name": "StomatalConductanceCO2Modifier",
              "Children": [
                {
                  "$type": "Models.Functions.VariableReference, Models",
                  "VariableName": "[Leaf].Photosynthesis.FCO2",
                  "Name": "FCO2",
                  "Children": [],
                  "IncludeInDocumentation": false,
                  "Enabled": true,
                  "ReadOnly": false
                },
                {
                  "$type": "Models.Functions.ExpressionFunction, Models",
                  "Expression": "([IWeather].CO2 - [Leaf].CO2internal)/(350 - [Leaf].CO2internal)",
                  "Name": "RelativeCO2Gradient",
                  "Children": [],
                  "IncludeInDocumentation": false,
                  "Enabled": true,
                  "ReadOnly": false
                }
              ],
              "IncludeInDocumentation": false,
              "Enabled": true,
              "ReadOnly": false
            }
          ],
          "IncludeInDocumentation": false,
          "Enabled": true,
          "ReadOnly": false
        },
        {
          "$type": "Models.PMF.Organs.Root, Models",
          "DMSupply": null,
          "NSupply": null,
          "DMDemand": null,
          "DMDemandPriorityFactor": null,
          "NDemand": null,
          "potentialDMAllocation": null,
          "GrowthRespiration": 0.0,
          "MaintenanceRespiration": 0.0,
          "Name": "Root",
          "Children": [
            {
              "$type": "Models.Functions.RootShape.RootShapeCylinder, Models",
              "Name": "RootShape",
              "Children": [],
              "IncludeInDocumentation": true,
              "Enabled": true,
              "ReadOnly": false
            },
            {
              "$type": "Models.Functions.PhaseLookupValue, Models",
              "Start": "Emergence",
              "End": "Old",
              "Name": "NitrogenDemandSwitch",
              "Children": [
                {
                  "$type": "Models.Functions.Constant, Models",
                  "FixedValue": 1.0,
                  "Units": null,
                  "Name": "Constant",
                  "Children": [],
                  "IncludeInDocumentation": true,
                  "Enabled": true,
                  "ReadOnly": false
                }
              ],
              "IncludeInDocumentation": false,
              "Enabled": true,
              "ReadOnly": false
            },
            {
              "$type": "Models.Functions.Constant, Models",
              "FixedValue": 10.0,
              "Units": null,
              "Name": "RootFrontVelocity",
              "Children": [],
              "IncludeInDocumentation": false,
              "Enabled": true,
              "ReadOnly": false
            },
            {
              "$type": "Models.Functions.Constant, Models",
              "FixedValue": 0.005,
              "Units": null,
              "Name": "SenescenceRate",
              "Children": [],
              "IncludeInDocumentation": false,
              "Enabled": true,
              "ReadOnly": false
            },
            {
              "$type": "Models.Functions.Constant, Models",
              "FixedValue": 0.03,
              "Units": null,
              "Name": "MaximumNConc",
              "Children": [],
              "IncludeInDocumentation": false,
              "Enabled": true,
              "ReadOnly": false
            },
            {
              "$type": "Models.Functions.Constant, Models",
              "FixedValue": 0.01,
              "Units": null,
              "Name": "MinimumNConc",
              "Children": [],
              "IncludeInDocumentation": false,
              "Enabled": true,
              "ReadOnly": false
            },
            {
              "$type": "Models.Functions.Constant, Models",
              "FixedValue": 6.0,
              "Units": null,
              "Name": "MaxDailyNUptake",
              "Children": [],
              "IncludeInDocumentation": false,
              "Enabled": true,
              "ReadOnly": false
            },
            {
              "$type": "Models.Functions.Constant, Models",
              "FixedValue": 10000.0,
              "Units": null,
              "Name": "MaximumRootDepth",
              "Children": [],
              "IncludeInDocumentation": false,
              "Enabled": true,
              "ReadOnly": false
            },
            {
              "$type": "Models.Functions.Constant, Models",
              "FixedValue": 1.0,
              "Units": null,
              "Name": "KLModifier",
              "Children": [
                {
                  "$type": "Models.Memo, Models",
                  "Text": "This model does not account for any change in potential water uptake with plant development.",
                  "Name": "Memo",
                  "Children": [],
                  "IncludeInDocumentation": false,
                  "Enabled": true,
                  "ReadOnly": false
                }
              ],
              "IncludeInDocumentation": false,
              "Enabled": true,
              "ReadOnly": false
            },
            {
              "$type": "Models.Functions.Constant, Models",
              "FixedValue": 0.03,
              "Units": null,
              "Name": "KNO3",
              "Children": [
                {
                  "$type": "Models.Memo, Models",
                  "Text": "This model does not account for any change in potential NO3 uptake with plant development.",
                  "Name": "Memo",
                  "Children": [],
                  "IncludeInDocumentation": false,
                  "Enabled": true,
                  "ReadOnly": false
                }
              ],
              "IncludeInDocumentation": false,
              "Enabled": true,
              "ReadOnly": false
            },
            {
              "$type": "Models.Functions.Constant, Models",
              "FixedValue": 0.0,
              "Units": null,
              "Name": "KNH4",
              "Children": [
                {
                  "$type": "Models.Memo, Models",
                  "Text": "This model does not account for any change in potential NH4 uptake with plant development.",
                  "Name": "Memo",
                  "Children": [],
                  "IncludeInDocumentation": false,
                  "Enabled": true,
                  "ReadOnly": false
                }
              ],
              "IncludeInDocumentation": false,
              "Enabled": true,
              "ReadOnly": false
            },
            {
              "$type": "Models.Functions.LinearInterpolationFunction, Models",
              "Name": "NUptakeSWFactor",
              "Children": [
                {
                  "$type": "Models.Functions.XYPairs, Models",
                  "X": [
                    0.0,
                    1.0
                  ],
                  "Y": [
                    0.0,
                    1.0
                  ],
                  "Name": "XYPairs",
                  "Children": [],
                  "IncludeInDocumentation": false,
                  "Enabled": true,
                  "ReadOnly": false
                },
                {
                  "$type": "Models.Functions.VariableReference, Models",
                  "VariableName": "[Root].RWC",
                  "Name": "XValue",
                  "Children": [],
                  "IncludeInDocumentation": false,
                  "Enabled": true,
                  "ReadOnly": false
                }
              ],
              "IncludeInDocumentation": false,
              "Enabled": true,
              "ReadOnly": false
            },
            {
              "$type": "Models.Functions.Constant, Models",
              "FixedValue": 100.0,
              "Units": "m/g",
              "Name": "SpecificRootLength",
              "Children": [],
              "IncludeInDocumentation": false,
              "Enabled": true,
              "ReadOnly": false
            },
            {
              "$type": "Models.PMF.Library.BiomassRemoval, Models",
              "Name": "BiomassRemovalDefaults",
              "Children": [],
              "IncludeInDocumentation": false,
              "Enabled": true,
              "ReadOnly": false,
              "HarvestFractionLiveToRemove": 0.0,
              "HarvestFractionDeadToRemove": 0.0,
              "HarvestFractionLiveToResidue": 0.0,
              "HarvestFractionDeadToResidue": 0.0
            },
            {
              "$type": "Models.Functions.Constant, Models",
              "FixedValue": 1.0,
              "Units": null,
              "Name": "DMConversionEfficiency",
              "Children": [],
              "IncludeInDocumentation": false,
              "Enabled": true,
              "ReadOnly": false
            },
            {
              "$type": "Models.Functions.Constant, Models",
              "FixedValue": 1.0,
              "Units": null,
              "Name": "MaintenanceRespirationFunction",
              "Children": [],
              "IncludeInDocumentation": false,
              "Enabled": true,
              "ReadOnly": false
            },
            {
              "$type": "Models.Functions.Constant, Models",
              "FixedValue": 0.0,
              "Units": null,
              "Name": "RemobilisationCost",
              "Children": [],
              "IncludeInDocumentation": false,
              "Enabled": true,
              "ReadOnly": false
            },
            {
              "$type": "Models.Functions.Constant, Models",
              "FixedValue": 0.4,
              "Units": null,
              "Name": "CarbonConcentration",
              "Children": [],
              "IncludeInDocumentation": false,
              "Enabled": true,
              "ReadOnly": false
            },
            {
              "$type": "Models.PMF.NutrientDemandFunctions, Models",
              "Name": "DMDemands",
              "Children": [
                {
                  "$type": "Models.Functions.MultiplyFunction, Models",
                  "Name": "Structural",
                  "Children": [
                    {
                      "$type": "Models.Functions.DemandFunctions.PartitionFractionDemandFunction, Models",
                      "Name": "DMDemandFunction",
                      "Children": [
                        {
                          "$type": "Models.Functions.Constant, Models",
                          "FixedValue": 0.03,
                          "Units": null,
                          "Name": "PartitionFraction",
                          "Children": [],
                          "IncludeInDocumentation": false,
                          "Enabled": true,
                          "ReadOnly": false
                        }
                      ],
                      "IncludeInDocumentation": false,
                      "Enabled": true,
                      "ReadOnly": false
                    },
                    {
                      "$type": "Models.Functions.Constant, Models",
                      "FixedValue": 1.0,
                      "Units": "g/g",
                      "Name": "StructuralFraction",
                      "Children": [],
                      "IncludeInDocumentation": false,
                      "Enabled": true,
                      "ReadOnly": false
                    }
                  ],
                  "IncludeInDocumentation": false,
                  "Enabled": true,
                  "ReadOnly": false
                },
                {
                  "$type": "Models.Functions.Constant, Models",
                  "FixedValue": 0.0,
                  "Units": null,
                  "Name": "Metabolic",
                  "Children": [],
                  "IncludeInDocumentation": false,
                  "Enabled": true,
                  "ReadOnly": false
                },
                {
                  "$type": "Models.Functions.DemandFunctions.StorageDMDemandFunction, Models",
                  "Name": "Storage",
                  "Children": [
                    {
                      "$type": "Models.Functions.SubtractFunction, Models",
                      "Name": "StorageFraction",
                      "Children": [
                        {
                          "$type": "Models.Functions.Constant, Models",
                          "FixedValue": 1.0,
                          "Units": null,
                          "Name": "One",
                          "Children": [],
                          "IncludeInDocumentation": false,
                          "Enabled": true,
                          "ReadOnly": false
                        },
                        {
                          "$type": "Models.Functions.VariableReference, Models",
                          "VariableName": "[Root].DMDemands.Structural.StructuralFraction",
                          "Name": "StructuralFraction",
                          "Children": [],
                          "IncludeInDocumentation": false,
                          "Enabled": true,
                          "ReadOnly": false
                        }
                      ],
                      "IncludeInDocumentation": false,
                      "Enabled": true,
                      "ReadOnly": false
                    }
                  ],
                  "IncludeInDocumentation": false,
                  "Enabled": true,
                  "ReadOnly": false
                },
                {
                  "$type": "Models.Functions.Constant, Models",
                  "Name": "QStructuralPriority",
                  "FixedValue": "1"
                },
                {
                  "$type": "Models.Functions.Constant, Models",
                  "Name": "QMetabolicPriority",
                  "FixedValue": "1"
                },
                {
                  "$type": "Models.Functions.Constant, Models",
                  "Name": "QStoragePriority",
                  "FixedValue": "1"
                }
              ],
              "IncludeInDocumentation": false,
              "Enabled": true,
              "ReadOnly": false
            },
            {
              "$type": "Models.PMF.NutrientDemandFunctions, Models",
              "Name": "NDemands",
              "Children": [
                {
                  "$type": "Models.Functions.MultiplyFunction, Models",
                  "Name": "Structural",
                  "Children": [
                    {
                      "$type": "Models.Functions.VariableReference, Models",
                      "VariableName": "[Root].minimumNconc",
                      "Name": "MinNconc",
                      "Children": [],
                      "IncludeInDocumentation": false,
                      "Enabled": true,
                      "ReadOnly": false
                    },
                    {
                      "$type": "Models.Functions.VariableReference, Models",
                      "VariableName": "[Root].potentialDMAllocation.Structural",
                      "Name": "PotentialDMAllocation",
                      "Children": [],
                      "IncludeInDocumentation": false,
                      "Enabled": true,
                      "ReadOnly": false
                    }
                  ],
                  "IncludeInDocumentation": false,
                  "Enabled": true,
                  "ReadOnly": false
                },
                {
                  "$type": "Models.Functions.MultiplyFunction, Models",
                  "Name": "Metabolic",
                  "Children": [
                    {
                      "$type": "Models.Functions.SubtractFunction, Models",
                      "Name": "MetabolicNconc",
                      "Children": [
                        {
                          "$type": "Models.Functions.VariableReference, Models",
                          "VariableName": "[Root].criticalNConc",
                          "Name": "CritNconc",
                          "Children": [],
                          "IncludeInDocumentation": false,
                          "Enabled": true,
                          "ReadOnly": false
                        },
                        {
                          "$type": "Models.Functions.VariableReference, Models",
                          "VariableName": "[Root].minimumNconc",
                          "Name": "MinNconc",
                          "Children": [],
                          "IncludeInDocumentation": false,
                          "Enabled": true,
                          "ReadOnly": false
                        }
                      ],
                      "IncludeInDocumentation": false,
                      "Enabled": true,
                      "ReadOnly": false
                    },
                    {
                      "$type": "Models.Functions.VariableReference, Models",
                      "VariableName": "[Root].potentialDMAllocation.Structural",
                      "Name": "PotentialDMAllocation",
                      "Children": [],
                      "IncludeInDocumentation": false,
                      "Enabled": true,
                      "ReadOnly": false
                    }
                  ],
                  "IncludeInDocumentation": false,
                  "Enabled": true,
                  "ReadOnly": false
                },
                {
                  "$type": "Models.Functions.DemandFunctions.StorageNDemandFunction, Models",
                  "Name": "Storage",
                  "Children": [
                    {
                      "$type": "Models.Functions.VariableReference, Models",
                      "VariableName": "[Root].nitrogenDemandSwitch",
                      "Name": "NitrogenDemandSwitch",
                      "Children": [],
                      "IncludeInDocumentation": false,
                      "Enabled": true,
                      "ReadOnly": false
                    },
                    {
                      "$type": "Models.Functions.VariableReference, Models",
                      "VariableName": "[Root].maximumNconc",
                      "Name": "MaxNconc",
                      "Children": [],
                      "IncludeInDocumentation": false,
                      "Enabled": true,
                      "ReadOnly": false
                    }
                  ],
                  "IncludeInDocumentation": false,
                  "Enabled": true,
                  "ReadOnly": false
                },
                {
                  "$type": "Models.Functions.Constant, Models",
                  "Name": "QStructuralPriority",
                  "FixedValue": "1"
                },
                {
                  "$type": "Models.Functions.Constant, Models",
                  "Name": "QMetabolicPriority",
                  "FixedValue": "1"
                },
                {
                  "$type": "Models.Functions.Constant, Models",
                  "Name": "QStoragePriority",
                  "FixedValue": "1"
                }
              ],
              "IncludeInDocumentation": false,
              "Enabled": true,
              "ReadOnly": false
            },
            {
              "$type": "Models.Functions.VariableReference, Models",
              "VariableName": "[Root].MinimumNConc",
              "Name": "CriticalNConc",
              "Children": [],
              "IncludeInDocumentation": false,
              "Enabled": true,
              "ReadOnly": false
            },
            {
              "$type": "Models.PMF.NutrientPoolFunctions, Models",
              "Name": "InitialWt",
              "Children": [
                {
                  "$type": "Models.Functions.Constant, Models",
                  "FixedValue": 5.0,
                  "Units": "g/plant",
                  "Name": "Structural",
                  "Children": [],
                  "IncludeInDocumentation": false,
                  "Enabled": true,
                  "ReadOnly": false
                },
                {
                  "$type": "Models.Functions.Constant, Models",
                  "FixedValue": 0.0,
                  "Units": null,
                  "Name": "Metabolic",
                  "Children": [],
                  "IncludeInDocumentation": true,
                  "Enabled": true,
                  "ReadOnly": false
                },
                {
                  "$type": "Models.Functions.Constant, Models",
                  "FixedValue": 0.0,
                  "Units": null,
                  "Name": "Storage",
                  "Children": [],
                  "IncludeInDocumentation": true,
                  "Enabled": true,
                  "ReadOnly": false
                }
              ],
              "IncludeInDocumentation": true,
              "Enabled": true,
              "ReadOnly": false
            }
          ],
          "IncludeInDocumentation": false,
          "Enabled": true,
          "ReadOnly": false
        },
        {
          "$type": "Models.PMF.Organs.GenericOrgan, Models",
          "StartLive": null,
          "DMSupply": null,
          "NSupply": null,
          "DMDemand": null,
          "DMDemandPriorityFactor": null,
          "NDemand": null,
          "potentialDMAllocation": null,
          "IsAboveGround": true,
          "Name": "Stem",
          "Children": [
            {
              "$type": "Models.Functions.Constant, Models",
              "FixedValue": 0.0,
              "Units": null,
              "Name": "NReallocationFactor",
              "Children": [],
              "IncludeInDocumentation": false,
              "Enabled": true,
              "ReadOnly": false
            },
            {
              "$type": "Models.Functions.Constant, Models",
              "FixedValue": 0.05,
              "Units": null,
              "Name": "NRetranslocationFactor",
              "Children": [],
              "IncludeInDocumentation": false,
              "Enabled": true,
              "ReadOnly": false
            },
            {
              "$type": "Models.Functions.PhaseLookupValue, Models",
              "Start": "Emergence",
              "End": "Old",
              "Name": "NitrogenDemandSwitch",
              "Children": [
                {
                  "$type": "Models.Functions.Constant, Models",
                  "FixedValue": 1.0,
                  "Units": null,
                  "Name": "Constant",
                  "Children": [],
                  "IncludeInDocumentation": true,
                  "Enabled": true,
                  "ReadOnly": false
                }
              ],
              "IncludeInDocumentation": false,
              "Enabled": true,
              "ReadOnly": false
            },
            {
              "$type": "Models.Functions.Constant, Models",
              "FixedValue": 0.0,
              "Units": null,
              "Name": "DMRetranslocationFactor",
              "Children": [],
              "IncludeInDocumentation": false,
              "Enabled": true,
              "ReadOnly": false
            },
            {
              "$type": "Models.Functions.Constant, Models",
              "FixedValue": 0.0,
              "Units": "/d",
              "Name": "SenescenceRate",
              "Children": [],
              "IncludeInDocumentation": false,
              "Enabled": true,
              "ReadOnly": false
            },
            {
              "$type": "Models.Functions.Constant, Models",
              "FixedValue": 0.003,
              "Units": null,
              "Name": "MaximumNConc",
              "Children": [
                {
                  "$type": "Models.Memo, Models",
                  "Text": "Value taken from [Thomasetal1991].",
                  "Name": "Memo",
                  "Children": [],
                  "IncludeInDocumentation": false,
                  "Enabled": true,
                  "ReadOnly": false
                }
              ],
              "IncludeInDocumentation": false,
              "Enabled": true,
              "ReadOnly": false
            },
            {
              "$type": "Models.Functions.Constant, Models",
              "FixedValue": 0.0014,
              "Units": null,
              "Name": "MinimumNConc",
              "Children": [],
              "IncludeInDocumentation": false,
              "Enabled": true,
              "ReadOnly": false
            },
            {
              "$type": "Models.Functions.Constant, Models",
              "FixedValue": 0.0,
              "Units": "/d",
              "Name": "DetachmentRateFunction",
              "Children": [],
              "IncludeInDocumentation": false,
              "Enabled": true,
              "ReadOnly": false
            },
            {
              "$type": "Models.PMF.Library.BiomassRemoval, Models",
              "Name": "BiomassRemovalDefaults",
              "Children": [],
              "IncludeInDocumentation": false,
              "Enabled": true,
              "ReadOnly": false,
              "HarvestFractionLiveToRemove": 0.0,
              "HarvestFractionDeadToRemove": 0.0,
              "HarvestFractionLiveToResidue": 0.7,
              "HarvestFractionDeadToResidue": 0.7
            },
            {
              "$type": "Models.Functions.Constant, Models",
              "FixedValue": 0.0,
              "Units": "0-1",
              "Name": "MaintenanceRespirationFunction",
              "Children": [],
              "IncludeInDocumentation": false,
              "Enabled": true,
              "ReadOnly": false
            },
            {
              "$type": "Models.Functions.Constant, Models",
              "FixedValue": 1.0,
              "Units": "0-1",
              "Name": "DMConversionEfficiency",
              "Children": [],
              "IncludeInDocumentation": false,
              "Enabled": true,
              "ReadOnly": false
            },
            {
              "$type": "Models.Functions.Constant, Models",
              "FixedValue": 0.0,
              "Units": null,
              "Name": "DMReallocationFactor",
              "Children": [],
              "IncludeInDocumentation": false,
              "Enabled": true,
              "ReadOnly": false
            },
            {
              "$type": "Models.Functions.VariableReference, Models",
              "VariableName": "[Stem].MinimumNConc",
              "Name": "CriticalNConc",
              "Children": [],
              "IncludeInDocumentation": false,
              "Enabled": true,
              "ReadOnly": false
            },
            {
              "$type": "Models.Functions.Constant, Models",
              "FixedValue": 0.0,
              "Units": null,
              "Name": "RemobilisationCost",
              "Children": [],
              "IncludeInDocumentation": false,
              "Enabled": true,
              "ReadOnly": false
            },
            {
              "$type": "Models.Functions.Constant, Models",
              "FixedValue": 0.4,
              "Units": null,
              "Name": "CarbonConcentration",
              "Children": [],
              "IncludeInDocumentation": false,
              "Enabled": true,
              "ReadOnly": false
            },
            {
              "$type": "Models.PMF.NutrientDemandFunctions, Models",
              "Name": "DMDemands",
              "Children": [
                {
                  "$type": "Models.Functions.MultiplyFunction, Models",
                  "Name": "Structural",
                  "Children": [
                    {
                      "$type": "Models.Functions.DemandFunctions.AllometricDemandFunction, Models",
                      "Const": 0.0345,
                      "Power": 1.36,
                      "Name": "DMDemandFunction",
                      "Children": [
                        {
                          "$type": "Models.Functions.VariableReference, Models",
                          "VariableName": "[AboveGround].Wt",
                          "Name": "XValue",
                          "Children": [],
                          "IncludeInDocumentation": false,
                          "Enabled": true,
                          "ReadOnly": false
                        },
                        {
                          "$type": "Models.Functions.VariableReference, Models",
                          "VariableName": "[Stem].Live.Wt",
                          "Name": "YValue",
                          "Children": [],
                          "IncludeInDocumentation": false,
                          "Enabled": true,
                          "ReadOnly": false
                        }
                      ],
                      "IncludeInDocumentation": false,
                      "Enabled": true,
                      "ReadOnly": false
                    },
                    {
                      "$type": "Models.Functions.Constant, Models",
                      "FixedValue": 0.7,
                      "Units": "g/g",
                      "Name": "StructuralFraction",
                      "Children": [],
                      "IncludeInDocumentation": false,
                      "Enabled": true,
                      "ReadOnly": false
                    }
                  ],
                  "IncludeInDocumentation": false,
                  "Enabled": true,
                  "ReadOnly": false
                },
                {
                  "$type": "Models.Functions.Constant, Models",
                  "FixedValue": 0.0,
                  "Units": null,
                  "Name": "Metabolic",
                  "Children": [],
                  "IncludeInDocumentation": false,
                  "Enabled": true,
                  "ReadOnly": false
                },
                {
                  "$type": "Models.Functions.DemandFunctions.StorageDMDemandFunction, Models",
                  "Name": "Storage",
                  "Children": [
                    {
                      "$type": "Models.Functions.SubtractFunction, Models",
                      "Name": "StorageFraction",
                      "Children": [
                        {
                          "$type": "Models.Functions.Constant, Models",
                          "FixedValue": 1.0,
                          "Units": null,
                          "Name": "One",
                          "Children": [],
                          "IncludeInDocumentation": false,
                          "Enabled": true,
                          "ReadOnly": false
                        },
                        {
                          "$type": "Models.Functions.VariableReference, Models",
                          "VariableName": "[Stem].DMDemands.Structural.StructuralFraction",
                          "Name": "StructuralFraction",
                          "Children": [],
                          "IncludeInDocumentation": false,
                          "Enabled": true,
                          "ReadOnly": false
                        }
                      ],
                      "IncludeInDocumentation": false,
                      "Enabled": true,
                      "ReadOnly": false
                    }
                  ],
                  "IncludeInDocumentation": false,
                  "Enabled": true,
                  "ReadOnly": false
                },
                {
                  "$type": "Models.Functions.Constant, Models",
                  "Name": "QStructuralPriority",
                  "FixedValue": "1"
                },
                {
                  "$type": "Models.Functions.Constant, Models",
                  "Name": "QMetabolicPriority",
                  "FixedValue": "1"
                },
                {
                  "$type": "Models.Functions.Constant, Models",
                  "Name": "QStoragePriority",
                  "FixedValue": "1"
                }
              ],
              "IncludeInDocumentation": false,
              "Enabled": true,
              "ReadOnly": false
            },
            {
              "$type": "Models.PMF.NutrientDemandFunctions, Models",
              "Name": "NDemands",
              "Children": [
                {
                  "$type": "Models.Functions.MultiplyFunction, Models",
                  "Name": "Structural",
                  "Children": [
                    {
                      "$type": "Models.Functions.VariableReference, Models",
                      "VariableName": "[Stem].minimumNconc",
                      "Name": "MinNconc",
                      "Children": [],
                      "IncludeInDocumentation": false,
                      "Enabled": true,
                      "ReadOnly": false
                    },
                    {
                      "$type": "Models.Functions.VariableReference, Models",
                      "VariableName": "[Stem].potentialDMAllocation.Structural",
                      "Name": "PotentialDMAllocation",
                      "Children": [],
                      "IncludeInDocumentation": false,
                      "Enabled": true,
                      "ReadOnly": false
                    }
                  ],
                  "IncludeInDocumentation": false,
                  "Enabled": true,
                  "ReadOnly": false
                },
                {
                  "$type": "Models.Functions.MultiplyFunction, Models",
                  "Name": "Metabolic",
                  "Children": [
                    {
                      "$type": "Models.Functions.SubtractFunction, Models",
                      "Name": "MetabolicNconc",
                      "Children": [
                        {
                          "$type": "Models.Functions.VariableReference, Models",
                          "VariableName": "[Stem].criticalNConc",
                          "Name": "CritNconc",
                          "Children": [],
                          "IncludeInDocumentation": false,
                          "Enabled": true,
                          "ReadOnly": false
                        },
                        {
                          "$type": "Models.Functions.VariableReference, Models",
                          "VariableName": "[Stem].minimumNconc",
                          "Name": "MinNconc",
                          "Children": [],
                          "IncludeInDocumentation": false,
                          "Enabled": true,
                          "ReadOnly": false
                        }
                      ],
                      "IncludeInDocumentation": false,
                      "Enabled": true,
                      "ReadOnly": false
                    },
                    {
                      "$type": "Models.Functions.VariableReference, Models",
                      "VariableName": "[Stem].potentialDMAllocation.Structural",
                      "Name": "PotentialDMAllocation",
                      "Children": [],
                      "IncludeInDocumentation": false,
                      "Enabled": true,
                      "ReadOnly": false
                    }
                  ],
                  "IncludeInDocumentation": false,
                  "Enabled": true,
                  "ReadOnly": false
                },
                {
                  "$type": "Models.Functions.DemandFunctions.StorageNDemandFunction, Models",
                  "Name": "Storage",
                  "Children": [
                    {
                      "$type": "Models.Functions.VariableReference, Models",
                      "VariableName": "[Stem].nitrogenDemandSwitch",
                      "Name": "NitrogenDemandSwitch",
                      "Children": [],
                      "IncludeInDocumentation": false,
                      "Enabled": true,
                      "ReadOnly": false
                    },
                    {
                      "$type": "Models.Functions.VariableReference, Models",
                      "VariableName": "[Stem].maximumNconc",
                      "Name": "MaxNconc",
                      "Children": [],
                      "IncludeInDocumentation": false,
                      "Enabled": true,
                      "ReadOnly": false
                    }
                  ],
                  "IncludeInDocumentation": false,
                  "Enabled": true,
                  "ReadOnly": false
                },
                {
                  "$type": "Models.Functions.Constant, Models",
                  "Name": "QStructuralPriority",
                  "FixedValue": "1"
                },
                {
                  "$type": "Models.Functions.Constant, Models",
                  "Name": "QMetabolicPriority",
                  "FixedValue": "1"
                },
                {
                  "$type": "Models.Functions.Constant, Models",
                  "Name": "QStoragePriority",
                  "FixedValue": "1"
                }
              ],
              "IncludeInDocumentation": false,
              "Enabled": true,
              "ReadOnly": false
            },
            {
              "$type": "Models.PMF.RetranslocateNonStructural, Models",
              "Name": "RetranslocateNitrogen",
              "Children": [],
              "IncludeInDocumentation": false,
              "Enabled": true,
              "ReadOnly": false
            },
            {
              "$type": "Models.PMF.NutrientPoolFunctions, Models",
              "Name": "InitialWt",
              "Children": [
                {
                  "$type": "Models.Functions.Constant, Models",
                  "FixedValue": 1.0,
                  "Units": "g/m^2",
                  "Name": "Structural",
                  "Children": [],
                  "IncludeInDocumentation": false,
                  "Enabled": true,
                  "ReadOnly": false
                },
                {
                  "$type": "Models.Functions.Constant, Models",
                  "FixedValue": 0.0,
                  "Units": null,
                  "Name": "Metabolic",
                  "Children": [],
                  "IncludeInDocumentation": true,
                  "Enabled": true,
                  "ReadOnly": false
                },
                {
                  "$type": "Models.Functions.Constant, Models",
                  "FixedValue": 0.0,
                  "Units": null,
                  "Name": "Storage",
                  "Children": [],
                  "IncludeInDocumentation": true,
                  "Enabled": true,
                  "ReadOnly": false
                }
              ],
              "IncludeInDocumentation": true,
              "Enabled": true,
              "ReadOnly": false
            },
            {
              "$type": "Models.Functions.Constant, Models",
              "Name": "Photosynthesis",
              "FixedValue": "0"
            },
            {
              "$type": "Models.Functions.VariableReference, Models",
              "Name": "initialNConcFunction",
              "VariableName": "[Stem].MinimumNConc"
            }
          ],
          "IncludeInDocumentation": false,
          "Enabled": true,
          "ReadOnly": false
        },
        {
          "$type": "Models.PMF.Organs.Nodule, Models",
          "DMSupply": null,
          "NSupply": null,
          "DMDemand": null,
          "DMDemandPriorityFactor": null,
          "NDemand": null,
          "potentialDMAllocation": null,
          "Name": "Nodule",
          "Children": [
            {
              "$type": "Models.Memo, Models",
              "Text": "This model calculated the N supply from biological N fixation by nodules within the plant root system.",
              "Name": "Memo",
              "Children": [],
              "IncludeInDocumentation": false,
              "Enabled": true,
              "ReadOnly": false
            },
            {
              "$type": "Models.Functions.Constant, Models",
              "FixedValue": 0.0,
              "Units": null,
              "Name": "FixationMetabolicCost",
              "Children": [
                {
                  "$type": "Models.Memo, Models",
                  "Text": "",
                  "Name": "Memo",
                  "Children": [],
                  "IncludeInDocumentation": false,
                  "Enabled": true,
                  "ReadOnly": false
                }
              ],
              "IncludeInDocumentation": false,
              "Enabled": true,
              "ReadOnly": false
            },
            {
              "$type": "Models.Functions.Constant, Models",
              "FixedValue": 0.08,
              "Units": null,
              "Name": "MaximumNConc",
              "Children": [
                {
                  "$type": "Models.Memo, Models",
                  "Text": "",
                  "Name": "Memo",
                  "Children": [],
                  "IncludeInDocumentation": false,
                  "Enabled": true,
                  "ReadOnly": false
                }
              ],
              "IncludeInDocumentation": false,
              "Enabled": true,
              "ReadOnly": false
            },
            {
              "$type": "Models.Functions.Constant, Models",
              "FixedValue": 0.03,
              "Units": null,
              "Name": "MinimumNConc",
              "Children": [
                {
                  "$type": "Models.Memo, Models",
                  "Text": "",
                  "Name": "Memo",
                  "Children": [],
                  "IncludeInDocumentation": false,
                  "Enabled": true,
                  "ReadOnly": false
                }
              ],
              "IncludeInDocumentation": false,
              "Enabled": true,
              "ReadOnly": false
            },
            {
              "$type": "Models.Functions.Constant, Models",
              "FixedValue": 0.0,
              "Units": null,
              "Name": "SenescenceRate",
              "Children": [
                {
                  "$type": "Models.Memo, Models",
                  "Text": "\r\n",
                  "Name": "Memo",
                  "Children": [],
                  "IncludeInDocumentation": false,
                  "Enabled": true,
                  "ReadOnly": false
                }
              ],
              "IncludeInDocumentation": false,
              "Enabled": true,
              "ReadOnly": false
            },
            {
              "$type": "Models.Functions.Constant, Models",
              "FixedValue": 0.0,
              "Units": null,
              "Name": "NReallocationFactor",
              "Children": [],
              "IncludeInDocumentation": false,
              "Enabled": true,
              "ReadOnly": false
            },
            {
              "$type": "Models.Functions.PhaseLookupValue, Models",
              "Start": "Emergence",
              "End": "Maturity",
              "Name": "NitrogenDemandSwitch",
              "Children": [
                {
                  "$type": "Models.Memo, Models",
                  "Text": "",
                  "Name": "Memo",
                  "Children": [],
                  "IncludeInDocumentation": false,
                  "Enabled": true,
                  "ReadOnly": false
                },
                {
                  "$type": "Models.Functions.Constant, Models",
                  "FixedValue": 1.0,
                  "Units": null,
                  "Name": "Constant",
                  "Children": [],
                  "IncludeInDocumentation": true,
                  "Enabled": true,
                  "ReadOnly": false
                }
              ],
              "IncludeInDocumentation": false,
              "Enabled": true,
              "ReadOnly": false
            },
            {
              "$type": "Models.PMF.Library.BiomassRemoval, Models",
              "Name": "BiomassRemovalDefaults",
              "Children": [],
              "IncludeInDocumentation": false,
              "Enabled": true,
              "ReadOnly": false,
              "HarvestFractionLiveToRemove": 0.0,
              "HarvestFractionDeadToRemove": 0.0,
              "HarvestFractionLiveToResidue": 0.0,
              "HarvestFractionDeadToResidue": 0.0
            },
            {
              "$type": "Models.Functions.Constant, Models",
              "FixedValue": 0.1,
              "Units": "g/m^2",
              "Name": "InitialWtFunction",
              "Children": [],
              "IncludeInDocumentation": false,
              "Enabled": true,
              "ReadOnly": false
            },
            {
              "$type": "Models.Functions.Constant, Models",
              "FixedValue": 0.0,
              "Units": "/d",
              "Name": "DetachmentRateFunction",
              "Children": [],
              "IncludeInDocumentation": false,
              "Enabled": true,
              "ReadOnly": false
            },
            {
              "$type": "Models.Functions.Constant, Models",
              "FixedValue": 0.0,
              "Units": "0-1",
              "Name": "MaintenanceRespirationFunction",
              "Children": [],
              "IncludeInDocumentation": false,
              "Enabled": true,
              "ReadOnly": false
            },
            {
              "$type": "Models.Functions.Constant, Models",
              "FixedValue": 1.0,
              "Units": "0-1",
              "Name": "DMConversionEfficiency",
              "Children": [],
              "IncludeInDocumentation": false,
              "Enabled": true,
              "ReadOnly": false
            },
            {
              "$type": "Models.Functions.Constant, Models",
              "FixedValue": 0.6,
              "Units": "g/m^2/d",
              "Name": "FixationRate",
              "Children": [],
              "IncludeInDocumentation": false,
              "Enabled": true,
              "ReadOnly": false
            },
            {
              "$type": "Models.Functions.Constant, Models",
              "FixedValue": 0.0,
              "Units": null,
              "Name": "NRetranslocationFactor",
              "Children": [],
              "IncludeInDocumentation": false,
              "Enabled": true,
              "ReadOnly": false
            },
            {
              "$type": "Models.Functions.Constant, Models",
              "FixedValue": 0.0,
              "Units": null,
              "Name": "DMReallocationFactor",
              "Children": [],
              "IncludeInDocumentation": false,
              "Enabled": true,
              "ReadOnly": false
            },
            {
              "$type": "Models.Functions.Constant, Models",
              "FixedValue": 0.0,
              "Units": null,
              "Name": "DMRetranslocationFactor",
              "Children": [],
              "IncludeInDocumentation": false,
              "Enabled": true,
              "ReadOnly": false
            },
            {
              "$type": "Models.Functions.VariableReference, Models",
              "VariableName": "[Nodule].MinimumNConc",
              "Name": "CriticalNConc",
              "Children": [],
              "IncludeInDocumentation": false,
              "Enabled": true,
              "ReadOnly": false
            },
            {
              "$type": "Models.Functions.Constant, Models",
              "FixedValue": 0.0,
              "Units": null,
              "Name": "RemobilisationCost",
              "Children": [],
              "IncludeInDocumentation": false,
              "Enabled": true,
              "ReadOnly": false
            },
            {
              "$type": "Models.Functions.Constant, Models",
              "FixedValue": 0.4,
              "Units": null,
              "Name": "CarbonConcentration",
              "Children": [],
              "IncludeInDocumentation": false,
              "Enabled": true,
              "ReadOnly": false
            },
            {
              "$type": "Models.PMF.NutrientPoolFunctions, Models",
              "Name": "DMDemands",
              "Children": [
                {
                  "$type": "Models.Functions.MultiplyFunction, Models",
                  "Name": "Structural",
                  "Children": [
                    {
                      "$type": "Models.Functions.DemandFunctions.PartitionFractionDemandFunction, Models",
                      "Name": "DMDemandFunction",
                      "Children": [
                        {
                          "$type": "Models.Functions.Constant, Models",
                          "FixedValue": 0.05,
                          "Units": null,
                          "Name": "PartitionFraction",
                          "Children": [
                            {
                              "$type": "Models.Memo, Models",
                              "Text": "",
                              "Name": "Memo",
                              "Children": [],
                              "IncludeInDocumentation": false,
                              "Enabled": true,
                              "ReadOnly": false
                            }
                          ],
                          "IncludeInDocumentation": false,
                          "Enabled": true,
                          "ReadOnly": false
                        }
                      ],
                      "IncludeInDocumentation": false,
                      "Enabled": true,
                      "ReadOnly": false
                    },
                    {
                      "$type": "Models.Functions.Constant, Models",
                      "FixedValue": 1.0,
                      "Units": "g/g",
                      "Name": "StructuralFraction",
                      "Children": [],
                      "IncludeInDocumentation": false,
                      "Enabled": true,
                      "ReadOnly": false
                    }
                  ],
                  "IncludeInDocumentation": false,
                  "Enabled": true,
                  "ReadOnly": false
                },
                {
                  "$type": "Models.Functions.Constant, Models",
                  "FixedValue": 0.0,
                  "Units": null,
                  "Name": "Metabolic",
                  "Children": [],
                  "IncludeInDocumentation": false,
                  "Enabled": true,
                  "ReadOnly": false
                },
                {
                  "$type": "Models.Functions.DemandFunctions.StorageDMDemandFunction, Models",
                  "Name": "Storage",
                  "Children": [
                    {
                      "$type": "Models.Functions.SubtractFunction, Models",
                      "Name": "StorageFraction",
                      "Children": [
                        {
                          "$type": "Models.Functions.Constant, Models",
                          "FixedValue": 1.0,
                          "Units": null,
                          "Name": "One",
                          "Children": [],
                          "IncludeInDocumentation": false,
                          "Enabled": true,
                          "ReadOnly": false
                        },
                        {
                          "$type": "Models.Functions.VariableReference, Models",
                          "VariableName": "[Nodule].DMDemands.Structural.StructuralFraction",
                          "Name": "StructuralFraction",
                          "Children": [],
                          "IncludeInDocumentation": false,
                          "Enabled": true,
                          "ReadOnly": false
                        }
                      ],
                      "IncludeInDocumentation": false,
                      "Enabled": true,
                      "ReadOnly": false
                    }
                  ],
                  "IncludeInDocumentation": false,
                  "Enabled": true,
                  "ReadOnly": false
                }
              ],
              "IncludeInDocumentation": false,
              "Enabled": true,
              "ReadOnly": false
            },
            {
              "$type": "Models.PMF.NutrientPoolFunctions, Models",
              "Name": "NDemands",
              "Children": [
                {
                  "$type": "Models.Functions.MultiplyFunction, Models",
                  "Name": "Structural",
                  "Children": [
                    {
                      "$type": "Models.Functions.VariableReference, Models",
                      "VariableName": "[Nodule].minimumNconc",
                      "Name": "MinNconc",
                      "Children": [],
                      "IncludeInDocumentation": false,
                      "Enabled": true,
                      "ReadOnly": false
                    },
                    {
                      "$type": "Models.Functions.VariableReference, Models",
                      "VariableName": "[Nodule].potentialDMAllocation.Structural",
                      "Name": "PotentialDMAllocation",
                      "Children": [],
                      "IncludeInDocumentation": false,
                      "Enabled": true,
                      "ReadOnly": false
                    }
                  ],
                  "IncludeInDocumentation": false,
                  "Enabled": true,
                  "ReadOnly": false
                },
                {
                  "$type": "Models.Functions.MultiplyFunction, Models",
                  "Name": "Metabolic",
                  "Children": [
                    {
                      "$type": "Models.Functions.SubtractFunction, Models",
                      "Name": "MetabolicNconc",
                      "Children": [
                        {
                          "$type": "Models.Functions.VariableReference, Models",
                          "VariableName": "[Nodule].criticalNConc",
                          "Name": "CritNconc",
                          "Children": [],
                          "IncludeInDocumentation": false,
                          "Enabled": true,
                          "ReadOnly": false
                        },
                        {
                          "$type": "Models.Functions.VariableReference, Models",
                          "VariableName": "[Nodule].minimumNconc",
                          "Name": "MinNconc",
                          "Children": [],
                          "IncludeInDocumentation": false,
                          "Enabled": true,
                          "ReadOnly": false
                        }
                      ],
                      "IncludeInDocumentation": false,
                      "Enabled": true,
                      "ReadOnly": false
                    },
                    {
                      "$type": "Models.Functions.VariableReference, Models",
                      "VariableName": "[Nodule].potentialDMAllocation.Structural",
                      "Name": "PotentialDMAllocation",
                      "Children": [],
                      "IncludeInDocumentation": false,
                      "Enabled": true,
                      "ReadOnly": false
                    }
                  ],
                  "IncludeInDocumentation": false,
                  "Enabled": true,
                  "ReadOnly": false
                },
                {
                  "$type": "Models.Functions.DemandFunctions.StorageNDemandFunction, Models",
                  "Name": "Storage",
                  "Children": [
                    {
                      "$type": "Models.Functions.VariableReference, Models",
                      "VariableName": "[Nodule].nitrogenDemandSwitch",
                      "Name": "NitrogenDemandSwitch",
                      "Children": [],
                      "IncludeInDocumentation": false,
                      "Enabled": true,
                      "ReadOnly": false
                    },
                    {
                      "$type": "Models.Functions.VariableReference, Models",
                      "VariableName": "[Nodule].maximumNconc",
                      "Name": "MaxNconc",
                      "Children": [],
                      "IncludeInDocumentation": false,
                      "Enabled": true,
                      "ReadOnly": false
                    }
                  ],
                  "IncludeInDocumentation": false,
                  "Enabled": true,
                  "ReadOnly": false
                }
              ],
              "IncludeInDocumentation": false,
              "Enabled": true,
              "ReadOnly": false
            }
          ],
          "IncludeInDocumentation": false,
          "Enabled": true,
          "ReadOnly": false
        },
        {
          "$type": "Models.PMF.Cultivar, Models",
          "Command": [
            ""
          ],
          "Name": "Gliricidia",
          "Children": [],
          "IncludeInDocumentation": false,
          "Enabled": true,
          "ReadOnly": false
        },
        {
          "$type": "Models.PMF.Cultivar, Models",
          "Command": [
            "[Gliricidia].Stem.DMDemands.Structural.DMDemandFunction.Const=0.05"
          ],
          "Name": "GliricidiaYoung",
          "Children": [],
          "IncludeInDocumentation": false,
          "Enabled": true,
          "ReadOnly": false
        }
      ],
      "IncludeInDocumentation": false,
      "Enabled": true,
      "ReadOnly": false,
      "PlantType": "Gliricidia"
    }
  ],
  "IncludeInDocumentation": true,
  "Enabled": true,
  "ReadOnly": false
}<|MERGE_RESOLUTION|>--- conflicted
+++ resolved
@@ -1,11 +1,7 @@
 {
   "$type": "Models.Core.Simulations, Models",
   "ExplorerWidth": 0,
-<<<<<<< HEAD
-  "Version": 172,
-=======
   "Version": 173,
->>>>>>> 475870f7
   "Name": "Simulations",
   "Children": [
     {
