using System;
using System.Collections.Generic;
using System.Data;
using System.Linq;
using APSIM.Shared.Documentation;
using Models.Core;
using Models.Functions;
using Models.Interfaces;
using Models.PMF.Interfaces;
using Models.PMF.Organs;
using Models.PMF.Phen;
using Newtonsoft.Json;

namespace Models.PMF
{
    /// <summary>
    /// The model has been developed using the Plant Modelling Framework (PMF) of [brown_plant_2014]. This
    /// new framework provides a library of plant organ and process submodels that can be coupled, at runtime, to construct a
    /// model in much the same way that models can be coupled to construct a simulation.This means that dynamic composition
    /// of lower level process and organ classes(e.g.photosynthesis, leaf) into larger constructions(e.g.maize, wheat,
    /// sorghum) can be achieved by the model developer without additional coding.
    /// </summary>
    [ValidParent(ParentType = typeof(Zone))]
    [Serializable]
    [ScopedModel]
    public class Plant : Model, IPlant, IPlantDamage
    {
        /// <summary>The summary</summary>
        [Link]
        private ISummary summary = null;

        /// <summary> Clock </summary>
        [Link]
        private IClock clock = null;

        /// <summary>The plant mortality rate</summary>
        [Link(Type = LinkType.Child, ByName = true)]
        [Units("")]
        private IFunction mortalityRate = null;

        /// <summary>The seed mortality rate.</summary>
        [Link(Type = LinkType.Child, ByName = true)]
        [Units("")]
        private IFunction seedMortalityRate = null;

        /// <summary>The phenology</summary>
        [Link(Type = LinkType.Child)]
        public Phenology Phenology = null;

        /// <summary>The arbitrator</summary>
        [Link(IsOptional = true)]
        public IArbitrator Arbitrator = null;

        /// <summary>The structure</summary>
        [Link(IsOptional = true)]
        public IStructure structure = null;

        /// <summary>The leaf</summary>
        [Link(IsOptional = true)]
        public ICanopy Leaf = null;

        /// <summary>The root</summary>
        [Link(IsOptional = true)]
        public IRoot Root = null;

        /// <summary>Above ground weight</summary>
        [Link(Type = LinkType.Child, ByName = true, IsOptional = true)]
        public IBiomass AboveGround { get; set; }

        /// <summary>Plant organs.</summary>
        [Link]
        private IOrgan[] Organs { get; set; }

        /// <summary>Above ground weight</summary>
        public IBiomass AboveGroundHarvestable { get { return AboveGround; } }

        /// <summary>Used by several organs to determine the type of crop.</summary>
        public string PlantType { get; set; }

        /// <summary>The sowing data</summary>
        [JsonIgnore]
        public SowingParameters SowingData { get; set; } = new SowingParameters();

        /// <summary>Current cultivar.</summary>
        private Cultivar cultivarDefinition = null;


        /// <summary>Gets a list of cultivar names</summary>
        public string[] CultivarNames
        {
            get
            {
                return new SortedSet<string>(FindAllDescendants<Cultivar>().SelectMany(c => c.GetNames())).ToArray();
            }
        }

        /// <summary>Holds the number of plants.</summary>
        private double plantPopulation = 0.0;
        /// <summary>
        /// Holds the date of sowing
        /// </summary>
        [JsonIgnore]
        public DateTime SowingDate { get; set; }

        /// <summary>Gets or sets the plant population.</summary>
        [JsonIgnore]
        [Description("Number of plants per meter2")]
        [Units("/m2")]
        public double Population
        {
            get { return plantPopulation; }
            set
            {
                double InitialPopn = plantPopulation;
                if (IsAlive && value <= 0.01)
                    EndCrop();  // the plant is dying due to population decline
                else
                {
                    plantPopulation = value;
                    if (structure != null)
                    {
                        structure.DeltaPlantPopulation = InitialPopn - value;
                        structure.ProportionPlantMortality = 1 - (value / InitialPopn);
                    }
                }
            }
        }

        /// <summary>Return true if plant is alive and in the ground.</summary>
        public bool IsAlive { get; private set; }

        /// <summary>Return true if plant has emerged</summary>
        public bool IsEmerged
        {
            get
            {
                if (Phenology is Phenology phenology)
                    return phenology.Emerged;
                return false;
            }
        }

        /// <summary>Returns true if the crop is ready for harvesting</summary>
        public bool IsReadyForHarvesting
        {
            get
            {
                return Phenology.CurrentPhase is EndPhase;
            }
        }

        /// <summary>Returns true if the crop is being ended.</summary>
        /// <remarks>Used to clean up data the day after an EndCrop, enabling some reporting.</remarks>
        public bool IsEnding { get; set; }

        /// <summary>Counter for the number of days after corp being ended.</summary>
        /// <remarks>USed to clean up data the day after an EndCrop, enabling some reporting.</remarks>
        [Units("d")]
        public int DaysAfterEnding { get; set; }

        /// <summary>
        /// Number of days after sowing.
        /// </summary>
        [Units("d")]
        public int DaysAfterSowing
        {
            get
            {
                if (SowingData == null || SowingDate == DateTime.MinValue)
                    return 0;

                return Convert.ToInt32((clock.Today - SowingDate).TotalDays);
            }
        }

        /// <summary>
        /// Total plant green cover from all organs
        /// </summary>
        [Units("-")]
        public double CoverGreen
        {
            get
            {
                double cover = 0;
                foreach (ICanopy canopy in this.FindAllDescendants<ICanopy>())
                    cover = 1 - (1.0 - cover) * (1.0 - canopy.CoverGreen);
                return cover;
            }
        }

        /// <summary>
        /// Total plant cover from all organs
        /// </summary>
        [Units("-")]
        public double CoverTotal
        {
            get
            {
                double cover = 0;
                foreach (ICanopy canopy in this.FindAllDescendants<ICanopy>())
                    cover = 1 - (1.0 - cover) * (1.0 - canopy.CoverTotal);
                return cover;
            }
        }
        /// <summary>Leaf area index.</summary>
        [Units("m^2/m^2")]
        public double LAI
        {
            get
            {
                var leaf = Organs.FirstOrDefault(o => o is Leaf) as Leaf;
                if (leaf != null)
                    return leaf.LAI;

                var simpleLeaf = Organs.FirstOrDefault(o => o is SimpleLeaf) as SimpleLeaf;
                if (simpleLeaf != null)
                    return simpleLeaf.LAI;

                var perennialLeaf = Organs.FirstOrDefault(o => o is PerennialLeaf) as PerennialLeaf;
                if (perennialLeaf != null)
                    return perennialLeaf.LAI;

                return 0;
            }
        }

        /// <summary>The sw uptake</summary>
        public IReadOnlyList<double> WaterUptake => Root == null ? null : Root.SWUptakeLayered;

        /// <summary>The nitrogen uptake</summary>
        public IReadOnlyList<double> NitrogenUptake => Root == null ? null : Root.NUptakeLayered;

        /// <summary>Amount of assimilate available to be damaged.</summary>
        public double AssimilateAvailable => 0;

        /// <summary>Occurs when a plant is about to be sown.</summary>
        public event EventHandler Sowing;
        /// <summary>Occurs when a plant is sown.</summary>
        public event EventHandler<SowingParameters> PlantSowing;
        /// <summary>Occurs when a plant is about to be harvested.</summary>
        public event EventHandler Harvesting;
        /// <summary>Occurs when a plant is ended via EndCrop.</summary>
        public event EventHandler PlantEnding;
        /// <summary>Occurs when a plant is about to flower</summary>
        public event EventHandler Flowering;
        /// <summary>Occurs when a plant is about to start pod development</summary>
        public event EventHandler StartPodDevelopment;

        /// <summary>Things the plant model does when the simulation starts</summary>
        /// <param name="sender">The sender.</param>
        /// <param name="e">The <see cref="EventArgs"/> instance containing the event data.</param>
        [EventSubscribe("Commencing")]
        private void OnSimulationCommencing(object sender, EventArgs e)
        {
            IsEnding = false;
            DaysAfterEnding = 0;
            Clear();
            IEnumerable<string> duplicates = CultivarNames.GroupBy(x => x).Where(g => g.Count() > 1).Select(x => x.Key);
            if (duplicates.Count() > 0)
                throw new Exception("Duplicate Names in " + this.Name + " has duplicate cultivar names " + string.Join(",", duplicates));
        }

        /// <summary>Called when [phase changed].</summary>
        /// <param name="phaseChange">The phase change.</param>
        /// <param name="sender">Sender plant.</param>
        [EventSubscribe("PhaseChanged")]
        private void OnPhaseChanged(object sender, PhaseChangedType phaseChange)
        {
            if (Phenology.CurrentPhase.Start == "Flowering")
                Flowering?.Invoke(this, null);
            if (Phenology.CurrentPhase.Start == "StartPodDevelopment")
                StartPodDevelopment?.Invoke(this, null);
        }

        /// <summary>Event from sequencer telling us to do our potential growth.</summary>
        /// <param name="sender">The sender.</param>
        /// <param name="e">The <see cref="EventArgs"/> instance containing the event data.</param>
        [EventSubscribe("DoPotentialPlantGrowth")]
        private void OnDoPotentialPlantGrowth(object sender, EventArgs e)
        {
            //Reduce plant population in case of mortality
            if (Population > 0.0)
                Population -= Population * mortalityRate.Value();

            // Seed mortality
            if (!IsEmerged && SowingData != null && SowingData.Seeds > 0)
                Population -= Population * seedMortalityRate.Value();
        }

        /// <summary>Called at the end of the day.</summary>
        /// <param name="sender">The sender.</param>
        /// <param name="e">The <see cref="EventArgs"/> instance containing the event data.</param>
        [EventSubscribe("EndOfDay")]
        private void EndOfDay(object sender, EventArgs e)
        {
            // Check whether the plant was terminated (yesterday), complete termination
            if (IsEnding)
                if (DaysAfterEnding > 0)
                    IsEnding = false;
                else
                    DaysAfterEnding += 1;
        }

        /// <summary>Sow the crop with the specified parameters.</summary>
        /// <param name="cultivar">The cultivar.</param>
        /// <param name="population">The final plant population at emergence.</param>
        /// <param name="depth">The depth mm.</param>
        /// <param name="rowSpacing">The row spacing mm.</param>
        /// <param name="maxCover">The maximum cover.</param>
        /// <param name="budNumber">The bud number.</param>
        /// <param name="rowConfig">SkipRow configuration.</param>
        /// <param name="seeds">The number of seeds sown (/m2).</param>
        /// <param name="tillering">tillering method (-1, 0, 1).</param>
        /// <param name="ftn">Fertile Tiller Number.</param>
        public void Sow(string cultivar, double population, double depth, double rowSpacing, double maxCover = 1, double budNumber = 1, double rowConfig = 0, double seeds = 0, int tillering = 0, double ftn = 0.0)
        {
            SowingDate = clock.Today;

            SowingData = new SowingParameters();
            SowingData.Plant = this;
            SowingData.Population = population;
            SowingData.Depth = depth;
            SowingData.Cultivar = cultivar;
            SowingData.MaxCover = maxCover;
            SowingData.BudNumber = budNumber;
            SowingData.RowSpacing = rowSpacing;
            SowingData.SkipType = rowConfig;
            SowingData.Seeds = seeds;
            SowingData.TilleringMethod = tillering;
            SowingData.FTN = ftn;

            if (SowingData.Seeds != 0 && SowingData.Population != 0)
                throw new Exception("Cannot specify both plant population and number of seeds when sowing.");

            if (SowingData.TilleringMethod < -1 || SowingData.TilleringMethod > 1)
                throw new Exception("Invalid TilleringMethod set in sowingData.");

            if (SowingData.TilleringMethod != 0 && SowingData.FTN > 0.0)
                throw new Exception("Cannot set a FertileTillerNumber when TilleringMethod is not set to FixedTillering.");

            if (rowConfig == 0)
            {
                // No skip row
                SowingData.SkipPlant = 1.0;
                SowingData.SkipRow = 0.0;
            }
            if (rowConfig == 1)
            {
                // Alternate rows (plant 1 – skip 1)
                SowingData.SkipPlant = 1.0;
                SowingData.SkipRow = 1.0;
            }
            if (rowConfig == 2)
            {
                // Planting two rows and skipping one row (plant 2 – skip 1)
                SowingData.SkipPlant = 2.0;
                SowingData.SkipRow = 1.0;
            }
            if (rowConfig == 3)
            {
                // Alternate pairs of rows (plant 2 – skip 2)
                SowingData.SkipPlant = 2.0;
                SowingData.SkipRow = 2.0;
            }

            // Adjusting number of plant per meter in each row
            SowingData.SkipDensityScale = 1.0 + SowingData.SkipRow / SowingData.SkipPlant;

            IsAlive = true;
            DaysAfterEnding = 0;

            if (population > 0)
                this.Population = population;
            else
                this.Population = SowingData.Population = seeds;

            // Find cultivar and apply cultivar overrides.
            cultivarDefinition = FindAllDescendants<Cultivar>().FirstOrDefault(c => c.IsKnownAs(SowingData.Cultivar));
            if (cultivarDefinition == null)
                throw new ApsimXException(this, $"Cannot find a cultivar definition for '{SowingData.Cultivar}'");

            cultivarDefinition.Apply(this);

            // Invoke an AboutToSow event.
            if (Sowing != null)
                Sowing.Invoke(this, new EventArgs());

            // Invoke a sowing event.
            if (PlantSowing != null)
                PlantSowing.Invoke(this, SowingData);

            summary.WriteMessage(this, string.Format("A crop of " + PlantType + " (cultivar = " + cultivar + ") was sown today at a population of " + Population + " plants/m2 with " + budNumber + " buds per plant at a row spacing of " + rowSpacing + " mm and a depth of " + depth + " mm"), MessageType.Information);
        }

        /// <summary>Harvest the crop.</summary>
        public void Harvest(bool removeBiomassFromOrgans = true)
        {
            Phenology.SetToEndStage();
            Harvesting?.Invoke(this, EventArgs.Empty);
            if (removeBiomassFromOrgans)
                foreach (var organ in Organs)
                    organ.Harvest();
        }

        /// <summary>End the crop.</summary>
        public void EndCrop()
        {
            if (IsAlive == false)
                throw new Exception("EndCrop method called when no crop is planted.  Either your planting rule is not working or your end crop is happening at the wrong time");
            summary.WriteMessage(this, "Crop ending", MessageType.Information);

            // Undo cultivar changes.
            cultivarDefinition.Unapply();
            // Invoke a plant ending event.
            if (PlantEnding != null)
                PlantEnding.Invoke(this, new EventArgs());

            Clear();
            IsEnding = true;
        }

        /// <summary>Clears this instance.</summary>
        private void Clear()
        {
            SowingData = new SowingParameters();
            plantPopulation = 0.0;
            IsAlive = false;
            SowingDate = DateTime.MinValue;
        }

        /// <summary>
        /// Document the model.
        /// </summary>
        public override IEnumerable<ITag> Document()
        {
            yield return new Section($"The APSIM {Name} Model", GetTags());
        }

        /// <summary>
        /// Document the model.
        /// </summary>
        private IEnumerable<ITag> GetTags()
        {
            // If first child is a memo, document it first.
            Memo introduction = Children?.FirstOrDefault() as Memo;
            if (introduction != null)
                foreach (ITag tag in introduction.Document())
                    yield return tag;

            foreach (var tag in GetModelDescription())
                yield return tag;

            yield return new Paragraph($"The model is constructed from the following list of software components. Details of the implementation and model parameterisation are provided in the following sections.");

            // Write Plant Model Table
            yield return new Paragraph("**List of Plant Model Components.**");
            DataTable tableData = new DataTable();
            tableData.Columns.Add("Component Name", typeof(string));
            tableData.Columns.Add("Component Type", typeof(string));
            foreach (IModel child in Children)
            {
                if (child.GetType() != typeof(Memo) && child.GetType() != typeof(Cultivar) && child.GetType() != typeof(Folder) && child.GetType() != typeof(CompositeBiomass))
                {
                    DataRow row = tableData.NewRow();
                    row[0] = child.Name;
                    row[1] = child.GetType().ToString();
                    tableData.Rows.Add(row);
                }
            }
            yield return new Table(tableData);

            // Document children.
            foreach (IModel child in Children)
                if (child != introduction)
                    yield return new Section(child.Name, child.Document());
        }

        /// <summary>
<<<<<<< HEAD
        /// Set the plant leaf area index.
        /// </summary>
        /// <param name="deltaLAI">Delta LAI.</param>
        public void ReduceCanopy(double deltaLAI)
        {
            var leaf = Organs.FirstOrDefault(o => o is ICanopy) as ICanopy;
            var lai = leaf.LAI;
            if (lai > 0)
                leaf.LAI = lai - deltaLAI;
=======
        /// Set the plant root length density.
        /// </summary>
        /// <param name="rootLengthModifier">The root length modifier due to root damage (0-1).</param>
        public void ReduceRootLengthDensity(double rootLengthModifier)
        {
            if (Root != null)
                Root.RootLengthDensityModifierDueToDamage = rootLengthModifier;
        }

        /// <summary>
        /// Remove an amount of assimilate from the plant.
        /// </summary>
        /// <param name="deltaAssimilate">The amount of assimilate to remove (g/m2).</param>
        public void RemoveAssimilate(double deltaAssimilate)
        {
            throw new NotImplementedException();
>>>>>>> efc4a3f0
        }

        /// <summary>
        /// Reduce the plant population.
        /// </summary>
        /// <param name="newPlantPopulation">The new plant population.</param>
        public void ReducePopulation(double newPlantPopulation)
        {
            double InitialPopn = plantPopulation;
            if (IsAlive && newPlantPopulation <= 0.01)
                EndCrop();  // the plant is dying due to population decline
            else
            {
                plantPopulation = newPlantPopulation;
                if (structure != null)
                {
                    structure.DeltaPlantPopulation = InitialPopn - newPlantPopulation;
                    structure.ProportionPlantMortality = 1 - (newPlantPopulation / InitialPopn);
                }
            }
        }
    }
}<|MERGE_RESOLUTION|>--- conflicted
+++ resolved
@@ -476,37 +476,6 @@
         }
 
         /// <summary>
-<<<<<<< HEAD
-        /// Set the plant leaf area index.
-        /// </summary>
-        /// <param name="deltaLAI">Delta LAI.</param>
-        public void ReduceCanopy(double deltaLAI)
-        {
-            var leaf = Organs.FirstOrDefault(o => o is ICanopy) as ICanopy;
-            var lai = leaf.LAI;
-            if (lai > 0)
-                leaf.LAI = lai - deltaLAI;
-=======
-        /// Set the plant root length density.
-        /// </summary>
-        /// <param name="rootLengthModifier">The root length modifier due to root damage (0-1).</param>
-        public void ReduceRootLengthDensity(double rootLengthModifier)
-        {
-            if (Root != null)
-                Root.RootLengthDensityModifierDueToDamage = rootLengthModifier;
-        }
-
-        /// <summary>
-        /// Remove an amount of assimilate from the plant.
-        /// </summary>
-        /// <param name="deltaAssimilate">The amount of assimilate to remove (g/m2).</param>
-        public void RemoveAssimilate(double deltaAssimilate)
-        {
-            throw new NotImplementedException();
->>>>>>> efc4a3f0
-        }
-
-        /// <summary>
         /// Reduce the plant population.
         /// </summary>
         /// <param name="newPlantPopulation">The new plant population.</param>
