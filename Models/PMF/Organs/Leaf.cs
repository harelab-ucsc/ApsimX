--- conflicted
+++ resolved
@@ -1324,16 +1324,11 @@
             DeadNodesYesterday = 0;
             CohortParameters.ExpansionStressValue = 0;
             CohortParameters.CellDivisionStressValue = 0;
-<<<<<<< HEAD
-            CohortParameters.DroughtInducedLagAccelerationValue = 0;
-            CohortParameters.DroughtInducedSenAccelerationValue = 0;
             Gsmax350 = 0;
             FRGR = 0;
             FractionDied = 0;
-=======
             CohortParameters.LagAccelerationValue = 0;
             CohortParameters.SenescenceAccelerationValue = 0;
->>>>>>> e543b5e3
         }
         /// <summary>Initialises the cohorts.</summary>
         [EventSubscribe("InitialiseLeafCohorts")]
