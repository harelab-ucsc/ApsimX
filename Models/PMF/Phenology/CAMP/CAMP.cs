--- conflicted
+++ resolved
@@ -1,4 +1,4 @@
-using APSIM.Shared.Utilities;
+﻿using APSIM.Shared.Utilities;
 using Models.Core;
 using Models.Functions;
 using Models.Interfaces;
@@ -458,28 +458,12 @@
         {
             Reset();
             Params = calcCAMPVrnRates.CalcCultivarParams(FLNparams, EnvData);
-<<<<<<< HEAD
-            summary.WriteMessage(this, "The following FLN parameters were used for " + data.Cultivar);
-            summary.WriteMessage(this, "FLN LV = " + FLNparams.LV.ToString());
-            summary.WriteMessage(this, "FLN SV = " + FLNparams.SV.ToString());
-            summary.WriteMessage(this, "FLN LN = " + FLNparams.LN.ToString());
-            summary.WriteMessage(this, "FLN SN = " + FLNparams.SN.ToString());
-            summary.WriteMessage(this, "The following Vrn expression rate parameters have been calculated" );
-            summary.WriteMessage(this, "BaseDVrn1 = " + Params.BaseDVrn1.ToString());
-            summary.WriteMessage(this, "MaxDVrn1  = " + Params.MaxDVrn1.ToString());
-            summary.WriteMessage(this, "MaxIpVrn2 = " + Params.MaxIpVrn2.ToString());
-            summary.WriteMessage(this, "MaxDpVrn2 = " + Params.MaxDpVrn2.ToString());
-            summary.WriteMessage(this, "BaseDVrn3 = " + Params.BaseDVrn3.ToString());
-            summary.WriteMessage(this, "MaxDVrn3  = " + Params.MaxDVrn3.ToString());
-            summary.WriteMessage(this, "MaxDVrnX  = " + Params.MaxDVrnX.ToString());
-            summary.WriteMessage(this, "IntFLNvsTSHS     = " + Params.IntFLNvsTSHS.ToString());
-=======
             summary.WriteMessage(this, "The following FLN parameters were used for " + data.Cultivar, MessageType.Diagnostic);
             summary.WriteMessage(this, "FLN LV = " + FLNparams.LV.ToString(), MessageType.Diagnostic);
             summary.WriteMessage(this, "FLN SV = " + FLNparams.SV.ToString(), MessageType.Diagnostic);
             summary.WriteMessage(this, "FLN LN = " + FLNparams.LN.ToString(), MessageType.Diagnostic);
             summary.WriteMessage(this, "FLN SN = " + FLNparams.SN.ToString(), MessageType.Diagnostic);
-            summary.WriteMessage(this, "The following Vrn expression rate parameters have been calculated" , MessageType.Diagnostic);
+            summary.WriteMessage(this, "The following Vrn expression rate parameters have been calculated", MessageType.Diagnostic);
             summary.WriteMessage(this, "BaseDVrn1 = " + Params.BaseDVrn1.ToString(), MessageType.Diagnostic);
             summary.WriteMessage(this, "MaxDVrn1  = " + Params.MaxDVrn1.ToString(), MessageType.Diagnostic);
             summary.WriteMessage(this, "MaxIpVrn2 = " + Params.MaxIpVrn2.ToString(), MessageType.Diagnostic);
@@ -487,9 +471,7 @@
             summary.WriteMessage(this, "BaseDVrn3 = " + Params.BaseDVrn3.ToString(), MessageType.Diagnostic);
             summary.WriteMessage(this, "MaxDVrn3  = " + Params.MaxDVrn3.ToString(), MessageType.Diagnostic);
             summary.WriteMessage(this, "MaxDVrnX  = " + Params.MaxDVrnX.ToString(), MessageType.Diagnostic);
-            summary.WriteMessage(this, "BasePhyllochron  = " + Params.BasePhyllochron.ToString(), MessageType.Diagnostic);
             summary.WriteMessage(this, "IntFLNvsTSHS     = " + Params.IntFLNvsTSHS.ToString(), MessageType.Diagnostic);
->>>>>>> b3d7dffc
         }
 
         /// <summary>
