--- conflicted
+++ resolved
@@ -508,64 +508,13 @@
             int n = 1;
             foreach (IPhase child in FindAllChildren<IPhase>())
             {
-<<<<<<< HEAD
                 DataRow row = phaseTable.NewRow();
                 row[0] = n;
                 row[1] = child.Name;
                 row[2] = (child as IPhase).Start;
                 row[3] = (child as IPhase).End;
-                if (child is GotoPhase)
-                    // fixme - this can be eliminated once #6631 is merged.
-                    row[3] = (child as GotoPhase).PhaseNameToGoto;
                 phaseTable.Rows.Add(row);
                 n++;
-=======
-                // write description of this class.
-                AutoDocumentation.DocumentModelSummary(this, tags, headingLevel, indent, false);
-
-                // write memos.
-                foreach (IModel child in this.FindAllChildren<Memo>())
-                    AutoDocumentation.DocumentModel(child, tags, headingLevel + 1, indent);
-                // Document thermal time function
-                tags.Add(new AutoDocumentation.Heading("ThermalTime", headingLevel + 1));
-                IModel tt = thermalTime as IModel;
-                AutoDocumentation.DocumentModelSummary(tt, tags, headingLevel + 1, indent, true);
-
-                tags.Add(new AutoDocumentation.Heading("Phases", headingLevel));
-
-                // Write Phase Table
-                tags.Add(new AutoDocumentation.Paragraph(" **List of stages and phases used in the simulation of crop phenological development**", indent));
-
-                DataTable tableData = new DataTable();
-                tableData.Columns.Add("Phase Number", typeof(int));
-                tableData.Columns.Add("Phase Name", typeof(string));
-                tableData.Columns.Add("Initial Stage", typeof(string));
-                tableData.Columns.Add("Final Stage", typeof(string));
-
-                int N = 1;
-                foreach (IModel child in this.FindAllChildren<IPhase>())
-                {
-                    DataRow row;
-                    row = tableData.NewRow();
-                    row[0] = N;
-                    row[1] = child.Name;
-                    row[2] = (child as IPhase).Start;
-                    row[3] = (child as IPhase).End;
-                    tableData.Rows.Add(row);
-                    N++;
-                }
-                tags.Add(new AutoDocumentation.Table(tableData, indent));
-                tags.Add(new AutoDocumentation.Paragraph(System.Environment.NewLine, indent));
-                
-                // Document Phases
-                foreach (IModel child in this.FindAllChildren<IPhase>())
-                    AutoDocumentation.DocumentModelSummary(child, tags, headingLevel + 1, indent, true);
-
-                // write children.
-                foreach (IModel child in this.FindAllChildren<IModel>())
-                    if (child.GetType() != typeof(Memo) && child.Name != "ThermalTime" && !(child is IPhase) && child.IncludeInDocumentation)
-                        AutoDocumentation.DocumentModelSummary(child, tags, headingLevel + 1, indent, true);
->>>>>>> dc41f29a
             }
             phaseTags.Add(new Table(phaseTable));
 
