--- conflicted
+++ resolved
@@ -2,6 +2,7 @@
 using APSIM.Services.Documentation;
 using System.Collections.Generic;
 using Models.Core;
+using System.Linq;
 
 namespace Models.PMF
 {
@@ -22,34 +23,10 @@
         /// <param name="headingLevel">Heading level.</param>
         public override IEnumerable<ITag> Document(int indent, int headingLevel)
         {
-<<<<<<< HEAD
             yield return new Heading(Name, headingLevel);
-=======
-            if (IncludeInDocumentation)
-            {
-                tags.Add(new AutoDocumentation.Heading(Name, headingLevel));
-
-                // write memos
-                foreach (IModel childFolder in this.FindAllChildren<Memo>())
-                    AutoDocumentation.DocumentModel(childFolder, tags, headingLevel + 1, indent);
-
-                // write a sorted list of cultivar names.
-                List<string> cultivarNames = new List<string>();
-                cultivarNames.AddRange(FindAllChildren<Cultivar>().SelectMany(c => c.GetNames()));
-                cultivarNames.Sort();
-
-                string text = StringUtilities.BuildString(cultivarNames.ToArray(), ", ");
-                if (text != string.Empty)
-                    tags.Add(new AutoDocumentation.Paragraph(text, indent));
->>>>>>> 661b1b05
 
             // Write a sorted list of cultivar names.
-            List<string> cultivarNames = new List<string>();
-            foreach (Cultivar cultivar in this.FindAllChildren<Cultivar>())
-            {
-                cultivarNames.Add(cultivar.Name);
-                cultivarNames.AddRange(cultivar.Alias);
-            }
+            List<string> cultivarNames = FindAllChildren<Cultivar>().SelectMany(c => c.GetNames()).ToList();
             cultivarNames.Sort();
 
             string text = string.Join(", ", cultivarNames);
