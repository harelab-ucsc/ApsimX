using System;
using System.Collections.Generic;
using System.Data;
using APSIM.Shared.Documentation;
using Models.Core;
using Models.Interfaces;
using Models.PMF.Interfaces;
using Models.Soils;

namespace Models.PMF.Library
{

    /// <summary>
    /// This organ will respond to certain management actions by either removing some
    /// of its biomass from the system or transferring some of its biomass to the soil
    /// surface residues. The following table describes the default proportions of live
    /// and dead biomass that are transferred out of the simulation using "Removed" or
    /// to soil surface residue using "To Residue" for a range of management actions.
    /// The total percentage removed for live or dead must not exceed 100%. The
    /// difference between the total and 100% gives the biomass remaining on the plant.
    /// These can be changed during a simulation using a manager script.
    /// </summary>
    [Serializable]
    [ValidParent(ParentType = typeof(IOrgan))]
    [ViewName("UserInterface.Views.PropertyView")]
    [PresenterName("UserInterface.Presenters.CompositePropertyPresenter")]
    public class BiomassRemoval : Model
    {
        [Link]
        Plant plant = null;

        [Link]
        ISurfaceOrganicMatter surfaceOrganicMatter = null;

        [Link]
        Summary summary = null;

        /// <summary>Fraction of live biomass to remove from plant at harvest (remove from the system)</summary>
        [Description("Fraction of live biomass to remove from plant at harvest (remove from the system)")]
        public double HarvestFractionLiveToRemove { get; set; }

        /// <summary>Fraction of dead biomass to remove from plant  at harvest (remove from the system)</summary>
        [Description("Fraction of dead biomass to remove from plant  at harvest (remove from the system)")]
        public double HarvestFractionDeadToRemove { get; set; }

        /// <summary>Fraction of live biomass to remove from plant at harvest (send to surface organic matter</summary>
        [Description("Fraction of live biomass to remove from plant at harvest (send to surface organic matter")]
        public double HarvestFractionLiveToResidue { get; set; }

        /// <summary>Fraction of dead biomass to remove from plant at harvest (send to surface organic matter</summary>
        [Description("Fraction of dead biomass to remove from plant at harvest (send to surface organic matter")]
        public double HarvestFractionDeadToResidue { get; set; }

        /// <summary>Invoked when fresh organic matter needs to be incorporated into soil</summary>
        public event FOMLayerDelegate IncorpFOM;

        /// <summary>Removes biomass from live and dead biomass pools, may send to surface organic matter</summary>
        /// <param name="liveToRemove">Fraction of live biomass to remove from simulation (0-1).</param>
        /// <param name="deadToRemove">Fraction of dead biomass to remove from simulation (0-1).</param>
        /// <param name="liveToResidue">Fraction of live biomass to remove and send to residue pool(0-1).</param>
        /// <param name="deadToResidue">Fraction of dead biomass to remove and send to residue pool(0-1).</param>
        /// <param name="live">Live biomass pool</param>
        /// <param name="dead">Dead biomass pool</param>
        /// <param name="removed">The removed pool to add to.</param>
        /// <param name="detached">The detached pool to add to.</param>
        /// <param name="writeToSummary">Write the biomass removal to summary file?</param>
        /// <returns>The amount of biomass (live+dead) removed from the plant (g/m2).</returns>
        public double RemoveBiomass(double liveToRemove, double deadToRemove, double liveToResidue, double deadToResidue,
                                    Biomass live, Biomass dead,
                                    Biomass removed, Biomass detached,
                                    bool writeToSummary = true)
        {
            if (liveToRemove + liveToResidue > 1.0)
                throw new Exception($"The sum of FractionToResidue and FractionToRemove for {Parent.Name} is greater than one for live biomass.");

            if (deadToRemove + deadToResidue > 1.0)
                throw new Exception($"The sum of FractionToResidue and FractionToRemove for {Parent.Name} is greater than one for dead biomass");

            double liveFractionToRemove = liveToRemove + liveToResidue;
            double deadFractionToRemove = deadToRemove + deadToResidue;

            if (liveFractionToRemove + deadFractionToRemove > 0.0)
            {
                double totalBiomass = live.Wt + dead.Wt;
                if (totalBiomass > 0)
                {
                    RemoveBiomassFromLiveAndDead(liveToRemove, deadToRemove, liveToResidue, deadToResidue, 
                                                 live, dead, out Biomass removing, out Biomass detaching);

                    // Add the detaching biomass to total removed and detached
                    removed.Add(removing);
                    detached.Add(detaching);

                    // Pass the detaching biomass to surface organic matter model.
                    //TODO: in reality, the dead material is different from the live, so it would be better to add them as separate pools to SurfaceOM
                    if (plant.PlantType == null)
                        throw new Exception($"PlantType is null in plant {plant.Name}. The most likely cause is the use of an unofficial/unreleased plant model.");

                    if (writeToSummary && (removing.Wt > 0 || detaching.Wt > 0))
                    {
<<<<<<< HEAD
                        double totalFractionToRemove = (removed.Wt + detaching.Wt) * 100.0 / totalBiomass;
                        double toResidue = detaching.Wt * 100.0 / (removed.Wt + detaching.Wt);
                        double removedOff = removed.Wt * 100.0 / (removed.Wt + detaching.Wt);
                        summary.WriteMessage(Parent, $"Removing {totalFractionToRemove:F1}% of {Parent.Name.ToLower()} biomass from {plant.Name}. " +
                                                     $"{removedOff:F1}% is removed from the system and {toResidue:F1}% is returned to the surface", MessageType.Diagnostic);
                        summary.WriteMessage(Parent, "Removed " + removed.Wt.ToString("0.0") + " g/m2 of dry matter weight and "
                                                 + removed.N.ToString("0.0") + " g/m2 of N.", MessageType.Diagnostic);
                    }
                    return removing.Wt + detaching.Wt;
=======
                        double totalFractionToRemove = (Removed.Wt + detaching.Wt) * 100.0 / totalBiomass;
                        double toResidue = detaching.Wt * 100.0 / (Removed.Wt + detaching.Wt);
                        double removedOff = Removed.Wt * 100.0 / (Removed.Wt + detaching.Wt);
                        summary.WriteMessage(Parent, "Removing " + totalFractionToRemove.ToString("0.0")
                                                 + "% of " + Parent.Name.ToLower() + " biomass from " + plant.Name
                                                 + ". Of this " + removedOff.ToString("0.0") + "% is removed from the system and "
                                                 + toResidue.ToString("0.0") + "% is returned to the surface organic matter.", MessageType.Diagnostic);
                    }

                    surfaceOrganicMatter.Add(detaching.Wt * 10.0, detaching.N * 10.0, 0.0, plant.PlantType, Name);

                    return remainingLiveFraction;
>>>>>>> b2279463
                }
            }

            return 0.0;
        }


        /// <summary>Removes biomass from live and dead biomass pools and send to soil</summary>
        /// <param name="liveToRemove">Fraction of live biomass to remove from simulation (0-1).</param>
        /// <param name="liveToResidue">Fraction of live biomass to remove and send to residue pool(0-1).</param>
        /// <param name="Live">Live biomass pool</param>
        /// <param name="Dead">Dead biomass pool</param>
        /// <param name="Removed">The removed pool to add to.</param>
        /// <param name="Detached">The detached pool to add to.</param>
        public double RemoveBiomassToSoil(double liveToRemove, double liveToResidue,
                                          Biomass[] Live, Biomass[] Dead,
                                          Biomass Removed, Biomass Detached)
        {
            //NOTE: roots don't have dead biomass
            double totalFractionToRemove = liveToRemove + liveToResidue;

            if (totalFractionToRemove > 0)
            {
                Biomass removing = new Biomass();
                Biomass detaching = new Biomass();

                //NOTE: at the moment Root has no Dead pool
                FOMLayerLayerType[] FOMLayers = new FOMLayerLayerType[Live.Length];
                double remainingFraction = 1.0 - (liveToResidue + liveToRemove);
                for (int layer = 0; layer < Live.Length; layer++)
                {
                    RemoveBiomassFromLiveAndDead(liveToRemove, deadToRemove: 0.0, liveToResidue, deadToResidue: 0.0,
                                                 Live[layer], Dead[layer], out removing, out detaching);

                    // Add the detaching biomass to total removed and detached
                    Removed.Add(removing);
                    Detached.Add(detaching);

                    // Pass the detaching biomass to surface organic matter model.
                    FOMType fom = new FOMType();
                    fom.amount = (float)(detaching.Wt * 10);
                    fom.N = (float)(detaching.N * 10);
                    fom.C = (float)(0.40 * detaching.Wt * 10);
                    fom.P = 0.0;
                    fom.AshAlk = 0.0;

                    FOMLayerLayerType Layer = new FOMLayerLayerType();
                    Layer.FOM = fom;
                    Layer.CNR = 0.0;
                    Layer.LabileP = 0.0;
                    FOMLayers[layer] = Layer;
                }
                FOMLayerType FomLayer = new FOMLayerType();
                FomLayer.Type = plant.PlantType;
                FomLayer.Layer = FOMLayers;
                IncorpFOM.Invoke(FomLayer);

                return removing.Wt + detaching.Wt;
            }
            return 0.0;
        }


        /// <summary>Removes biomass from live and dead biomass pools</summary>
        /// <param name="liveToRemove">Fraction of live biomass to remove from simulation (0-1).</param>
        /// <param name="deadToRemove">Fraction of dead biomass to remove from simulation (0-1).</param>
        /// <param name="liveToResidue">Fraction of live biomass to remove and send to residue pool(0-1).</param>
        /// <param name="deadToResidue">Fraction of dead biomass to remove and send to residue pool(0-1).</param>
        /// <param name="live">Live biomass pool</param>
        /// <param name="dead">Dead biomass pool</param>
        /// <param name="removing">The removed pool to add to.</param>
        /// <param name="detaching">The amount of detaching material</param>
        private static void RemoveBiomassFromLiveAndDead(double liveToRemove, double deadToRemove, double liveToResidue, double deadToResidue, 
                                                           Biomass live, Biomass dead, out Biomass removing, out Biomass detaching)
        {
            double remainingLiveFraction = 1.0 - (liveToResidue + liveToRemove);
            double remainingDeadFraction = 1.0 - (deadToResidue + deadToRemove);

            detaching = live * liveToResidue + dead * deadToResidue;
            removing = live * liveToRemove + dead * deadToRemove;

            live.Multiply(remainingLiveFraction);
            dead.Multiply(remainingDeadFraction);
        }
    }
}<|MERGE_RESOLUTION|>--- conflicted
+++ resolved
@@ -98,30 +98,16 @@
 
                     if (writeToSummary && (removing.Wt > 0 || detaching.Wt > 0))
                     {
-<<<<<<< HEAD
                         double totalFractionToRemove = (removed.Wt + detaching.Wt) * 100.0 / totalBiomass;
                         double toResidue = detaching.Wt * 100.0 / (removed.Wt + detaching.Wt);
                         double removedOff = removed.Wt * 100.0 / (removed.Wt + detaching.Wt);
                         summary.WriteMessage(Parent, $"Removing {totalFractionToRemove:F1}% of {Parent.Name.ToLower()} biomass from {plant.Name}. " +
                                                      $"{removedOff:F1}% is removed from the system and {toResidue:F1}% is returned to the surface", MessageType.Diagnostic);
-                        summary.WriteMessage(Parent, "Removed " + removed.Wt.ToString("0.0") + " g/m2 of dry matter weight and "
-                                                 + removed.N.ToString("0.0") + " g/m2 of N.", MessageType.Diagnostic);
-                    }
-                    return removing.Wt + detaching.Wt;
-=======
-                        double totalFractionToRemove = (Removed.Wt + detaching.Wt) * 100.0 / totalBiomass;
-                        double toResidue = detaching.Wt * 100.0 / (Removed.Wt + detaching.Wt);
-                        double removedOff = Removed.Wt * 100.0 / (Removed.Wt + detaching.Wt);
-                        summary.WriteMessage(Parent, "Removing " + totalFractionToRemove.ToString("0.0")
-                                                 + "% of " + Parent.Name.ToLower() + " biomass from " + plant.Name
-                                                 + ". Of this " + removedOff.ToString("0.0") + "% is removed from the system and "
-                                                 + toResidue.ToString("0.0") + "% is returned to the surface organic matter.", MessageType.Diagnostic);
                     }
 
                     surfaceOrganicMatter.Add(detaching.Wt * 10.0, detaching.N * 10.0, 0.0, plant.PlantType, Name);
 
-                    return remainingLiveFraction;
->>>>>>> b2279463
+                    return removing.Wt + detaching.Wt; ;
                 }
             }
 
