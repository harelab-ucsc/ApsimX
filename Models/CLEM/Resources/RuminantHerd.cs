﻿using System;
using System.Collections.Generic;
using System.Linq;
using System.Text;
using System.Collections;  //enumerator
using Newtonsoft.Json;
using System.Runtime.Serialization;
using Models.Core;
using Models.Core.Attributes;
using Models.CLEM.Reporting;
using System.Globalization;
using Models.CLEM.Interfaces;
using System.ComponentModel.DataAnnotations;
using Models.CLEM.Groupings;

namespace Models.CLEM.Resources
{
    ///<summary>
    /// Parent model of the herd of Ruminant Types.
    ///</summary> 
    [Serializable]
    [ViewName("UserInterface.Views.PropertyView")]
    [PresenterName("UserInterface.Presenters.PropertyPresenter")]
    [ValidParent(ParentType = typeof(ResourcesHolder))]
    [Description("This resource group holds all rumiant types (herds or breeds) for the simulation.")]
    [Version(1, 0, 1, "")]
    [HelpUri(@"Content/Features/Resources/Ruminants/RuminantHerd.htm")]
    public class RuminantHerd: ResourceBaseWithTransactions
    {
        private int id = 1;

        /// <summary>
        /// Access to the herd grouped by transaction style for reporting in FinalizeTimeStep before EndTimeStep
        /// </summary>
        private IEnumerable<RuminantReportTypeDetails> groupedHerdForReporting;

        /// <summary>
        /// Transaction grouping style
        /// </summary>
        [Description("Herd transactions grouping style")]
        [Required(AllowEmptyStrings = false, ErrorMessage = "Herd transactions grouping style required")]
        public RuminantTransactionsGroupingStyle TransactionStyle { get; set; }

        /// <summary>
        /// Current state of this resource.
        /// </summary>
        [JsonIgnore]
        public List<Ruminant> Herd;

        /// <summary>
        /// List of requested purchases.
        /// </summary>
        [JsonIgnore]
        public List<Ruminant> PurchaseIndividuals;

        /// <summary>
        /// The last individual to be added or removed (for reporting)
        /// </summary>
        [JsonIgnore]
        public object LastIndividualChanged { get; set; }

        /// <summary>
        /// The details of an individual for reporting
        /// </summary>
        [JsonIgnore]
        public RuminantReportItemEventArgs ReportIndividual { get; set; }

        /// <summary>
        /// Statistical summar of a list of numbers (e.g. attribute values)
        /// </summary>
        [JsonIgnore]
        public ListStatistics LastListStatistics { get; set; }

        /// <summary>
        /// Get the next unique individual id number
        /// </summary>
        public int NextUniqueID { get { return id++; } }

        /// <summary>An event handler to allow us to initialise ourselves.</summary>
        /// <param name="sender">The sender.</param>
        /// <param name="e">The <see cref="EventArgs"/> instance containing the event data.</param>
        [EventSubscribe("CLEMInitialiseResource")]
        private void OnCLEMInitialiseResource(object sender, EventArgs e)
        {
            id = 1;
            Herd = new List<Ruminant>();
            PurchaseIndividuals = new List<Ruminant>();

            // for each Ruminant type 
            foreach (RuminantType rType in this.FindAllChildren<RuminantType>())
            {
                foreach (RuminantInitialCohorts ruminantCohorts in rType.FindAllChildren<RuminantInitialCohorts>())
                {
                    foreach (var ind in ruminantCohorts.CreateIndividuals())
                    {
                        ind.SaleFlag = HerdChangeReason.InitialHerd;
                        AddRuminant(ind, this);
                    }
                }
            }

            // Assign mothers to suckling calves
            foreach (string herdName in Herd.Select(a => a.HerdName).Distinct())
            {
                List<Ruminant> herd = Herd.Where(a => a.HerdName == herdName).ToList();

                if (herd.Any())
                {
                    // get list of all sucking individuals
                    var sucklingGroups = herd.Where(a => a.Weaned == false).GroupBy(a => a.Age).OrderByDescending(a => a.Key);

                    foreach (var sucklingList in sucklingGroups)
                    {
                        // get list of females of breeding age and condition
                        List<RuminantFemale> breedFemales = herd.OfType<RuminantFemale>().Where(a => a.Age >= a.BreedParams.MinimumAge1stMating + a.BreedParams.GestationLength + sucklingList.Key && a.Age <= a.BreedParams.MaximumAgeMating && a.HighWeight >= (a.BreedParams.MinimumSize1stMating * a.StandardReferenceWeight) && a.Weight >= (a.BreedParams.CriticalCowWeight * a.StandardReferenceWeight)).OrderByDescending(a => a.Age).ToList();

                        if (!breedFemales.Any())
                        {
                            if (sucklingList.Any())
                            {
                                Summary.WriteWarning(this, $"Insufficient breeding females to assign [{sucklingList.Count()}] [{sucklingList.Key}] month old sucklings for herd [r={herdName}].\r\nUnassigned calves will need to graze or be fed and may have reduced growth until weaned.\r\nBreeding females must be at least minimum breeding age + gestation length + age of sucklings at the start of the simulation to provide a calf.");
                                break;
                            }
                        }
                        else
                        {
                            // assign calves to cows
                            int sucklingCount = 0;
                            int numberThisPregnancy = breedFemales[0].CalulateNumberOfOffspringThisPregnancy();
                            int previousRuminantID = -1;
                            foreach (var suckling in sucklingList)
                            {
                                sucklingCount++;
                                if (breedFemales.Count > 0)
                                {
                                    // if next new female set up some details
                                    if (breedFemales[0].ID != previousRuminantID)
                                    {
                                        //Initialise female milk production in at birth so ready for sucklings to consume
                                        double milkTime = (suckling.Age * 30.4) + 15; // +15 equivalent to mid month production

                                        // need to calculate normalised animal weight here for milk production
                                        double milkProduction = breedFemales[0].BreedParams.MilkPeakYield * breedFemales[0].Weight / breedFemales[0].NormalisedAnimalWeight * (Math.Pow(((milkTime + breedFemales[0].BreedParams.MilkOffsetDay) / breedFemales[0].BreedParams.MilkPeakDay), breedFemales[0].BreedParams.MilkCurveSuckling)) * Math.Exp(breedFemales[0].BreedParams.MilkCurveSuckling * (1 - (milkTime + breedFemales[0].BreedParams.MilkOffsetDay) / breedFemales[0].BreedParams.MilkPeakDay));
                                        breedFemales[0].MilkProduction = Math.Max(milkProduction, 0.0);
                                        breedFemales[0].MilkCurrentlyAvailable = milkProduction * 30.4;

                                        // generalised curve
                                        // previously * 30.64
                                        double currentIPI = Math.Pow(breedFemales[0].BreedParams.InterParturitionIntervalIntercept * (breedFemales[0].Weight / breedFemales[0].StandardReferenceWeight), breedFemales[0].BreedParams.InterParturitionIntervalCoefficient);
                                        // restrict minimum period between births
                                        currentIPI = Math.Max(currentIPI, breedFemales[0].BreedParams.GestationLength + 2);

                                        //breedFemales[0].Parity = breedFemales[0].Age - suckling.Age - 9;
                                        // AL removed the -9 as this would make it conception month not birth month
                                        breedFemales[0].AgeAtLastBirth = breedFemales[0].Age - suckling.Age;
                                        breedFemales[0].AgeAtLastConception = breedFemales[0].AgeAtLastBirth - breedFemales[0].BreedParams.GestationLength;
                                        breedFemales[0].SetAgeEnteredSimulation(breedFemales[0].AgeAtLastConception);
                                    }

                                    // add this offspring to birth count
                                    if (suckling.Age == 0)
                                        breedFemales[0].NumberOfBirthsThisTimestep++;

                                    // suckling mother set
                                    suckling.Mother = breedFemales[0];
                                    // add suckling to suckling offspring of mother.
                                    breedFemales[0].SucklingOffspringList.Add(suckling);

                                    // add this suckling to mother's offspring count.
                                    breedFemales[0].NumberOfOffspring++;

                                    // check if a twin and if so apply next individual to same mother.
                                    // otherwise remove this mother from the list and change counters
                                    if (numberThisPregnancy == 1)
                                    {
                                        breedFemales[0].NumberOfBirths++;
                                        breedFemales[0].NumberOfConceptions = 1;
                                        breedFemales.RemoveAt(0);
                                    }
                                    else
                                        numberThisPregnancy--;
                                }
                                else
                                {
                                    Summary.WriteWarning(this, $"Insufficient breeding females to assign [{sucklingList.Count() - sucklingCount}] [{sucklingList.Key}] month old sucklings for herd [r={herdName}].\r\nUnassigned calves will need to graze or be fed and may have reduced growth until weaned.\r\nBreeding females must be at least minimum breeding age + gestation length + age of sucklings at the start of the simulation to provide a calf.");
                                    break;
                                }
                            }

                        }
                    }

                    // gestation interval at smallest size generalised curve
                    double minAnimalWeight = herd[0].StandardReferenceWeight - ((1 - herd[0].BreedParams.SRWBirth) * herd[0].StandardReferenceWeight) * Math.Exp(-(herd[0].BreedParams.AgeGrowthRateCoefficient * (herd[0].BreedParams.MinimumAge1stMating * 30.4)) / (Math.Pow(herd[0].StandardReferenceWeight, herd[0].BreedParams.SRWGrowthScalar)));
                    double minsizeIPI = Math.Pow(herd[0].BreedParams.InterParturitionIntervalIntercept * (minAnimalWeight / herd[0].StandardReferenceWeight), herd[0].BreedParams.InterParturitionIntervalCoefficient);
                    // restrict minimum period between births
                    minsizeIPI = Math.Max(minsizeIPI, herd[0].BreedParams.GestationLength + 2);

                    // assigning values for the remaining females who haven't just bred.
                    // i.e met breeding rules and not pregnant or lactating (just assigned calf), but calculate for underweight individuals not previously provided calves.
                    double ageFirstBirth = herd[0].BreedParams.MinimumAge1stMating + herd[0].BreedParams.GestationLength;
                    foreach (RuminantFemale female in herd.OfType<RuminantFemale>().Where(a => !a.IsLactating && !a.IsPregnant && (a.Age >= a.BreedParams.MinimumAge1stMating + a.BreedParams.GestationLength & a.HighWeight >= a.BreedParams.MinimumSize1stMating * a.StandardReferenceWeight)))
                    {
                        // generalised curve
                        double currentIPI = Math.Pow(herd[0].BreedParams.InterParturitionIntervalIntercept * (female.Weight / female.StandardReferenceWeight), herd[0].BreedParams.InterParturitionIntervalCoefficient);
                        // restrict minimum period between births (previously +61)
                        currentIPI = Math.Max(currentIPI, female.BreedParams.GestationLength + 2);

                        // calculate number of births assuming conception at min age first mating
                        // therefore first birth min age + gestation length

                        int numberOfBirths = Convert.ToInt32((female.Age - ageFirstBirth) / ((currentIPI + minsizeIPI) / 2), CultureInfo.InvariantCulture) - 1;
                        female.AgeAtLastBirth = ageFirstBirth + (currentIPI * numberOfBirths);
                        female.AgeAtLastConception = female.AgeAtLastBirth - female.BreedParams.GestationLength;

                        // no longer needed as only work with stats during the simulation.
                        // fill breeding stats prior to simulation start
                        // assumes all previous births successful
                        //female.NumberOfConceptions = female.NumberOfBirths;
                        //female.NumberOfOffspring = female.NumberOfBirths;
                        //female.NumberOfWeaned = female.NumberOfBirths;
                    }
                }
            }
            // group herd ready for reporting
            groupedHerdForReporting = SummarizeIndividualsByGroups(Herd, PurchaseOrSalePricingStyleType.Purchase);
        }

        /// <summary>An event handler to allow us to peform atsks at the end of the simulation</summary>
        /// <param name="sender">The sender.</param>
        /// <param name="e">The <see cref="EventArgs"/> instance containing the event data.</param>
        [EventSubscribe("EndOfSimulation")]
        private void OnEndOfSimulation(object sender, EventArgs e)
        {
            // report all females of breeding age at end of simulation
            foreach (RuminantFemale female in Herd.Where(a => a.Sex == Sex.Female && a.Age >= a.BreedParams.MinimumAge1stMating))
            {
                RuminantReportItemEventArgs args = new RuminantReportItemEventArgs
                {
                    RumObj = female,
                    Category = "breeding stats"
                };
                OnFinalFemaleOccurred(args);
            }
        }

        /// <summary>
        /// Add individual/cohort to the the herd
        /// </summary>
        /// <param name="ind">Individual Ruminant to add</param>
        /// <param name="model">Model adding individual</param>
        public void AddRuminant(Ruminant ind, IModel model)
        {
            if (ind.ID == 0)
                ind.ID = this.NextUniqueID;

            Herd.Add(ind);
            LastIndividualChanged = ind;

            // check mandatory attributes
            ind.BreedParams.CheckMandatoryAttributes(ind, model);

            ResourceTransaction details = new ResourceTransaction
            {
                TransactionType = TransactionType.Gain,
                Amount = 1,
                Activity = model as CLEMModel,
                Category = ind.SaleFlag.ToString(),
                ResourceType = ind.BreedParams,
                RelatesToResource = ind.BreedParams.NameWithParent,
                ExtraInformation = ind
            };
            LastTransaction = details;
            TransactionEventArgs te = new TransactionEventArgs() { Transaction = details };
            OnTransactionOccurred(te);

            // remove change flag
            ind.SaleFlag = HerdChangeReason.None;
        }

        /// <summary>
        /// Remove individual/cohort from the herd
        /// </summary>
        /// <param name="ind">Individual Ruminant to remove</param>
        /// <param name="model">Model removing individual</param>
        public void RemoveRuminant(Ruminant ind, IModel model)
        {
            // Remove mother ID from any suckling offspring
<<<<<<< HEAD
            if (ind.Sex == Sex.Female)
            {
=======
            if (ind.Gender == Sex.Female)
>>>>>>> f9bcbc69
                foreach (var offspring in (ind as RuminantFemale).SucklingOffspringList)
                    offspring.Mother = null;

            // if sold and unweaned set mothers weaning count + 1 as effectively weaned in process and not death
            if (!ind.Weaned & !ind.SaleFlag.ToString().Contains("Died"))
                if(ind.Mother != null)
                    ind.Mother.NumberOfWeaned++;

            Herd.Remove(ind);
            LastIndividualChanged = ind;

            // report transaction of herd change
            ResourceTransaction details = new ResourceTransaction
            {
                TransactionType = TransactionType.Loss,
                Amount = 1,
                Activity = model as CLEMModel,
                Category = ind.SaleFlag.ToString(),
                ResourceType = ind.BreedParams,
                RelatesToResource = ind.BreedParams.NameWithParent,
                ExtraInformation = ind
            };
            LastTransaction = details;
            TransactionEventArgs te = new TransactionEventArgs() { Transaction = details };
            OnTransactionOccurred(te);

            // report female breeding stats if needed
            if(ind.Sex == Sex.Female & ind.Age >= ind.BreedParams.MinimumAge1stMating)
            {
                RuminantReportItemEventArgs args = new RuminantReportItemEventArgs
                {
                    RumObj = ind,
                    Category = "breeding stats"
                };
                OnFinalFemaleOccurred(args);
            }

            // remove change flag
            ind.SaleFlag = HerdChangeReason.None;
        }

        /// <summary>
        /// Return the mean and standard deviation of an attribute value
        /// </summary>
        public int SummariseAttribute(string tag, bool ignoreNotFound)
        {
            LastListStatistics = new ListStatistics();
            if (Herd is null)
                return 0;

            var values = Herd.Where( a => (ignoreNotFound & a.Attributes.GetValue(tag) == null) ? false : true).Select(a => Convert.ToDouble(a.Attributes.GetValue(tag)?.storedValue));
            if (values.Count() == 0)
                return 0;

            double sd = 0;
            double mean = values.Average();
            double sum = values.Sum(d => Math.Pow(d - mean, 2));
            sd = Math.Sqrt((sum) / values.Count() - 1);
            LastListStatistics.Average = mean;
            LastListStatistics.StandardDeviation = sd;
            LastListStatistics.Count = values.Count();
            LastListStatistics.Total = Herd.Count();
            return Herd.Count();
        }

        /// <summary>
        /// Overrides the base class method to allow for clean up
        /// </summary>
        [EventSubscribe("Completed")]
        private new void OnSimulationCompleted(object sender, EventArgs e)
        {
            if (Herd != null)
                Herd.Clear();

            Herd = null;
            if (PurchaseIndividuals != null)
                PurchaseIndividuals.Clear();

            PurchaseIndividuals = null;
        }

        ///<inheritdoc/>
        [EventSubscribe("Commencing")]
        private new void OnSimulationCommencing(object sender, EventArgs e)
        {
        }

        /// <summary>
        /// Remove list of Ruminants from the herd
        /// </summary>
        /// <param name="list">List of Ruminants to remove</param>
        /// <param name="model">Model removing individuals</param>
        public void RemoveRuminant(List<Ruminant> list, IModel model)
        {
            foreach (var ind in list)
                // report removal
                RemoveRuminant(ind, model);
        }


        #region group tracking

        /// <summary>
        /// Overrides the base class method to allow for changes before end of month reporting
        /// </summary>
        [EventSubscribe("CLEMHerdSummary")]
        private void OnCLEMHerdSummary(object sender, EventArgs e)
        {
            // group herd ready for reporting
            // performed at herd summary to avoid end of step aging purchases etc
            groupedHerdForReporting = SummarizeIndividualsByGroups(Herd, PurchaseOrSalePricingStyleType.Purchase);
        }

        /// <summary>
        /// Get the specific report group with details to report from the grouped herd
        /// </summary>
        /// <param name="ruminantTypeName">Name of ruminant type</param>
        /// <param name="groupName">Name of group category</param>
        /// <returns>The group details</returns>
        public RuminantReportGroupDetails GetRuminantReportGroup(string ruminantTypeName, string groupName)
        {
            if(groupedHerdForReporting.Any())
            {
                var rumGroup = groupedHerdForReporting.FirstOrDefault(a => a.RuminantTypeName == ruminantTypeName);
                if(rumGroup != null)
                {
                    var catGroup = rumGroup.RuminantTypeGroup.FirstOrDefault(a => a.GroupName == groupName);
                    if (catGroup != null)
                        return catGroup;
                }
            }
            return new RuminantReportGroupDetails() { Count = 0, TotalAdultEquivalent = 0, TotalWeight = 0, TotalPrice = 0, GroupName = groupName };
        }

        /// <summary>
        /// Generate the store for tracking individuals in groups for reporting
        /// </summary>
        /// <returns>Dicitonary of ResourceTypes and categories for each</returns>
        public IEnumerable<string> GetReportingGroups(RuminantType ruminantType)
        {
            List<string> catNames = new List<string>();
            switch (TransactionStyle)
            {
                case RuminantTransactionsGroupingStyle.Combined:
                    catNames.Add("All");
                    break;
                case RuminantTransactionsGroupingStyle.ByPriceGroup:
                    var animalPricing = ruminantType.FindAllChildren<AnimalPricing>().FirstOrDefault();
                    if (animalPricing != null)
                        catNames.AddRange(animalPricing.FindAllChildren<AnimalPriceGroup>().Select(a => a.Name));
                    break;
                case RuminantTransactionsGroupingStyle.ByClass:
                    catNames.AddRange(Enum.GetNames(typeof(RuminantClass)));
                    break;
                case RuminantTransactionsGroupingStyle.BySexAndClass:
                    var classes = Enum.GetNames(typeof(RuminantClass));
                    foreach (var item in classes)
                    {
                        switch (item)
                        {
                            case "Castrate":
                            case "Sire":
                                catNames.Add($"{item}Male");
                                break;
                            default:
                                catNames.Add($"{item}Female");
                                catNames.Add($"{item}Male");
                                break;
                        }
                    }
                    break;
            default:
                    break;
            }
            return catNames;
        }

        /// <summary>
        /// Group and summarize individuals by transaction style for reporting
        /// </summary>
        /// <param name="individuals">Individuals to summarize</param>
        /// <param name="priceStyle">Price style to use</param>
        /// <returns>A grouped summary of individuals</returns>
        public IEnumerable<RuminantReportTypeDetails> SummarizeIndividualsByGroups(IEnumerable<Ruminant> individuals, PurchaseOrSalePricingStyleType priceStyle)
        {
            var groupedInd = from ind in individuals
                                    group ind by ind.BreedParams.Name into breedGroup
                                    select new RuminantReportTypeDetails()
                                    {
                                        RuminantTypeName = breedGroup.Key,
                                        RuminantTypeGroup = from gind in breedGroup
                                                 group gind by gind.GetTransactionCategory(TransactionStyle, priceStyle) into catind
                                                 select new RuminantReportGroupDetails()
                                                 {
                                                     GroupName = catind.Key,
                                                     Count = catind.Count(),
                                                     TotalAdultEquivalent = catind.Sum(a => a.AdultEquivalent),
                                                     TotalWeight = catind.Sum(a => a.Weight),
                                                     TotalPrice = catind.Sum(a => a.BreedParams.ValueofIndividual(a, priceStyle)?.CalculateValue(a))
                                                 }
                                    };
            return groupedInd;
        }

        #endregion 

        #region weaning event

        /// <summary>
        /// Override base event
        /// </summary>
        public void OnWeanOccurred(EventArgs e)
        {
            ReportIndividual = e as RuminantReportItemEventArgs;
            WeanOccurred?.Invoke(this, e);
        }

        /// <summary>
        /// Override base event
        /// </summary>
        public event EventHandler WeanOccurred;

        private void Resource_WeanOccurred(object sender, EventArgs e)
        {
            OnWeanOccurred(e);
        }

        #endregion

        #region breeding female left herd event

        /// <summary>
        /// Override base event
        /// </summary>
        public void OnFinalFemaleOccurred(EventArgs e)
        {
            ReportIndividual = e as RuminantReportItemEventArgs;
            FinalFemaleOccurred?.Invoke(this, e);
        }

        /// <summary>
        /// Override base event
        /// </summary>
        public event EventHandler FinalFemaleOccurred;

        private void Resource_FinalFemaleOccurred(object sender, EventArgs e)
        {
            OnFinalFemaleOccurred(e);
        }

        #endregion

        #region descriptive summary

        /// <summary>
        /// Provides the description of the model settings for summary (GetFullSummary)
        /// </summary>
        /// <param name="formatForParentControl">Use full verbose description</param>
        /// <returns></returns>
        public override string ModelSummary(bool formatForParentControl)
        {
            string html = "";
            html += "\r\n<div class=\"activityentry\">Activities reporting on herds will group individuals";
            switch (TransactionStyle)
            {
                case RuminantTransactionsGroupingStyle.Combined:
                    html += " into a single transaction per RuminantType.";
                    break;
                case RuminantTransactionsGroupingStyle.ByPriceGroup:
                    html += " by the pricing groups provided for the RuminantType.";
                    break;
                case RuminantTransactionsGroupingStyle.ByClass:
                    html += " by the class of individual.";
                    break;
                default:
                    break;
            }
            html += "</div>";
            return html;
        }

        #endregion
    }

    /// <summary>
    /// A list of the ruminant type groups found in herd
    /// </summary>
    public class RuminantReportTypeDetails
    {
        /// <summary>
        /// Name of ruminant type
        /// </summary>
        public string RuminantTypeName { get; set; }

        /// <summary>
        /// A list of all the details for the type
        /// </summary>
        public IEnumerable<RuminantReportGroupDetails> RuminantTypeGroup { get; set; }
    }

    /// <summary>
    /// Details of a ruminant reporting group
    /// </summary>
    public class RuminantReportGroupDetails
    {
        /// <summary>
        /// Name of group
        /// </summary>
        public string GroupName { get; set; }

        /// <summary>
        /// Number of individuals
        /// </summary>
        public int? Count { get; set; }

        /// <summary>
        /// Sum of adult equivalents
        /// </summary>
        public double? TotalAdultEquivalent { get; set; }

        /// <summary>
        /// Sum of weight
        /// </summary>
        public double? TotalWeight { get; set; }

        /// <summary>
        /// Sum of price
        /// </summary>
        public double? TotalPrice { get; set; }

        /// <summary>
        /// Average adult equivalents
        /// </summary>
        public double AverageAdultEquivalent { get { return (TotalAdultEquivalent??0.0) / Convert.ToDouble(Count??1); } }

        /// <summary>
        /// Average weight
        /// </summary>
        public double AverageWeight { get { return (TotalWeight ?? 0.0) / Convert.ToDouble(Count ?? 1); } }

        /// <summary>
        /// Average price
        /// </summary>
        public double AveragePrice { get { return (TotalPrice ?? 0.0) / Convert.ToDouble(Count ?? 1); } }

    }
}<|MERGE_RESOLUTION|>--- conflicted
+++ resolved
@@ -286,12 +286,7 @@
         public void RemoveRuminant(Ruminant ind, IModel model)
         {
             // Remove mother ID from any suckling offspring
-<<<<<<< HEAD
             if (ind.Sex == Sex.Female)
-            {
-=======
-            if (ind.Gender == Sex.Female)
->>>>>>> f9bcbc69
                 foreach (var offspring in (ind as RuminantFemale).SucklingOffspringList)
                     offspring.Mother = null;
 
