using System;
using System.Collections.Generic;
using System.Linq;
using Newtonsoft.Json;
using Models.Core;
using System.ComponentModel.DataAnnotations;
using Models.CLEM.Interfaces;
using Models.Core.Attributes;
using System.IO;

namespace Models.CLEM.Resources
{
    /// <summary>
    /// This stores the initialisation parameters for a land type person who can do labour 
    /// who is a family member.
    /// eg. AdultMale, AdultFemale etc.
    /// </summary>
    [Serializable]
    [ViewName("UserInterface.Views.PropertyView")]
    [PresenterName("UserInterface.Presenters.PropertyPresenter")]
    [ValidParent(ParentType = typeof(Labour))]
    [Description("This resource represents a labour type (i.e. individual or cohort)")]
    [Version(1, 0, 1, "")]
    [HelpUri(@"Content/Features/Resources/Labour/LabourType.htm")]
    public class LabourType : CLEMResourceTypeBase, IResourceWithTransactionType, IResourceType, IFilterable, IAttributable
    {
        private double ageInMonths = 0;

        /// <summary>
        /// A list of attributes added to this individual
        /// </summary>
        [JsonIgnore]
        public IndividualAttributeList Attributes { get; set; } = new IndividualAttributeList();

        /// <summary>
        /// Unit type
        /// </summary>
        [JsonIgnore]
        public string Units { get { return "NA"; } }

        /// <summary>
        /// Age in years.
        /// </summary>
        [Description("Initial Age")]
        [Required, GreaterThanEqualValue(0)]
        public double InitialAge { get; set; }

        /// <summary>
        /// Male or Female
        /// </summary>
        [Description("Sex")]
        [Required]
        [FilterByProperty]
        public Sex Sex { get; set; }

        /// <summary>
        /// Age in years.
        /// </summary>
        [JsonIgnore]
<<<<<<< HEAD
        [Filter]
=======
        [FilterByProperty]
>>>>>>> 937a0d6d
        public double Age { get { return Math.Floor(AgeInMonths/12); } }
       
        /// <summary>
        /// Age in months.
        /// </summary>
        [JsonIgnore]
        [FilterByProperty]
        public double AgeInMonths
        {
            get
            {
                return ageInMonths;
            }
            set
            {
                if (ageInMonths != value)
                {
                    ageInMonths = value;
                    // update AE
                    adultEquivalent = (Parent as Labour).CalculateAE(value);
                }
            }
        }

        private double? adultEquivalent = null;

        /// <summary>
        /// Adult equivalent.
        /// </summary>
        [JsonIgnore]
        [FilterByProperty]
        public double AdultEquivalent
        {
            get
            {
                // if null then report warning that no AE relationship has been provided.
                if(adultEquivalent == null)
                {
                    CLEMModel parent = (Parent as CLEMModel);
                    string warning = "No Adult Equivalent (AE) relationship has been added to [r="+this.Parent.Name+"]. All individuals assumed to be 1 AE.\r\nAdd a suitable relationship identified with \"AE\" in the component name.";
                    if (!parent.Warnings.Exists(warning))
                    {
                        parent.Warnings.Add(warning);
                        parent.Summary.WriteMessage(this, warning, MessageType.Warning);
                    }
                }
                return adultEquivalent??1;
            }
        }

        /// <summary>
        /// Total value of resource
        /// </summary>
        public double? Value
        {
            get
            {
                return null;
            }
        }


        /// <summary>
        /// Monthly dietary components
        /// </summary>
        [JsonIgnore]
        public List<LabourDietComponent> DietaryComponentList { get; set; }

        /// <summary>
        /// A method to calculate the details of the current intake
        /// </summary>
        /// <param name="metric">the name of the metric to report</param>
        /// <returns></returns>
        public double GetDietDetails(string metric)
        {
            double value = 0;
            if (DietaryComponentList != null)
                foreach (LabourDietComponent dietComponent in DietaryComponentList)
                    value += dietComponent.GetTotal(metric);

            return value;
        }

        /// <summary>
        /// A method to calculate the details of the current intake
        /// </summary>
        /// <returns></returns>
        public double GetAmountConsumed()
        {
            if (DietaryComponentList is null)
                return 0;
            else
                return DietaryComponentList.Sum(a => a.AmountConsumed);
        }

        /// <summary>
        /// A method to calculate the details of the current intake
        /// </summary>
        /// <returns></returns>
        public double GetAmountConsumed(string foodTypeName)
        {
            if (DietaryComponentList is null)
                return 0;
            else
                return DietaryComponentList.Where(a => a.FoodStore.Name == foodTypeName).Sum(a => a.AmountConsumed);
        }

        /// <summary>
        /// The amount of feed eaten during the feed to target activity processing.
        /// </summary>
        [JsonIgnore]
        public double FeedToTargetIntake { get; set; }

        /// <summary>
        /// Number of individuals
        /// </summary>
        [Description("Number of individuals")]
        [Required, GreaterThanEqualValue(0)]
        public int Individuals { get; set; }

        /// <summary>
        /// Hired labour switch
        /// </summary>
        [Description("Hired labour")]
        public bool Hired { get; set; }

        /// <summary>
        /// The unique id of the last activity request for this labour type
        /// </summary>
        [JsonIgnore]
        public Guid LastActivityRequestID { get; set; }

        /// <summary>
        /// The amount of labour supplied to the last activity for this labour type
        /// </summary>
        [JsonIgnore]
        public double LastActivityRequestAmount { get; set; }

        /// <summary>
        /// The number of hours provided to the current activity
        /// </summary>
        [JsonIgnore]
        public double LastActivityLabour { get; set; }

        /// <summary>
        /// Available Labour (in days) in the current month. 
        /// </summary>
        [JsonIgnore]
        [FilterByProperty]
        public double AvailableDays { get; private set; }

        /// <summary>
        /// Link to the current labour availability for this person
        /// </summary>
        [JsonIgnore]
        public ILabourSpecificationItem LabourAvailability { get; set; }

        /// <summary>
        /// A proportion (0-1) to limit available labour. This may be from financial shortfall for hired labour.
        /// </summary>
        [JsonIgnore]
        public double AvailabilityLimiter { get; set; }

        /// <summary>
        /// Constructor
        /// </summary>
        public LabourType()
        {
            this.SetDefaults();
        }

        /// <summary>
        /// Determines the amount of labour up to a max available for the specified Activity.
        /// </summary>
        /// <param name="activityID">Unique activity ID</param>
        /// <param name="maxLabourAllowed">Max labour allowed</param>
        /// <returns></returns>
        public double LabourCurrentlyAvailableForActivity(Guid activityID, double maxLabourAllowed)
        {
            if(activityID == LastActivityRequestID)
                return Math.Max(0, maxLabourAllowed - LastActivityLabour);
            else
                return Amount;
        }

        /// <summary>
        /// Reset the available days for a given month
        /// </summary>
        /// <param name="month"></param>
        public void SetAvailableDays(int month)
        {
            AvailableDays = 0;
            if(LabourAvailability != null)
                AvailableDays = Math.Min(30.4, LabourAvailability.GetAvailability(month - 1)*AvailabilityLimiter);
        }

        /// <summary>
        /// Get value of this individual
        /// </summary>
        /// <returns>value</returns>
        public double PayRate()
        {
            return (Parent as Labour).PayRate(this);
        }

        #region Transactions

        /// <summary>
        /// Add to labour store of this type
        /// </summary>
        /// <param name="resourceAmount">Object to add. This object can be double or contain additional information (e.g. Nitrogen) of food being added</param>
        /// <param name="activity">Name of activity adding resource</param>
        /// <param name="relatesToResource"></param>
        /// <param name="category"></param>
        public new void Add(object resourceAmount, CLEMModel activity, string relatesToResource, string category)
        {
            if (resourceAmount.GetType().ToString() != "System.Double")
                throw new Exception(String.Format("ResourceAmount object of type {0} is not supported Add method in {1}", resourceAmount.GetType().ToString(), this.Name));

            double addAmount = (double)resourceAmount;

            if (addAmount > 0)
            {
                this.AvailableDays += addAmount;
                ResourceTransaction details = new ResourceTransaction
                {
                    TransactionType = TransactionType.Gain,
                    Amount = addAmount,
                    Activity = activity,
                    RelatesToResource = relatesToResource,
                    Category = category,
                    ResourceType = this
                };
                LastTransaction = details;
                LastGain = addAmount;
                TransactionEventArgs te = new TransactionEventArgs() { Transaction = details };
                OnTransactionOccurred(te); 
            }
        }

        /// <summary>
        /// Add intake to the DietaryComponents list
        /// </summary>
        /// <param name="dietComponent"></param>
        public void AddIntake(LabourDietComponent dietComponent)
        {
            if (DietaryComponentList == null)
                DietaryComponentList = new List<LabourDietComponent>();

            LabourDietComponent alreadyEaten = DietaryComponentList.Where(a => a.FoodStore != null && a.FoodStore.Name == dietComponent.FoodStore.Name).FirstOrDefault();
            if (alreadyEaten != null)
                alreadyEaten.AmountConsumed += dietComponent.AmountConsumed;
            else
                DietaryComponentList.Add(dietComponent);
        }

        /// <summary>
        /// Remove from labour store
        /// </summary>
        /// <param name="request">Resource request class with details.</param>
        public new void Remove(ResourceRequest request)
        {
            if (request.Required == 0)
                return;

            if (this.Individuals > 1)
                throw new NotImplementedException("Cannot currently use labour transactions while using cohort-based style labour");

            double amountRemoved = request.Required;
            // avoid taking too much
            amountRemoved = Math.Min(this.AvailableDays, amountRemoved);
            this.AvailableDays -= amountRemoved;
            request.Provided = amountRemoved;
            LastActivityRequestID = request.ActivityID;
            ResourceTransaction details = new ResourceTransaction
            {
                ResourceType = this,
                TransactionType = TransactionType.Loss,
                Amount = amountRemoved,
                Activity = request.ActivityModel,
                Category = request.Category,
                RelatesToResource = request.RelatesToResource
            };
            LastTransaction = details;
            TransactionEventArgs te = new TransactionEventArgs() { Transaction = details };
            OnTransactionOccurred(te);
            return;
        }

        /// <summary>
        /// Set amount of animal food available
        /// </summary>
        /// <param name="newValue">New value to set food store to</param>
        public new void Set(double newValue)
        {
            this.AvailableDays = newValue;
        }

        /// <summary>
        /// Labour type transaction occured
        /// </summary>
        public event EventHandler TransactionOccurred;

        /// <summary>
        /// Transcation occurred 
        /// </summary>
        /// <param name="e"></param>
        protected virtual void OnTransactionOccurred(EventArgs e)
        {
            TransactionOccurred?.Invoke(this, e);
        }

        #endregion

        #region IResourceType

        /// <summary>
        /// Implemented Initialise method
        /// </summary>
        public void Initialise()
        {
            throw new NotImplementedException();
        }

        /// <summary>
        /// Last transaction received
        /// </summary>
        [JsonIgnore]
        public ResourceTransaction LastTransaction { get; set; }

        /// <summary>
        /// Current amount of labour required.
        /// </summary>
        public double Amount
        {
            get
            {
                return this.AvailableDays;
            }
        }

        #endregion

        #region descriptive summary

        /// <inheritdoc/>
        public override string ModelSummary()
        {
            using (StringWriter htmlWriter = new StringWriter())
            {
                if (!FormatForParentControl)
                {
                    htmlWriter.Write("<div class=\"activityentry\">");
                    if (this.Individuals == 0)
                        htmlWriter.Write("No individuals are provided for this labour type");
                    else
                    {
                        if (this.Individuals > 1)
                            htmlWriter.Write($"<span class=\"setvalue\">{ this.Individuals}</span> x ");
                        htmlWriter.Write($"<span class=\"setvalue\">{this.InitialAge}</span> year old ");
                        htmlWriter.Write($"<span class=\"setvalue\">{this.Sex}</span>");
                        if (Hired)
                            htmlWriter.Write(" as hired labour");
                    }
                    htmlWriter.Write("</div>");

                    if (this.Individuals > 1)
                        htmlWriter.Write($"<div class=\"warningbanner\">You will be unable to identify these individuals with <span class=\"setvalue\">Name</div> but need to use the Attribute with tag <span class=\"setvalue\">Group</span> and value <span class=\"setvalue\">{Name}</span></div>");
                }
                return htmlWriter.ToString(); 
            }
        }

        /// <inheritdoc/>
        public override string ModelSummaryClosingTags()
        {
            if (FormatForParentControl)
                return "";
            else
                return base.ModelSummaryClosingTags();
        }

        /// <inheritdoc/>
        public override string ModelSummaryOpeningTags()
        {
            if (FormatForParentControl)
                return "";
            else
                return base.ModelSummaryOpeningTags();
        }

        #endregion
    }
}<|MERGE_RESOLUTION|>--- conflicted
+++ resolved
@@ -57,11 +57,7 @@
         /// Age in years.
         /// </summary>
         [JsonIgnore]
-<<<<<<< HEAD
-        [Filter]
-=======
         [FilterByProperty]
->>>>>>> 937a0d6d
         public double Age { get { return Math.Floor(AgeInMonths/12); } }
        
         /// <summary>
