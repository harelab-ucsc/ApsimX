﻿using Models.CLEM.Resources;
using System;
using System.Collections.Generic;
using System.Linq;
using System.Text;

namespace Models.CLEM
{

    /// <summary>
    /// Crop store style
    /// </summary>
    public enum StoresForCrops
    {
        /// <summary>
        /// Food Store for Humans
        /// </summary>
        HumanFoodStore,
        /// <summary>
        /// Food Store for Animals
        /// </summary>
        AnimalFoodStore,
        /// <summary>
        /// Store for forage/pasture crops
        /// </summary>
        GrazeFoodStore,
        /// <summary>
        /// Store for inedible crop products
        /// </summary>
        ProductStore,
    }

    /// <summary>
    /// Reasons for a change in herd
    /// </summary>
    public enum HerdChangeReason
    {
        /// <summary>
        /// This individual remains in herd
        /// </summary>
        None,
        /// <summary>
        /// Individual died due to loss of weight
        /// </summary>
        DiedUnderweight,
        /// <summary>
        /// Individual died due to mortality rate
        /// </summary>
        DiedMortality,
        /// <summary>
        /// Individual born
        /// </summary>
        Born,
        /// <summary>
        /// Individual sold as marked for sale
        /// </summary>
        MarkedSale,
        /// <summary>
        /// Trade individual sold weight/age
        /// </summary>
        TradeSale,
        /// <summary>
        /// Dry breeder sold
        /// </summary>
        DryBreederSale,
        /// <summary>
        /// Excess breeder sold
        /// </summary>
        ExcessBreederSale,
        /// <summary>
        /// Excess heifer sold
        /// </summary>
        ExcessPreBreederSale,
        /// <summary>
        /// Excess sire sold
        /// </summary>
        ExcessSireSale,
        /// <summary>
        /// Individual reached maximim age and sold
        /// </summary>
        MaxAgeSale,
        /// <summary>
        /// Individual reached sale weight or age
        /// </summary>
        AgeWeightSale,
        /// <summary>
        /// Trade individual purchased
        /// </summary>
        TradePurchase,
        /// <summary>
        /// Breeder purchased
        /// </summary>
        BreederPurchase,
        /// <summary>
        /// Breeding sire purchased
        /// </summary>
        SirePurchase,
        /// <summary>
        /// Individual consumed by household
        /// </summary>
        Consumed,
        /// <summary>
        /// Destocking sale
        /// </summary>
        DestockSale,
        /// <summary>
        /// Restocking purchase
        /// </summary>
        RestockPurchase,
        /// <summary>
        /// Initial herd
        /// </summary>
        InitialHerd,
        /// <summary>
        /// Fill initial herd to management levels
        /// </summary>
        FillInitialHerd,
        /// <summary>
        /// Reduce initial herd to management levels
        /// </summary>
        ReduceInitialHerd
    }

    /// <summary>
    /// Reasons link to herd change for use with manual mark for sale
    /// </summary>
    public enum MarkForSaleReason
    {
        /// <summary>
        /// Individual sold as marked for sale
        /// </summary>
        MarkedSale = 4,
        /// <summary>
        /// Individual reached sale weight or age
        /// </summary>
        AgeWeightSale = 12,
        /// <summary>
        /// Individual consumed by household
        /// </summary>
        Consumed = 15,
        /// <summary>
        /// Destocking sale
        /// </summary>
        DestockSale = 16,
        /// <summary>
        /// Dry breeder sold
        /// </summary>
        DryBreederSale = 6,
        /// <summary>
        /// Individual reached maximim age and sold
        /// </summary>
        MaxAgeSale = 10,
        /// <summary>
        /// Trade individual sold weight/age
        /// </summary>
        TradeSale = 5 
    }

    /// <summary>
    /// Mustering timing type
    /// </summary>
    public enum MusterTimingType
    {
        /// <summary>
        /// At start of time step
        /// </summary>
        StartOfTimestep,
        /// <summary>
        /// At end of time step
        /// </summary>
        EndOfTimeStep
    }

    /// <summary>
    /// Animal pricing style
    /// </summary>
    public enum PricingStyleType
    {
        /// <summary>
        /// Value per head
        /// </summary>
        perHead,
        /// <summary>
        /// Value per kg live weight
        /// </summary>
        perKg
    }

    /// <summary>
    /// Animal purchase or sale price style
    /// </summary>
    public enum PurchaseOrSalePricingStyleType
    {
        /// <summary>
        /// Both purchase and sale price
        /// </summary>
        Both,
        /// <summary>
        /// Purchase price
        /// </summary>
        Purchase,
        /// <summary>
        /// Sale price
        /// </summary>
        Sale
    }

    /// <summary>
    /// Crop payment style
    /// </summary>
    public enum CropPaymentStyleType
    {
        /// <summary>
        /// Fixed price
        /// </summary>
        Fixed = 0,
        /// <summary>
        /// Amount per unit of land
        /// </summary>
        perUnitOfLand = 3,
        /// <summary>
        /// Amount per hectare
        /// </summary>
        perHa = 1,
        /// <summary>
        /// Amount per tree
        /// </summary>
        perTree = 2,
    }

    /// <summary>
    /// Crop payment style
    /// </summary>
    public enum ResourcePaymentStyleType
    {
        /// <summary>
        /// Fixed price
        /// </summary>
        Fixed,
        /// <summary>
        /// Amount per unit of resource
        /// </summary>
        perUnit,
        /// <summary>
        /// Amount per block of resource
        /// </summary>
        perBlock,
    }

    /// <summary>
    /// Animal payment style
    /// </summary>
    public enum AnimalPaymentStyleType
    {
        /// <summary>
        /// Fixed price
        /// </summary>
        Fixed,
        /// <summary>
        /// Amount per head
        /// </summary>
        perHead,
        /// <summary>
        /// Amount per adult equivilant
        /// </summary>
        perAE,
        /// <summary>
        /// Proportion of total sales
        /// </summary>
        ProportionOfTotalSales,
        /// <summary>
        /// Amount per hectare
        /// </summary>
        perHa,
        /// <summary>
        /// Amount per unit of land
        /// </summary>
        perUnitOfLand
    }

    /// <summary>
    /// Labour allocation unit type
    /// </summary>
    public enum LabourUnitType
    {
        /// <summary>
        /// Fixed price
        /// </summary>
        Fixed = 0,
        /// <summary>
        /// Labour per unit of land
        /// </summary>
        perUnitOfLand = 7,
        /// <summary>
        /// Labour per hectare
        /// </summary>
        perHa = 1,
        /// <summary>
        /// Labour per Tree
        /// </summary>
        perTree = 2,
        /// <summary>
        /// Labour per head
        /// </summary>
        perHead = 3,
        /// <summary>
        /// Labour per adult equivilant
        /// </summary>
        perAE = 4,
        /// <summary>
        /// Labour per kg
        /// </summary>
        perKg = 5,
        /// <summary>
        /// Labour per unit
        /// </summary>
        perUnit = 6,
    }

    /// <summary>
    /// Ruminant feeding styles
    /// </summary>
    public enum RuminantFeedActivityTypes
    {
        /// <summary>
        /// A specified amount daily to all individuals
        /// </summary>
        SpecifiedDailyAmount,
        /// <summary>
        /// A specified amount daily to each individual
        /// </summary>
        SpecifiedDailyAmountPerIndividual,
        /// <summary>
        /// The proportion of animal weight in selected months
        /// </summary>
        ProportionOfWeight,
        /// <summary>
        /// The proportion of potential intake
        /// </summary>
        ProportionOfPotentialIntake,
        /// <summary>
        /// The proportion of remaining amount required
        /// </summary>
        ProportionOfRemainingIntakeRequired,
        /// <summary>
        /// A proportion of the feed pool available
        /// </summary>
        ProportionOfFeedAvailable
    }

    /// <summary>
    /// Ruminant feeding styles
    /// </summary>
    public enum LabourFeedActivityTypes
    {
        /// <summary>
        /// Feed specified amount daily to each individual
        /// </summary>
        SpecifiedDailyAmountPerIndividual,
        /// <summary>
        /// Feed specified amount daily per AE
        /// </summary>
        SpecifiedDailyAmountPerAE,
    }

    /// <summary>
    /// Possible actions when only partial requested resources are available
    /// </summary>
    public enum OnPartialResourcesAvailableActionTypes
    {
        /// <summary>
        /// Report error and stop simulation
        /// </summary>
        ReportErrorAndStop,
        /// <summary>
        /// Do not perform activity in this time step
        /// </summary>
        SkipActivity,
        /// <summary>
        /// Receive resources available and perform activity
        /// </summary>
        UseResourcesAvailable
    }

    /// <summary>
    /// Possible actions when only partial requested resources are available
    /// </summary>
    public enum OnMissingResourceActionTypes
    {
        /// <summary>
        /// Report error and stop simulation
        /// </summary>
        ReportErrorAndStop,
        /// <summary>
        /// Report warning to summary
        /// </summary>
        ReportWarning,
        /// <summary>
        /// Ignore missing resources and return null
        /// </summary>
        Ignore
    }

    /// <summary>
    /// Style of HTML reporting
    /// </summary>
    public enum HTMLSummaryStyle
    {
        /// <summary>
        /// Determine best match
        /// </summary>
        Default,
        /// <summary>
        /// Main resource
        /// </summary>
        Resource,
        /// <summary>
        /// Sub resource
        /// </summary>
        SubResource,
        /// <summary>
        /// Sub resource nested
        /// </summary>
        SubResourceLevel2,
        /// <summary>
        /// Main activity
        /// </summary>
        Activity,
        /// <summary>
        /// Sub activity
        /// </summary>
        SubActivity,
        /// <summary>
        /// Sub activity nested
        /// </summary>
        SubActivityLevel2,
        /// <summary>
        /// Helper model
        /// </summary>
        Helper,
        /// <summary>
        /// FileReader model
        /// </summary>
        FileReader
    }

    /// <summary>
    /// Style of weaning rules
    /// </summary>
    public enum WeaningStyle
    {
        /// <summary>
        /// Age or weight achieved
        /// </summary>
        AgeOrWeight,
        /// <summary>
        /// Age achieved
        /// </summary>
        AgeOnly,
        /// <summary>
        /// Weight achieved
        /// </summary>
        WeightOnly
    }

    /// <summary>
    /// Method to use in determining a value of y from a given x in relationships 
    /// </summary>
    public enum RelationshipCalculationMethod
    {
        /// <summary>
        /// Use fixed values
        /// </summary>
        UseSpecifiedValues,
        /// <summary>
        /// Use linear interpolation
        /// </summary>
        Interpolation
    }

    /// <summary>
    /// Months of the year
    /// </summary>
    public enum MonthsOfYear
    {
        /// <summary>
        /// Not set
        /// </summary>
        NotSet = 0,
        /// <summary>
        /// Janyary
        /// </summary>
        January = 1,
        /// <summary>
        /// February
        /// </summary>
        February = 2,
        /// <summary>
        /// March
        /// </summary>
        March = 3,
        /// <summary>
        /// April
        /// </summary>
        April = 4,
        /// <summary>
        /// May
        /// </summary>
        May = 5,
        /// <summary>
        /// June
        /// </summary>
        June = 6,
        /// <summary>
        /// July
        /// </summary>
        July = 7,
        /// <summary>
        /// August
        /// </summary>
        August = 8,
        /// <summary>
        /// September
        /// </summary>
        September = 9,
        /// <summary>
        /// October
        /// </summary>
        October = 10,
        /// <summary>
        /// November
        /// </summary>
        November = 11,
        /// <summary>
        /// December
        /// </summary>
        December = 12
    }

    /// <summary>
    /// Style selling resource
    /// </summary>
    public enum ResourceSellStyle
    {
        /// <summary>
        /// Specified amount
        /// </summary>
        SpecifiedAmount,
        /// <summary>
        /// Proportion of store
        /// </summary>
        ProportionOfStore,
        /// <summary>
        /// Proportion of last gain transaction
        /// </summary>
        ProportionOfLastGain,
        /// <summary>
        /// Reserve amount
        /// </summary>
        ReserveAmount,
        /// <summary>
        /// Reserve proportion
        /// </summary>
        ReserveProportion
    }

    /// <summary>
    /// Style of ruminant tag application
    /// </summary>
    public enum TagApplicationStyle
    {
        /// <summary>
        /// Add tag
        /// </summary>
        Add,
        /// <summary>
        /// Remove tag
        /// </summary>
        Remove
    }

    /// <summary>
    /// Style of ruminant tag application
    /// </summary>
    public enum RuminantStockGroupStyle
    {
        /// <summary>
        /// Animals to select
        /// </summary>
        Select = 0,
        /// <summary>
        /// Animals to destock
        /// </summary>
        Destock = 5,
    }

<<<<<<< HEAD
    /// <summary>
    /// Style of inheriting ruminant attributes from parents
    /// </summary>
    public enum RuminantAttributeInheritanceStyle
    {
        /// <summary>
        /// Not inheritated
        /// </summary>
        None = 0,
        /// <summary>
        /// From mother's value if present
        /// </summary>
        Maternal = 5,
        /// <summary>
        /// From father's value if present
        /// </summary>
        Paternal = 10,
        /// <summary>
        /// At least one parent has attribute or least of both parents
        /// </summary>
        LeastParentValue = 15,
        /// <summary>
        /// At least one parent has attribute or greatest of both parents
        /// </summary>
        GreatestParentValue = 20,
        /// <summary>
        /// Both parents must have attribute and the least value is used
        /// </summary>
        LeastBothParents = 25,
        /// <summary>
        /// Both parents must have attribute and the greatest value is used
        /// </summary>
        GreatestBothParents = 30,
        /// <summary>
        /// Mean of the attribute value of parents using zero for those without attribute
        /// </summary>
        MeanValueZeroAbsent = 35,
        /// <summary>
        /// Mean of the attribute value of parents ignoring those without attribute
        /// </summary>
        MeanValueIgnoreAbsent = 40,
        /// <summary>
        /// Rules for single genetic trait (punnett square)
        /// </summary>
        AsGeneticTrait = 45
    }

=======

    /// <summary>
    /// 
    /// </summary>
    public enum TransactionStyle
    {
        /// <summary>
        /// Loss of resource
        /// </summary>
        Loss = 0,
        /// <summary>
        /// Gain in resource
        /// </summary>
        Gain = 1
    }
>>>>>>> 5f3423f0
}<|MERGE_RESOLUTION|>--- conflicted
+++ resolved
@@ -594,7 +594,6 @@
         Destock = 5,
     }
 
-<<<<<<< HEAD
     /// <summary>
     /// Style of inheriting ruminant attributes from parents
     /// </summary>
@@ -642,10 +641,8 @@
         AsGeneticTrait = 45
     }
 
-=======
-
-    /// <summary>
-    /// 
+    /// <summary>
+    /// Style of kedger transaction (gain or loss)
     /// </summary>
     public enum TransactionStyle
     {
@@ -658,5 +655,4 @@
         /// </summary>
         Gain = 1
     }
->>>>>>> 5f3423f0
 }