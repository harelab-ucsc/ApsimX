﻿using Models.Core;
using Models.CLEM.Activities;
using Models.CLEM.Reporting;
using System;
using System.Collections.Generic;
using System.Linq;
using System.Text;
using Models.Core.Attributes;
using System.Xml.Serialization;
using Models.CLEM.Resources;
using System.ComponentModel.DataAnnotations;

namespace Models.CLEM.Groupings
{
    ///<summary>
    /// Contains a group of filters to identify individual ruminants for destocking activities
    ///</summary> 
    [Serializable]
    [ViewName("UserInterface.Views.GridView")]
    [PresenterName("UserInterface.Presenters.PropertyPresenter")]
    [ValidParent(ParentType = typeof(RuminantActivityManage))]
    [ValidParent(ParentType = typeof(RuminantActivityPredictiveStocking))]
    [ValidParent(ParentType = typeof(RuminantActivityPredictiveStockingENSO))]
    [ValidParent(ParentType = typeof(RuminantActivityMuster))]
    [Description("No longer supported. Please use RuminantGroup.")]
    [Version(1, 0, 1, "")]
    [HelpUri(@"Content/Features/Filters/RuminantDestockGroup.htm")]
    public class RuminantDestockGroup : CLEMModel, IFilterGroup, IValidatableObject
    {
        /// <summary>
        /// Combined ML ruleset for LINQ expression tree
        /// </summary>
        [XmlIgnore]
        public object CombinedRules { get; set; } = null;

        /// <summary>
        /// Proportion of group to use
        /// </summary>
        [XmlIgnore]
        public double Proportion { get; set; }

        /// <summary>
        /// Constructor
        /// </summary>
        public RuminantDestockGroup()
        {
            base.ModelSummaryStyle = HTMLSummaryStyle.SubActivity;
        }

        /// <summary>
        /// Validate model
        /// </summary>
        /// <param name="validationContext"></param>
        /// <returns></returns>
        public IEnumerable<ValidationResult> Validate(ValidationContext validationContext)
        {
            var results = new List<ValidationResult>();
            string[] memberNames = new string[] { "Ruminant destock filter group" };
            results.Add(new ValidationResult("This component is no longer supported. Please change to a [f=RuminantFilterGroup]", memberNames));
            return results;
        }

        /// <summary>
        /// Provides the description of the model settings for summary (GetFullSummary)
        /// </summary>
        /// <param name="formatForParentControl">Use full verbose description</param>
        /// <returns></returns>
        public override string ModelSummary(bool formatForParentControl)
        {
            string html = "NO LONGER SUPPORTED! Please change to [f=RuminantFilterGroup]";
            return html;
        }

        /// <summary>
        /// Provides the closing html tags for object
        /// </summary>
        /// <returns></returns>
        public override string ModelSummaryInnerClosingTags(bool formatForParentControl)
        {
            string html = "";
            if (this.FindAllChildren<RuminantFilter>().Count() >= 1)
            {
                html += "\n</div>";
            }
            return html;
        }

        /// <summary>
        /// Provides the closing html tags for object
        /// </summary>
        /// <returns></returns>
        public override string ModelSummaryInnerOpeningTags(bool formatForParentControl)
        {
            string html = "";
            html += "\n<div class=\"filterborder clearfix\">";
<<<<<<< HEAD
            if (!(this.FindAllChildren<RuminantFilter>().Count() >= 1))
=======
            if (Apsim.Children(this, typeof(RuminantFilter)).Count() < 1)
>>>>>>> 501ee190
            {
                html += "<div class=\"filter\">All individuals</div>";
            }
            return html;
        }

    }
}<|MERGE_RESOLUTION|>--- conflicted
+++ resolved
@@ -93,11 +93,7 @@
         {
             string html = "";
             html += "\n<div class=\"filterborder clearfix\">";
-<<<<<<< HEAD
-            if (!(this.FindAllChildren<RuminantFilter>().Count() >= 1))
-=======
-            if (Apsim.Children(this, typeof(RuminantFilter)).Count() < 1)
->>>>>>> 501ee190
+            if (FindAllChildren<RuminantFilter>().Count() < 1)
             {
                 html += "<div class=\"filter\">All individuals</div>";
             }
