--- conflicted
+++ resolved
@@ -232,12 +232,7 @@
                 // works with current filtered herd to obey filtering.
                 var herd = CurrentHerd(false)
                     .Where(a => a.Location == paddockName && !a.ReadyForSale)
-<<<<<<< HEAD
-                    .FilterProportion(item)
-                    .ToList();
-=======
                     .FilterRuminants(item);
->>>>>>> 60bd1dfb
 
                 foreach (Ruminant ruminant in herd)
                 {
