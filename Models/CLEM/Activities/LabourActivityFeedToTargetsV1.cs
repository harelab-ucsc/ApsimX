﻿using Models.CLEM.Groupings;
using Models.CLEM.Resources;
using Models.Core;
using Models.Core.Attributes;
using System;
using System.Collections.Generic;
using System.ComponentModel.DataAnnotations;
using System.Linq;
using System.Text;
using System.Threading.Tasks;

namespace Models.CLEM.Activities
{
    /// <summary>Ruminant feed activity</summary>
    /// <summary>This activity provides food to people from the whole available human food store based on defined nutritional targets</summary>
    /// <version>1.0</version>
    /// <updates>1.0 First implementation of this activity using IAT/NABSA processes</updates>
    [Serializable]
    [ViewName("UserInterface.Views.PropertyView")]
    [PresenterName("UserInterface.Presenters.PropertyPresenter")]
    [ValidParent(ParentType = typeof(CLEMActivityBase))]
    [ValidParent(ParentType = typeof(ActivitiesHolder))]
    [ValidParent(ParentType = typeof(ActivityFolder))]
    [Description("OUTDATED! BACKUP! This activity performs human feeding based upon the current labour filtering and a feeding style.")]
    [Version(1, 0, 1, "Backup of initial method for determining consumption. This activity will be depreciated.")]
    [HelpUri(@"Content/Features/Activities/Labour/LabourActivitiyFeedToTargets1.htm")]
    public class LabourActivityFeedToTargets1 : CLEMActivityBase, IValidatableObject
    {
        private Labour people = null;
        private HumanFoodStore food = null;

        /// <summary>
        /// Feed hired labour as well as household
        /// </summary>
        [Description("Include hired labour")]
        public bool IncludeHiredLabour { get; set; }

        /// <summary>
        /// Daily intake limit
        /// </summary>
        [Description("Daily intake limit")]
        [Units("kg/AE/day")]
        [Required(AllowEmptyStrings = false, ErrorMessage = "Daily intake limit required"), GreaterThanValue(0)]
        public double DailyIntakeLimit { get; set; }

        /// <summary>
        /// Daily intake from sources other than modelled in Human Food Store
        /// </summary>
        [Description("Intake from sources not modelled")]
        [Units("kg/AE/day")]
        [Required(AllowEmptyStrings = false, ErrorMessage = "Intake from sources not modelled required"), GreaterThanEqualValue(0)]
        public double DailyIntakeOtherSources { get; set; }

        /// <summary>An event handler to allow us to initialise ourselves.</summary>
        /// <param name="sender">The sender.</param>
        /// <param name="e">The <see cref="EventArgs"/> instance containing the event data.</param>
        [EventSubscribe("CLEMInitialiseActivity")]
        private void OnCLEMInitialiseActivity(object sender, EventArgs e)
        {
            people = Resources.GetResourceGroupByType(typeof(Labour)) as Labour;
            food = Resources.GetResourceGroupByType(typeof(HumanFoodStore)) as HumanFoodStore;
        }

        /// <summary>
        /// Validate component
        /// </summary>
        /// <param name="validationContext"></param>
        /// <returns></returns>
        public IEnumerable<ValidationResult> Validate(ValidationContext validationContext)
        {
            var results = new List<ValidationResult>();

            // check that at least one target has been provided. 
            if (this.FindAllChildren<LabourActivityFeedTarget>().Count() == 0)
            {
                string[] memberNames = new string[] { "LabourActivityFeedToTargets" };
                results.Add(new ValidationResult(String.Format("At least one [LabourActivityFeedTarget] component is required below the feed activity [{0}]", this.Name), memberNames));
            }
            return results;
        }

        /// <summary>
        /// Method to determine resources required for this activity in the current month
        /// </summary>
        /// <returns>List of required resource requests</returns>
        public override List<ResourceRequest> GetResourcesNeededForActivity()
        {
            if (people is null | food is null)
            {
                return null;
            }

            List<LabourType> peopleList = people.Items.Where(a => IncludeHiredLabour || a.Hired == true).ToList();
            peopleList.Select(a => a.FeedToTargetIntake == 0);

            List<ResourceRequest> requests = new List<ResourceRequest>();

            // determine AEs to be fed
            double aE = peopleList.Sum(a => a.AdultEquivalent);

            // determine feed limits (max kg per AE per day * AEs * days)
            double intakeLimit = DailyIntakeLimit * aE * 30.4;

            // remove previous consumption
            intakeLimit -= this.DailyIntakeOtherSources * aE * 30.4;
            intakeLimit -= peopleList.Sum(a => a.GetAmountConsumed());

            List<LabourActivityFeedTarget> labourActivityFeedTargets = this.FindAllChildren<LabourActivityFeedTarget>().Cast<LabourActivityFeedTarget>().ToList();
            int feedTargetIndex = 0;

            // determine targets
            foreach (LabourActivityFeedTarget target in labourActivityFeedTargets)
            {
                // calculate target
                target.Target = target.TargetValue * aE * 30.4;

                // set initial level based on off store inputs
                target.CurrentAchieved = target.OtherSourcesValue * aE * 30.4;

                // calculate current level from previous intake this month (LabourActivityFeed)
                target.CurrentAchieved += people.GetDietaryValue(target.Metric, IncludeHiredLabour, true) * aE * 30.4;
            }

            // order food to achieve best returns for first criteria conversion factor decreasing
            List<HumanFoodStoreType> foodStoreTypes = food.FindAllChildren<HumanFoodStoreType>().Cast<HumanFoodStoreType>().OrderBy(a => a.ConversionFactor(labourActivityFeedTargets[feedTargetIndex].Metric)).ToList();

            // check availability to take food based on order in simulation tree
            while (foodStoreTypes.Count() > 0 & intakeLimit > 0)
            {
                // get next food store type
                HumanFoodStoreType foodtype = foodStoreTypes[0];

                // get amount people can still eat based on limits and previous consumption
                double amountNeededRaw = 0;
                foreach (LabourType labourType in peopleList)
                {
                    double indLimit = (labourType.AdultEquivalent * DailyIntakeLimit * 30.4);
                    double alreadyEatenThis = labourType.GetAmountConsumed(foodtype.Name);
                    double alreadyEaten = labourType.GetAmountConsumed() + labourType.FeedToTargetIntake;
                    double canStillEat = Math.Max(0, indLimit - alreadyEaten);

                    double amountOfThisFood = canStillEat;
                    amountNeededRaw += amountOfThisFood / foodtype.EdibleProportion;
                }

                // update targets based on amount available (will update excess if transmutated later)
                double amountNeededEdible = Math.Min(amountNeededRaw, foodtype.Amount) * foodtype.EdibleProportion;
                foreach (LabourActivityFeedTarget target in labourActivityFeedTargets)
                {
                    target.CurrentAchieved += amountNeededEdible * foodtype.ConversionFactor(target.Metric);
                }

                if (amountNeededRaw > 0)
                {
                    // create request
                    requests.Add(new ResourceRequest()
                    {
                        AllowTransmutation = false,
                        Required = amountNeededRaw,
                        Available = foodtype.Amount,
                        ResourceType = typeof(HumanFoodStore),
                        ResourceTypeName = foodtype.Name,
                        ActivityModel = this,
                        Category = "Consumption"
                    }
                    );
                }

                foodStoreTypes.RemoveAt(0);

                // check if target has been met (allows slight overrun)
                if (labourActivityFeedTargets[feedTargetIndex].CurrentAchieved >= labourActivityFeedTargets[feedTargetIndex].Target)
                {
                    feedTargetIndex++;
                    if (feedTargetIndex > labourActivityFeedTargets.Count())
                    {
                        // all feed targets have been met. Preserve remaining food for next time.
                        //TODO: eat food that will go off if not eaten and still below limits.
                        break;
                    }
                    // reorder remaining food types to next feed target if available
                    foodStoreTypes = foodStoreTypes.OrderBy(a => a.ConversionFactor(labourActivityFeedTargets[feedTargetIndex].Metric)).ToList();
                }
            }

            // We have now been through all food types or all targets have been achieved.
            // Any unused food will not be consumed even if it is about to spoil.
            // The food requests ready to send contain excesses that may need to be purchased but haven't been accounted for towards targets yet

            // Next we go through and check all requests that exceed available to see if we can and there is need to buy resources.
            foreach (ResourceRequest request in ResourceRequestList.Where(a => a.Required > a.Available))
            {
                // all targets have not been met
                if (feedTargetIndex <= labourActivityFeedTargets.Count())
                {
                    // allow if transmutation possible
                    if ((request.Resource as HumanFoodStoreType).TransmutationDefined)
                    {
                        // allow if still below threshold
                        if (labourActivityFeedTargets[feedTargetIndex].CurrentAchieved < labourActivityFeedTargets[feedTargetIndex].Target)
                        {
                            HumanFoodStoreType foodStore = request.Resource as HumanFoodStoreType;

                            // if this food type provides towards the target
                            if (foodStore.ConversionFactor(labourActivityFeedTargets[feedTargetIndex].Metric) > 0)
                            {
                                // work out what the extra is worth
                                double excess = request.Required - request.Available;
                                // get target needed
                                double remainingToTarget = labourActivityFeedTargets[feedTargetIndex].Target - labourActivityFeedTargets[feedTargetIndex].CurrentAchieved;
                                double excessConverted = excess * foodStore.EdibleProportion * foodStore.ConversionFactor(labourActivityFeedTargets[feedTargetIndex].Metric);

                                // reduce if less than needed
                                double prop = Math.Max(excessConverted / remainingToTarget, 1.0);
                                double newExcess = excess * prop;
                                request.Required = request.Available + newExcess;
                                request.AllowTransmutation = true;

                                // update targets based on new amount eaten
                                foreach (LabourActivityFeedTarget target in labourActivityFeedTargets)
                                {
                                    target.CurrentAchieved += newExcess * foodStore.EdibleProportion * foodStore.ConversionFactor(target.Metric);
                                }

                                // move to next target if achieved.
                                if (labourActivityFeedTargets[feedTargetIndex].CurrentAchieved >= labourActivityFeedTargets[feedTargetIndex].Target)
                                {
                                    feedTargetIndex++;
                                }
                            }
                        }
                    }
                }
                // transmutation not allowed so only get what was available.
                if (request.AllowTransmutation == false)
                {
                    request.Required = request.Available;
                }
            }
            return requests;
        }

        /// <summary>
        /// Determines how much labour is required from this activity based on the requirement provided
        /// </summary>
        /// <param name="requirement">The details of how labour are to be provided</param>
        /// <returns></returns>
        public override GetDaysLabourRequiredReturnArgs GetDaysLabourRequired(LabourRequirement requirement)
        {
<<<<<<< HEAD
            var group = Resources.Labour().Items.Where(a => a.Hired != true);
=======
            List<LabourType> group = Resources.FindResourceGroup<Labour>().Items.Where(a => a.Hired != true).ToList();
>>>>>>> 60bd1dfb
            int head = 0;
            double adultEquivalents = 0;
            foreach (var child in FindAllChildren<LabourFeedGroup>())
            {
                var subgroup = child.Filter(group);
                head += subgroup.Count();
                adultEquivalents += subgroup.Sum(a => a.AdultEquivalent);
            }

            double daysNeeded = 0;
            double numberUnits = 0;
            switch (requirement.UnitType)
            {
                case LabourUnitType.Fixed:
                    daysNeeded = requirement.LabourPerUnit;
                    break;
                case LabourUnitType.perHead:
                    numberUnits = head / requirement.UnitSize;
                    if (requirement.WholeUnitBlocks)
                    {
                        numberUnits = Math.Ceiling(numberUnits);
                    }

                    daysNeeded = numberUnits * requirement.LabourPerUnit;
                    break;
                case LabourUnitType.perAE:
                    numberUnits = adultEquivalents / requirement.UnitSize;
                    if (requirement.WholeUnitBlocks)
                    {
                        numberUnits = Math.Ceiling(numberUnits);
                    }

                    daysNeeded = numberUnits * requirement.LabourPerUnit;
                    break;
                default:
                    throw new Exception(String.Format("LabourUnitType {0} is not supported for {1} in {2}", requirement.UnitType, requirement.Name, this.Name));
            }
            return new GetDaysLabourRequiredReturnArgs(daysNeeded, "Feeding", null);
        }

        /// <summary>
        /// The method allows the activity to adjust resources requested based on shortfalls (e.g. labour) before they are taken from the pools
        /// </summary>
        public override void AdjustResourcesNeededForActivity()
        {
            if (LabourLimitProportion < 1)
            {
                foreach (ResourceRequest item in ResourceRequestList)
                {
                    if (item.ResourceType != typeof(LabourType))
                    {
                        item.Provided *= LabourLimitProportion;
                    }
                }
            }
            return;
        }

        /// <summary>
        /// Method used to perform activity if it can occur as soon as resources are available.
        /// </summary>
        public override void DoActivity()
        {
            // add all provided requests to the individuals intake pools.

            List<LabourType> group = Resources.FindResourceGroup<Labour>().Items.Where(a => IncludeHiredLabour | a.Hired != true).ToList();
            double aE = group.Sum(a => a.AdultEquivalent);
            Status = ActivityStatus.NotNeeded;
            if (group != null && group.Count > 0)
            {
                var requests = ResourceRequestList.Where(a => a.ResourceType == typeof(HumanFoodStore));
                if (requests.Count() > 0)
                {
                    this.Status = ActivityStatus.Success;
                    foreach (ResourceRequest request in requests)
                    {
                        if (request.Provided > 0)
                        {
                            if (request.Provided < request.Available)
                            {
                                this.Status = ActivityStatus.Partial;
                            }

                            // add to individual intake
                            foreach (LabourType labour in group)
                            {
                                labour.AddIntake(new LabourDietComponent()
                                {
                                    AmountConsumed = request.Provided * (labour.AdultEquivalent / aE),
                                    FoodStore = request.Resource as HumanFoodStoreType
                                });
                            }
                        }
                    }
                }
            }
        }

        /// <summary>
        /// Method to determine resources required for initialisation of this activity
        /// </summary>
        /// <returns></returns>
        public override List<ResourceRequest> GetResourcesNeededForinitialisation()
        {
            return null;
        }

        /// <summary>
        /// Resource shortfall event handler
        /// </summary>
        public override event EventHandler ResourceShortfallOccurred;

        /// <summary>
        /// Shortfall occurred 
        /// </summary>
        /// <param name="e"></param>
        protected override void OnShortfallOccurred(EventArgs e)
        {
            ResourceShortfallOccurred?.Invoke(this, e);
        }

        /// <summary>
        /// Resource shortfall occured event handler
        /// </summary>
        public override event EventHandler ActivityPerformed;

        /// <summary>
        /// Shortfall occurred 
        /// </summary>
        /// <param name="e"></param>
        protected override void OnActivityPerformed(EventArgs e)
        {
            ActivityPerformed?.Invoke(this, e);
        }

        /// <summary>
        /// Provides the description of the model settings for summary (GetFullSummary)
        /// </summary>
        /// <param name="formatForParentControl">Use full verbose description</param>
        /// <returns></returns>
        public override string ModelSummary(bool formatForParentControl)
        {
            string html = "";
            html += "<div class=\"activityentry\">";
            html += "Each Adult Equivalent is able to consume ";
            if (DailyIntakeLimit > 0)
            {
                html += "<span class=\"setvalue\">";
                html += DailyIntakeLimit.ToString("#,##0.##");
            }
            else
            {
                html += "<span class=\"errorlink\">NOT SET";
            }
            html += "</span> kg per day</div>";
            if (DailyIntakeOtherSources > 0)
            {
                html += "with <span class=\"setvalue\">";
                html += DailyIntakeOtherSources.ToString("#,##0.##");
                html += "</span> provided from non-modelled sources";
            }
            html += "</div>";
            html += "<div class=\"activityentry\">";
            html += "Hired labour <span class=\"setvalue\">" + ((IncludeHiredLabour) ? "is" : "is not") + "</span> included";
            html += "</div>";
            return html;
        }

        /// <summary>
        /// Provides the closing html tags for object
        /// </summary>
        /// <returns></returns>
        public override string ModelSummaryInnerClosingTags(bool formatForParentControl)
        {
            string html = "";
            html += "\r\n</div>";
            return html;
        }

        /// <summary>
        /// Provides the closing html tags for object
        /// </summary>
        /// <returns></returns>
        public override string ModelSummaryInnerOpeningTags(bool formatForParentControl)
        {
            string html = "";
            html += "\r\n<div class=\"croprotationborder\">";
            html += "<div class=\"croprotationlabel\">The people will eat to the following targets:</div>";

            if (this.FindAllChildren<LabourActivityFeedTarget>().Count() == 0)
            {
                html += "\r\n<div class=\"errorbanner clearfix\">";
                html += "<div class=\"filtererror\">No Feed To Target component provided</div>";
                html += "</div>";
            }
            return html;
        }
    }
}<|MERGE_RESOLUTION|>--- conflicted
+++ resolved
@@ -247,11 +247,7 @@
         /// <returns></returns>
         public override GetDaysLabourRequiredReturnArgs GetDaysLabourRequired(LabourRequirement requirement)
         {
-<<<<<<< HEAD
-            var group = Resources.Labour().Items.Where(a => a.Hired != true);
-=======
-            List<LabourType> group = Resources.FindResourceGroup<Labour>().Items.Where(a => a.Hired != true).ToList();
->>>>>>> 60bd1dfb
+            var group = Resources.FindResourceGroup<Labour>().Items.Where(a => a.Hired != true);
             int head = 0;
             double adultEquivalents = 0;
             foreach (var child in FindAllChildren<LabourFeedGroup>())
