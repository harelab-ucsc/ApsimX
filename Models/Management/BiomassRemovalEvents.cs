--- conflicted
+++ resolved
@@ -25,8 +25,6 @@
     public class BiomassRemovalEvents : Model, IModelAsTable
     {
         /// <summary>
-<<<<<<< HEAD
-=======
         /// List of possible biomass removal types
         /// </summary>
         public enum BiomassRemovalType
@@ -117,7 +115,6 @@
         }
         
         /// <summary>
->>>>>>> f6b77707
         /// Crop to remove biomass from
         /// </summary>
         [Description("Crop to remove biomass from")]
@@ -127,11 +124,7 @@
         /// The type of biomass removal event
         /// </summary>
         [Description("Type of biomass removal.  This triggers events OnCutting, OnGrazing etc")]
-<<<<<<< HEAD
-        public BiomassRemovalType Removaltype { get; set; }
-=======
         public BiomassRemovalType RemovalType { get; set; }
->>>>>>> f6b77707
 
         /// <summary>
         /// The stage to set phenology to on removal event
@@ -183,10 +176,6 @@
             }
         }
 
-<<<<<<< HEAD
-        [Link] private Clock Clock = null;
-        [Link(Type = LinkType.Child)] private BiomassRemovalFractions biomRemFra = null;
-=======
         /// <summary>
         /// Gets or sets the table of values.
         /// </summary>
@@ -323,16 +312,10 @@
                 return;
             }
         }
->>>>>>> f6b77707
         
         /// <summary>
         /// Method to initiate biomass removal from plant
         /// </summary>
-<<<<<<< HEAD
-        public void Remove ()
-        {
-            biomRemFra.Do(this.Removaltype);
-=======
         public void Remove()
         {
             //check if our plant is currently linked, link if not
@@ -404,7 +387,6 @@
             if (PlantToRemoveFrom.ToString() == BiomassRemovalType.Harvesting.ToString())
                 Harvesting?.Invoke(this, new EventArgs());
 
->>>>>>> f6b77707
             if (StageToSet >= 1.0)
             {
                 Phenology phenology = PlantToRemoveFrom.FindChild<Phenology>();
@@ -421,11 +403,7 @@
             string[] inputs = RemovalDatesInput.Split(',');   
             foreach (string date in inputs)
             {
-<<<<<<< HEAD
-                if (d == Clock.Today)
-=======
                 if (DateUtilities.CompareDates(date, Clock.Today) == 0)
->>>>>>> f6b77707
                     Remove();                
             }
             return;
