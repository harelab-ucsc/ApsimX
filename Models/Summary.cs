﻿namespace Models
{
    using System;
    using System.Collections.Generic;
    using System.Data;
    using System.Globalization;
    using System.IO;
    using System.Reflection;
    using APSIM.Shared.Utilities;
    using Models.Core;
    using Models.Soils;
    using Models.Soils.Standardiser;
    using Models;
    using Storage;
    using Logging;
    using System.Linq;

    /// <summary>
    /// This model collects the simulation initial conditions and stores into the DataStore.
    /// It also provides an API for writing messages to the DataStore.
    /// </summary>
    [Serializable]
    [ViewName("UserInterface.Views.SummaryView")]
    [PresenterName("UserInterface.Presenters.SummaryPresenter")]
    [ValidParent(ParentType=typeof(Simulation))]
    public class Summary : Model, ISummary
    {
        [NonSerialized]
        private DataTable messages;

        /// <summary>
        /// The current messages during simulation before saving to db
        /// </summary>
        /// <returns>Messages</returns>
        public DataTable Messages()
        {
            return messages;
        }

        /// <summary>A link to a storage service</summary>
        [Link]
        private IDataStore storage = null;

        /// <summary>A link to the clock in the simulation</summary>
        [Link]
        private Clock clock = null;

        /// <summary>A link to the parent simulation</summary>
        [Link]
        private Simulation simulation = null;

        /// <summary>
        /// Enumeration used to indicate the format of the output string
        /// </summary>
        public enum OutputType
        {
            /// <summary>
            /// Plain ASCII text
            /// </summary>
            plain,

            /// <summary>
            /// HTML format
            /// </summary>
            html,

            /// <summary>
            /// Markdown format
            /// </summary>
            Markdown
        }

        /// <summary>Capture and store error messages?</summary>
        public bool CaptureErrors { get; set; } = true;

        /// <summary>Capture and store warning messages?</summary>
        public bool CaptureWarnings { get; set; } = true;

        /// <summary>Capture and store summary text?</summary>
        public bool CaptureSummaryText { get; set; } = true;

        [EventSubscribe("Commencing")]
        private void OnCommencing(object sender, EventArgs args)
        {
            messages = null;
        }

        /// <summary>Event handler to create initialise</summary>
        /// <param name="sender">Sender of the event</param>
        /// <param name="e">Event arguments</param>
        [EventSubscribe("DoInitialSummary")]
        private void OnDoInitialSummary(object sender, EventArgs e)
        {
            if (CaptureSummaryText)
                CreateInitialConditionsTable();
        }

        /// <summary>Invoked when a simulation is completed.</summary>
        /// <param name="sender">Sender of the event</param>
        /// <param name="e">Event arguments</param>
        [EventSubscribe("Completed")]
        private void OnCompleted(object sender, EventArgs e)
        {
            // The messages table will be automatically cleaned prior to a simulation
            // run, so we don't need to delete existing data in this call to WriteTable().
            if (messages != null)
                storage?.Writer?.WriteTable(messages, false);
        }

        /// <summary>Initialise the summary messages table.</summary>
        private void Initialise()
        {
            if (messages == null)
            {
                messages = new DataTable("_Messages");
                messages.Columns.Add("SimulationName", typeof(string));
                messages.Columns.Add("ComponentName", typeof(string));
                messages.Columns.Add("Date", typeof(DateTime));
                messages.Columns.Add("Message", typeof(string));
                messages.Columns.Add("MessageType", typeof(int));
            }
        }

        /// <summary>Write a message to the summary</summary>
        /// <param name="model">The model writing the message</param>
        /// <param name="message">The message to write</param>
        public void WriteMessage(IModel model, string message)
        {
            if (CaptureSummaryText)
            {
                Initialise();

                if (storage == null)
                    throw new ApsimXException(model, "No datastore is available!");
                string modelPath = model.FullPath;
                string relativeModelPath = modelPath.Replace(simulation.FullPath + ".", string.Empty);

                var newRow = messages.NewRow();
                newRow[0] = simulation.Name;
                newRow[1] = relativeModelPath;
                newRow[2] = clock.Today;
                newRow[3] = message;
                newRow[4] = Convert.ToInt32(Simulation.ErrorLevel.Information);
                messages.Rows.Add(newRow);
            }
        }

        /// <summary>Write a warning message to the summary</summary>
        /// <param name="model">The model writing the message</param>
        /// <param name="message">The warning message to write</param>
        public void WriteWarning(IModel model, string message)
        {
            if (CaptureWarnings)
            {
                Initialise();

                if (storage == null)
                    throw new ApsimXException(model, "No datastore is available!");
                string modelPath = model.FullPath;
                string relativeModelPath = modelPath.Replace(simulation.FullPath + ".", string.Empty);

                var newRow = messages.NewRow();
                newRow[0] = simulation.Name;
                newRow[1] = relativeModelPath;
                newRow[2] = clock.Today;
                newRow[3] = message;
                newRow[4] = Convert.ToInt32(Simulation.ErrorLevel.Warning, CultureInfo.InvariantCulture);
                messages.Rows.Add(newRow);
            }
        }

        /// <summary>Write an error message to the summary</summary>
        /// <param name="model">The model writing the message</param>
        /// <param name="message">The warning message to write</param>
        public void WriteError(IModel model, string message)
        {
            if (CaptureErrors)
            {
                Initialise();

                if (storage == null)
                    throw new ApsimXException(model, "No datastore is available!");
                string modelPath = model.FullPath;
                string relativeModelPath = modelPath.Replace(simulation.FullPath + ".", string.Empty);

                var newRow = messages.NewRow();
                newRow[0] = simulation.Name;
                newRow[1] = relativeModelPath;
                newRow[2] = clock.Today;
                newRow[3] = message;
                newRow[4] = Convert.ToInt32(Simulation.ErrorLevel.Error, CultureInfo.InvariantCulture);
                messages.Rows.Add(newRow);
            }
        }

        /// <summary>
        /// Create an initial conditions table in the DataStore.
        /// </summary>
        private void CreateInitialConditionsTable()
        {
            var initConditions = new DataTable("_InitialConditions");
            initConditions.Columns.Add("SimulationName", typeof(string));
            initConditions.Columns.Add("ModelPath", typeof(string));
            initConditions.Columns.Add("Name", typeof(string));
            initConditions.Columns.Add("Description", typeof(string));
            initConditions.Columns.Add("DataType", typeof(string));
            initConditions.Columns.Add("Units", typeof(string));
            initConditions.Columns.Add("DisplayFormat", typeof(string));
            initConditions.Columns.Add("Total", typeof(int));
            initConditions.Columns.Add("Value", typeof(string));

            string simulationPath = simulation.FullPath;

            var row = initConditions.NewRow();
            row.ItemArray = new object[] { simulation.Name, simulationPath, "Simulation name", "Simulation name", "String", string.Empty, string.Empty, 0, simulation.Name };
            initConditions.Rows.Add(row);

            row = initConditions.NewRow();
            row.ItemArray = new object[] { simulation.Name, simulationPath, "APSIM version", "APSIM version", "String", string.Empty, string.Empty, 0, Simulations.GetApsimVersion() };
            initConditions.Rows.Add(row);

            row = initConditions.NewRow();
            row.ItemArray = new object[] { simulation.Name, simulationPath, "Run on", "Run on", "String", string.Empty, string.Empty, 0, DateTime.Now.ToString("yyyy-MM-dd HH:mm:ss") };
            initConditions.Rows.Add(row);

            // Get all model properties and store in 'initialConditionsTable'
            foreach (Model model in simulation.FindAllInScope())
            {
                string thisRelativeModelPath = model.FullPath.Replace(simulationPath + ".", string.Empty);

                var properties = new List<Tuple<string, VariableProperty>>();
                FindAllProperties(model, properties);
                foreach (var tuple in properties)
                {
                    string propertyValue = tuple.Item2.ValueAsString();
                    if (propertyValue != string.Empty)
                    {
                        if (propertyValue != null && tuple.Item2.DataType == typeof(DateTime))
                            propertyValue = ((DateTime)tuple.Item2.Value).ToString("yyyy-MM-dd HH:mm:ss");

                        int total;
                        if (double.IsNaN(tuple.Item2.Total))
                            total = 0;
                        else
                            total = 1;

                        if (tuple.Item2.Units == null)
                            tuple.Item2.Units = string.Empty;

                        row = initConditions.NewRow();
                        row.ItemArray = new object[] { simulation.Name, thisRelativeModelPath, tuple.Item1, tuple.Item2.Description, tuple.Item2.DataType.Name, tuple.Item2.Units, tuple.Item2.Format, total, propertyValue };
                        initConditions.Rows.Add(row);
                    }
                }
            }

            // The initial conditions table will be automatically cleaned prior to a simulation
            // run, so we don't need to delete existing data in this call to WriteTable().
            storage.Writer.WriteTable(initConditions, false);
        }
        
        #region Static summary report generation

        /// <summary>
        /// Write a single sumary file for all simulations.
        /// </summary>
        /// <param name="storage">The storage where the summary data is stored</param>
        /// <param name="fileName">The file name to write</param>           
        /// <param name="darkTheme">Whether or not the dark theme should be used.</param>
        public static void WriteSummaryToTextFiles(IDataStore storage, string fileName, bool darkTheme)
        {
            using (StreamWriter report = new StreamWriter(fileName))
            {
                foreach (string simulationName in storage.Reader.SimulationNames)
                {
                    Summary.WriteReport(storage, simulationName, report, null, outtype: Summary.OutputType.html, darkTheme : darkTheme, true, true, true, true);
                    report.WriteLine();
                    report.WriteLine();
                    report.WriteLine("############################################################################");
                }
            }
        }

        /// <summary>
        /// 
        /// </summary>
        /// <param name="simulationName"></param>
        public IEnumerable<Message> GetMessages(string simulationName)
        {
            IDataStore storage = this.storage ?? FindInScope<IDataStore>();
            DataTable messages = storage.Reader.GetData("_Messages", simulationName: simulationName);
            string simulationPath = FindInScope<Simulation>(simulationName).FullPath;
            foreach (DataRow row in messages.Rows)
            {
                DateTime date = (DateTime)row["Date"];
                string text = row["Message"]?.ToString();
                string relativePath = row["ComponentName"]?.ToString();
                IModel model = FindByPath(simulationPath + "." + relativePath)?.Value as IModel;
                if (!Enum.TryParse<Simulation.ErrorLevel>(row["MessageType"]?.ToString(), out Simulation.ErrorLevel severity))
                    severity = Simulation.ErrorLevel.Information;
                yield return new Message(date, text, model, severity, simulationName, relativePath);
            }
        }

        /// <summary>
        /// 
        /// </summary>
        /// <param name="simulationName"></param>
        public IEnumerable<InitialConditionsTable> GetInitialConditions(string simulationName)
        {
            IDataStore storage = this.storage ?? FindInScope<IDataStore>();
            DataTable table = storage.Reader.GetData("_InitialConditions", simulationName: simulationName);
            string simulationPath = FindInScope<Simulation>(simulationName).FullPath;
            foreach (IGrouping<string, DataRow> group in table.AsEnumerable().GroupBy(r => r["ModelPath"]?.ToString()))
            {
                string relativePath = group.Key;
                IModel model = FindByPath(simulationPath + "." + relativePath)?.Value as IModel;
                yield return new InitialConditionsTable(model, group.Select(r => new InitialCondition()
                {
                    Name = r["Name"]?.ToString(),
                    Description = r["Description"]?.ToString(),
                    TypeName = r["DataType"]?.ToString(),
                    Units = r["Units"]?.ToString(),
                    DisplayFormat = r["DisplayFormat"]?.ToString(),
                    Value = r["Value"]?.ToString()
                }), relativePath);
            }
        }

        /// <summary>
        /// Write the summary report to the specified writer.
        /// </summary>
        /// <param name="storage">The data store to query</param>
        /// <param name="simulationName">The simulation name to produce a summary report for</param>
        /// <param name="writer">Text writer to write to</param>
        /// <param name="apsimSummaryImageFileName">The file name for the logo. Can be null</param>
        /// <param name="outtype">Indicates the format to be produced</param>
        /// <param name="darkTheme">Whether or not the dark theme should be used.</param>
        /// <param name="showInfo"></param>
        /// <param name="showWarnings"></param>
        /// <param name="showErrors"></param>
        /// <param name="showInitialConditions"></param>
        public static void WriteReport(
            IDataStore storage,
            string simulationName,
            TextWriter writer,
            string apsimSummaryImageFileName,
            OutputType outtype,
            bool darkTheme,
            bool showInfo,
            bool showWarnings,
            bool showErrors,
            bool showInitialConditions)
        {
            if (outtype == OutputType.html)
            {
                writer.WriteLine("<?xml version=\"1.0\" encoding=\"UTF-8\"?>");
                writer.WriteLine("<html>");
                writer.WriteLine("<head>");
                writer.WriteLine("<meta content='text/html; charset=UTF-8; http-equiv='content-type'>");
                writer.WriteLine("<style>");
                if (darkTheme)
                {
                    writer.WriteLine("h2 { color:white; } ");
                    writer.WriteLine("h3 { color:white; } ");
                    writer.WriteLine("table { border:1px solid white; }");
                }
                else
                {
                    writer.WriteLine("h2 { color:darkblue; } ");
                    writer.WriteLine("h3 { color:darkblue; } ");
                    writer.WriteLine("table { border:1px solid black; }");
                    writer.WriteLine("th { background-color: palegoldenrod}");
                    writer.WriteLine("tr.total { color:darkorange; }");
                }
                writer.WriteLine("table { border-collapse:collapse; width:100%; table-layout:fixed; text-align:left; }");
                writer.WriteLine("table.headered {text-align:right; }");
                writer.WriteLine("tr.total { font-weight:bold; }");
                writer.WriteLine("table.headered td.col1 { text-align:left; font-weight:bold; }");
                writer.WriteLine("td { border:1px solid; }");
                writer.WriteLine("th { border:1px solid; text-align:right; }");
                writer.WriteLine("th.col1 { text-align:left; }");
                writer.WriteLine("</style>");
                writer.WriteLine("</head>");
                writer.WriteLine("<body>");
                writer.WriteLine("<a href=\"#log\">Simulation log</a>");

            }

            // Get the initial conditions table.            
<<<<<<< HEAD
            if (showInitialConditions)
=======
            DataTable initialConditionsTable = storage.Reader.GetData(simulationNames: new string[] { simulationName }, tableName:"_InitialConditions");
            if (initialConditionsTable != null)
>>>>>>> 4b5fa12b
            {
                DataTable initialConditionsTable = storage.Reader.GetData(simulationName: simulationName, tableName:"_InitialConditions");
                if (initialConditionsTable != null)
                {
<<<<<<< HEAD
                    // Convert the '_InitialConditions' table in the DataStore to a series of
                    // DataTables for each model.
                    List<DataTable> tables = new List<DataTable>();
                    ConvertInitialConditionsToTables(initialConditionsTable, tables);

                    // Now write all tables to our report.
                    for (int i = 0; i < tables.Count; i += 2)
                    {
                        // Only write something to the summary file if we have something to write.
                        if (tables[i].Rows.Count > 0 || tables[i + 1].Rows.Count > 0)
=======
                    // Only write something to the summary file if we have something to write.
                    if (tables[i].Rows.Count > 0 || tables[i + 1].Rows.Count > 0)
                    {
                        string heading = tables[i].TableName;
                        WriteHeading(writer, heading, outtype);

                        // Write the manager script.
                        if (tables[i].Rows.Count == 1 && tables[i].Rows[0][0].ToString() == "Script code: ")
                        {
                            WriteScript(writer, tables[i].Rows[0], outtype);
                        }
                        else
>>>>>>> 4b5fa12b
                        {
                            string heading = tables[i].TableName;
                            WriteHeading(writer, heading, outtype, document);

                            // Write the manager script.
                            if (tables[i].Rows.Count == 1 && tables[i].Rows[0][0].ToString() == "Script code: ")
                            {
<<<<<<< HEAD
                                WriteScript(writer, tables[i].Rows[0], outtype, document);
=======
                                WriteTable(writer, tables[i], outtype, "PropertyTable");
>>>>>>> 4b5fa12b
                            }
                            else
                            {
<<<<<<< HEAD
                                // Write the properties table if we have any properties.
                                if (tables[i].Rows.Count > 0)
                                {
                                    WriteTable(writer, tables[i], outtype, "PropertyTable", document);
                                }

                                // Write the general data table if we have any data.
                                if (tables[i + 1].Rows.Count > 0)
                                {
                                    WriteTable(writer, tables[i + 1], outtype, "ApsimTable", document);
                                }
=======
                                WriteTable(writer, tables[i + 1], outtype, "ApsimTable");
>>>>>>> 4b5fa12b
                            }

                            if (outtype == OutputType.html)
                                writer.WriteLine("<br/>");
                        }
                    }
                }
            }

            // Write out all messages.
            WriteHeading(writer, "Simulation log:", outtype, "log");
            DataTable messageTable = GetMessageTable(storage, simulationName);
<<<<<<< HEAD
            WriteMessageTable(writer, messageTable, outtype, false, "MessageTable", document, showInfo, showWarnings, showErrors);
=======
            WriteMessageTable(writer, messageTable, outtype, false, "MessageTable");
>>>>>>> 4b5fa12b

            if (outtype == OutputType.html)
            {
                writer.WriteLine("</body>");
                writer.WriteLine("</html>");
            }
        }

        /// <summary>
        /// Create a message table ready for writing.
        /// </summary>
        /// <param name="storage">The data store</param>
        /// <param name="simulationName">The simulation name to get messages for</param>
        /// <returns>The filled message table</returns>
        private static DataTable GetMessageTable(IDataStore storage, string simulationName)
        {
            DataTable messageTable = new DataTable();
            DataTable messages = storage.Reader.GetData(simulationNames: new string[] { simulationName }, tableName: "_Messages", orderByFieldNames: new string[] { "Date" });
            if (messages != null && messages.Rows.Count > 0)
            {
                messageTable.Columns.Add("Date", typeof(string));
                messageTable.Columns.Add("Message", typeof(string));
                messageTable.Columns.Add("MessageType", typeof(Simulation.ErrorLevel));
                string previousCol1Text = null;
                string previousMessage = null;
                foreach (DataRow row in messages.Rows)
                {
                    // Work out the column 1 text.
                    string modelName = (string)row["ComponentName"];
                    Simulation.ErrorLevel errorLevel = (Simulation.ErrorLevel)Enum.Parse(typeof(Simulation.ErrorLevel), row["MessageType"].ToString());

                    string col1Text;
                    if (row["Date"].GetType() == typeof(DateTime))
                    {
                        DateTime date = (DateTime)row["Date"];
                        col1Text = date.ToString("yyyy-MM-dd") + " " + modelName;
                    }
                    else
                        col1Text = row["Date"].ToString();

                    // If the date and model name have changed then write a row.
                    if (col1Text != previousCol1Text)
                    {
                        if (previousCol1Text != null)
                        {
                            messageTable.Rows.Add(new object[] { previousCol1Text, previousMessage, errorLevel });
                        }

                        previousMessage = string.Empty;
                        previousCol1Text = col1Text;
                    }
                    else
                    {
                        col1Text = null;
                    }

                    string message = (string)row["Message"];

                    if (errorLevel == Simulation.ErrorLevel.Error)
                    {
                        previousMessage += "FATAL ERROR: " + message;
                    }
                    else if (errorLevel == Simulation.ErrorLevel.Warning)
                    {
                        previousMessage += "WARNING: " + message;
                    }
                    else
                    {
                        previousMessage += message;
                    }

                    previousMessage += "\r\n";
                }
                if (previousMessage != null)
                {
                    messageTable.Rows.Add(new object[] { previousCol1Text, previousMessage, Simulation.ErrorLevel.Information });
                }
            }

            return messageTable;
        }

        /// <summary>
        /// Write the specified heading to the TextWriter.
        /// </summary>
        /// <param name="writer">Text writer to write to</param>
        /// <param name="heading">The heading to write</param>
        /// <param name="outtype">Indicates the format to be produced</param>
        /// <param name="id">Provides an id tag for the heading (html only; optional)</param>
        private static void WriteHeading(TextWriter writer, string heading, OutputType outtype, string id = null)
        {
            if (outtype == OutputType.html)
            {
                writer.Write("<h2");
                if (!String.IsNullOrEmpty(id))
                    writer.Write(" id='" + id + "'");
                writer.WriteLine(">" + heading + "</h2>");
            }
            else if (outtype == OutputType.Markdown)
            {
                writer.WriteLine($"## {heading}");
                writer.WriteLine();
            }
            else
            {
                writer.WriteLine(heading.ToUpper());
                writer.WriteLine(new string('-', heading.Length));
            }
        }

        /// <summary>
        /// Write out manager script
        /// </summary>
        /// <param name="writer">Text writer to write to</param>
        /// <param name="row">The data table row containing the script</param>
        /// <param name="outtype">Indicates the format to be produced</param>
        private static void WriteScript(TextWriter writer, DataRow row, OutputType outtype)
        {
            string st = row[1].ToString();
            st = st.Replace("\t", "    ");
            if (outtype == OutputType.html)
            {
                writer.WriteLine("<pre>");
                st = st.Replace("&", "&amp;");
                st = st.Replace("<", "&lt;");
                st = st.Replace(">", "&gt;");
                writer.WriteLine(st);
                writer.WriteLine("</pre>");
            }
            else if (outtype == OutputType.Markdown)
            {
                writer.WriteLine("```");
                writer.WriteLine(st);
                writer.WriteLine("```");
                writer.WriteLine();
            }
            else
            {
                writer.WriteLine(st);
            }
        }

        /// <summary>
        /// Write the specified table to the TextWriter.
        /// </summary>
        /// <param name="writer">The writer to write to</param>
        /// <param name="table">The table to write</param>
        /// <param name="outtype">Indicates the format to be produced</param>
        /// <param name="className">The class name of the generated html table</param>
        private static void WriteTable(TextWriter writer, DataTable table, OutputType outtype, string className)
        {
            bool showHeadings = className != "PropertyTable";
            if (outtype == OutputType.html)
            {
                if (showHeadings)
                {
                    writer.WriteLine("<table class='headered'>");
                    writer.Write("<tr>");
                    for (int i = 0; i < table.Columns.Count; i++)
                    {
                        writer.Write("<th");
                        if (i == 0)
                            writer.Write(" class='col1'");
                        writer.Write(">" + table.Columns[i].ColumnName + "</th>");
                    }
                    writer.WriteLine();
                }
                else
                    writer.WriteLine("<table>");

                foreach (DataRow row in table.Rows)
                {
                    bool titleRow = Convert.IsDBNull(row[0]);
                    if (titleRow)
                        writer.Write("<tr class='total'>");
                    else
                        writer.Write("<tr>");

                    for (int i = 0; i < table.Columns.Count; i++)
                    {
                        string st;
                        if (titleRow && i == 0)
                            st = "Total";
                        else
                            st = row[i].ToString();
                        
                        writer.Write("<td");
                        if (i == 0)
                            writer.Write(" class='col1'");
                        writer.Write(">");
                        writer.Write(st);
                        writer.Write("</td>");
                    }
                    writer.WriteLine("</tr>");
                }
                writer.WriteLine("</table><br/>");
            }
            else if (outtype == OutputType.Markdown)
            {
                writer.WriteLine(DataTableUtilities.ToMarkdown(table, true));
                writer.WriteLine();
            }
            else
            {
                DataTableUtilities.DataTableToText(table, 0, "  ", showHeadings, writer);
            }
        }

        /// <summary>
        /// Write the specified table to the TextWriter.
        /// </summary>
        /// <param name="writer">The writer to write to</param>
        /// <param name="table">The table to write</param>
        /// <param name="outtype">Indicates the format to be produced</param>
        /// <param name="includeHeadings">Include headings in the html table produced?</param>
        /// <param name="className">The class name of the generated html table</param>
<<<<<<< HEAD
        /// <param name="document">Document object if using MigraDoc to generate output, null otherwise </param>
        /// <param name="showInfo"></param>
        /// <param name="showWarnings"></param>
        /// <param name="showErrors"></param>
        private static void WriteMessageTable(TextWriter writer, DataTable table, OutputType outtype, bool includeHeadings, string className, Document document, bool showInfo, bool showWarnings, bool showErrors)
=======
        private static void WriteMessageTable(TextWriter writer, DataTable table, OutputType outtype, bool includeHeadings, string className)
>>>>>>> 4b5fa12b
        {
            foreach (DataRow row in table.Rows)
            {
                var messageType = (Simulation.ErrorLevel)row["MessageType"];
                if (messageType == Simulation.ErrorLevel.Information && !showInfo)
                    continue;
                if (messageType == Simulation.ErrorLevel.Warning && !showWarnings)
                    continue;
                if (messageType == Simulation.ErrorLevel.Error && !showErrors)
                    continue;

                if (outtype == OutputType.html)
                {
                    writer.WriteLine("<h3>" + row[0] + "</h3>");
                }
                else if (outtype == OutputType.Markdown)
                    writer.WriteLine($"### {row[0]}");
                else
                {
                    writer.WriteLine();
                    writer.WriteLine();
                    writer.WriteLine(row[0].ToString());
                }

                string st = row[1].ToString();
                st = st.Replace("\t", "    ");
                if (outtype == OutputType.html)
                {
                    writer.WriteLine("<pre>");
                    st = st.Replace("&", "&amp;");
                    st = st.Replace("<", "&lt;");
                    st = st.Replace(">", "&gt;");
                    writer.WriteLine(st);
                    writer.WriteLine("</pre>");
                }
                else if (outtype == OutputType.Markdown)
                {
                    writer.WriteLine("```");
                    writer.WriteLine(st);
                    writer.WriteLine("```");
                    writer.WriteLine();
                }
                else
                {
                    st = StringUtilities.IndentText(st, 4);
                    writer.WriteLine(st);
                }
            }
        }

        /// <summary>
        /// Find all properties from the model and fill this.properties.
        /// </summary>
        /// <param name="model">The model to search for properties</param>
        /// <param name="properties">The list of properties to fill</param>
        private static void FindAllProperties(Model model, List<Tuple<string, VariableProperty>> properties)
        {
            if (model != null)
            {
                foreach (PropertyInfo property in model.GetType().GetProperties(BindingFlags.Instance | BindingFlags.Public | BindingFlags.FlattenHierarchy))
                {
                    // Properties must have a [Summary] attribute
                    bool includeProperty = property.IsDefined(typeof(SummaryAttribute), false);

                    if (includeProperty)
                    {
                        string name = property.Name;
                        VariableProperty prop = null;
                        prop = new VariableProperty(model, property);

                        if (prop != null)
                            properties.Add(new Tuple<string, VariableProperty>(name, prop));
                    }
                }
            }
        }

        /// <summary>
        /// Converts a flat 'InitialConditions' table (from the data store) to a series of data tables.
        /// </summary>
        /// <param name="initialConditionsTable">The table to read the rows from</param>
        /// <param name="tables">The list of tables to create</param>
        private static void ConvertInitialConditionsToTables(DataTable initialConditionsTable, List<DataTable> tables)
        {
            DataTable propertyDataTable = null;
            DataTable generalDataTable = null;
            string previousModel = null;
            foreach (DataRow row in initialConditionsTable.Rows)
            {
                string modelPath = row["ModelPath"].ToString();

                // If this is a new model then write a new section for it.
                if (modelPath != previousModel)
                {
                    // Add a new properties table for this model.
                    propertyDataTable = new DataTable(modelPath);
                    propertyDataTable.Columns.Add("Name", typeof(string));
                    propertyDataTable.Columns.Add("Value", typeof(string));
                    tables.Add(propertyDataTable);

                    // Add a new data table for this model.
                    generalDataTable = new DataTable("General " + modelPath);
                    tables.Add(generalDataTable);

                    previousModel = modelPath;
                }

                // Work out the property name.
                string propertyName = row["Description"].ToString();
                if (propertyName == string.Empty)
                    propertyName = row["Name"].ToString();
                string units = row["Units"].ToString();
                string displayFormat = row["DisplayFormat"].ToString();

                // If the data type is an array then write the general datatable.
                if (row["DataType"].ToString().Contains("[]"))
                {
                    if (units != null && units != string.Empty)
                    {
                        propertyName += " (" + units + ")";
                    }

                    bool showTotal = Convert.ToInt32(row["Total"], CultureInfo.InvariantCulture) == 1;
                    AddArrayToTable(propertyName, row["DataType"].ToString(), displayFormat, showTotal, row["Value"], generalDataTable);
                }
                else
                {
                    string value = FormatPropertyValue(row["DataType"].ToString(), row["Value"], displayFormat);
                    if (units != null && units != string.Empty)
                    {
                        value += " (" + units + ")";
                    }

                    propertyDataTable.Rows.Add(new object[]
                    {
                        propertyName + ": ",
                        value
                    });
                }
            }
        }

        /// <summary>
        /// Add a column to the specified table based on values in the 'value'
        /// </summary>
        /// <param name="heading">The new column heading</param>
        /// <param name="dataTypeName">The data type of the value</param>
        /// <param name="displayFormat">The display format to use when writing the column</param>
        /// <param name="showTotal">A value indicating whether a total should be added.</param>
        /// <param name="value">The values containing the array</param>
        /// <param name="table">The table where a column should be added to</param>
        private static void AddArrayToTable(string heading, string dataTypeName, string displayFormat, bool showTotal, object value, DataTable table)
        {
            if (displayFormat == null)
            {
                displayFormat = "N3";
            }

            string[] stringValues = value.ToString().Split(",".ToCharArray(), StringSplitOptions.RemoveEmptyEntries);
            if (dataTypeName == "Double[]")
            {
                List<double> values = new List<double>();
                values.AddRange(MathUtilities.StringsToDoubles(stringValues));
                if (showTotal)
                {
                    values.Add(MathUtilities.Sum(values));
                }

                stringValues = MathUtilities.DoublesToStrings(values, displayFormat);
            }
            else if (dataTypeName == "Int32[]")
            {
                List<double> values = new List<double>();
                values.AddRange(MathUtilities.StringsToDoubles(stringValues));
                if (showTotal)
                {
                    values.Add(MathUtilities.Sum(values));
                }

                stringValues = MathUtilities.DoublesToStrings(values, "N0");
            }
            else if (dataTypeName != "String[]")
            {
                // throw new ApsimXException(null, "Invalid property type: " + dataTypeName);
            }

            DataTableUtilities.AddColumn(table, heading, stringValues);
        }

        /// <summary>
        /// Format the specified value into a string and return the string.
        /// </summary>
        /// <param name="dataTypeName">The name of the data type</param>
        /// <param name="value">The value to format</param>
        /// <param name="format">The format to use for the value</param>
        /// <returns>The formatted value as a string</returns>
        private static string FormatPropertyValue(string dataTypeName, object value, string format)
        {
            if (value == null)
            {
                return string.Empty;
            }

            if (dataTypeName == "Double" || dataTypeName == "Single")
            {
                double doubleValue = Convert.ToDouble(value, System.Globalization.CultureInfo.InvariantCulture);
                if (format == null || format == string.Empty)
                {
                    return string.Format("{0:F3}", doubleValue);
                }
                else
                {
                    return string.Format("{0:" + format + "}", doubleValue);
                }
            }
            else if (dataTypeName == "DateTime")
            {
                DateTime date = DateTime.ParseExact(value.ToString(), "yyyy-MM-dd hh:mm:ss", null);
                return date.ToString("yyyy-MM-dd");
            }
            else
            {
                return value.ToString();
            }
        }

        #endregion

    }
}<|MERGE_RESOLUTION|>--- conflicted
+++ resolved
@@ -388,17 +388,11 @@
             }
 
             // Get the initial conditions table.            
-<<<<<<< HEAD
             if (showInitialConditions)
-=======
-            DataTable initialConditionsTable = storage.Reader.GetData(simulationNames: new string[] { simulationName }, tableName:"_InitialConditions");
-            if (initialConditionsTable != null)
->>>>>>> 4b5fa12b
             {
                 DataTable initialConditionsTable = storage.Reader.GetData(simulationName: simulationName, tableName:"_InitialConditions");
                 if (initialConditionsTable != null)
                 {
-<<<<<<< HEAD
                     // Convert the '_InitialConditions' table in the DataStore to a series of
                     // DataTables for each model.
                     List<DataTable> tables = new List<DataTable>();
@@ -409,20 +403,6 @@
                     {
                         // Only write something to the summary file if we have something to write.
                         if (tables[i].Rows.Count > 0 || tables[i + 1].Rows.Count > 0)
-=======
-                    // Only write something to the summary file if we have something to write.
-                    if (tables[i].Rows.Count > 0 || tables[i + 1].Rows.Count > 0)
-                    {
-                        string heading = tables[i].TableName;
-                        WriteHeading(writer, heading, outtype);
-
-                        // Write the manager script.
-                        if (tables[i].Rows.Count == 1 && tables[i].Rows[0][0].ToString() == "Script code: ")
-                        {
-                            WriteScript(writer, tables[i].Rows[0], outtype);
-                        }
-                        else
->>>>>>> 4b5fa12b
                         {
                             string heading = tables[i].TableName;
                             WriteHeading(writer, heading, outtype, document);
@@ -430,15 +410,10 @@
                             // Write the manager script.
                             if (tables[i].Rows.Count == 1 && tables[i].Rows[0][0].ToString() == "Script code: ")
                             {
-<<<<<<< HEAD
                                 WriteScript(writer, tables[i].Rows[0], outtype, document);
-=======
-                                WriteTable(writer, tables[i], outtype, "PropertyTable");
->>>>>>> 4b5fa12b
                             }
                             else
                             {
-<<<<<<< HEAD
                                 // Write the properties table if we have any properties.
                                 if (tables[i].Rows.Count > 0)
                                 {
@@ -450,9 +425,6 @@
                                 {
                                     WriteTable(writer, tables[i + 1], outtype, "ApsimTable", document);
                                 }
-=======
-                                WriteTable(writer, tables[i + 1], outtype, "ApsimTable");
->>>>>>> 4b5fa12b
                             }
 
                             if (outtype == OutputType.html)
@@ -465,11 +437,7 @@
             // Write out all messages.
             WriteHeading(writer, "Simulation log:", outtype, "log");
             DataTable messageTable = GetMessageTable(storage, simulationName);
-<<<<<<< HEAD
             WriteMessageTable(writer, messageTable, outtype, false, "MessageTable", document, showInfo, showWarnings, showErrors);
-=======
-            WriteMessageTable(writer, messageTable, outtype, false, "MessageTable");
->>>>>>> 4b5fa12b
 
             if (outtype == OutputType.html)
             {
@@ -686,15 +654,11 @@
         /// <param name="outtype">Indicates the format to be produced</param>
         /// <param name="includeHeadings">Include headings in the html table produced?</param>
         /// <param name="className">The class name of the generated html table</param>
-<<<<<<< HEAD
         /// <param name="document">Document object if using MigraDoc to generate output, null otherwise </param>
         /// <param name="showInfo"></param>
         /// <param name="showWarnings"></param>
         /// <param name="showErrors"></param>
         private static void WriteMessageTable(TextWriter writer, DataTable table, OutputType outtype, bool includeHeadings, string className, Document document, bool showInfo, bool showWarnings, bool showErrors)
-=======
-        private static void WriteMessageTable(TextWriter writer, DataTable table, OutputType outtype, bool includeHeadings, string className)
->>>>>>> 4b5fa12b
         {
             foreach (DataRow row in table.Rows)
             {
