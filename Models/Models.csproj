﻿<?xml version="1.0" encoding="utf-8"?>
<Project ToolsVersion="15.0" DefaultTargets="Build" xmlns="http://schemas.microsoft.com/developer/msbuild/2003">
  <PropertyGroup>
    <Configuration Condition=" '$(Configuration)' == '' ">Debug</Configuration>
    <Platform Condition=" '$(Platform)' == '' ">AnyCPU</Platform>
    <ProductVersion>9.0.21022</ProductVersion>
    <SchemaVersion>2.0</SchemaVersion>
    <ProjectGuid>{A3E10705-F2BB-4182-A19C-7F63222584DF}</ProjectGuid>
    <OutputType>Exe</OutputType>
    <AppDesignerFolder>Properties</AppDesignerFolder>
    <RootNamespace>Models</RootNamespace>
    <AssemblyName>Models</AssemblyName>
    <FileAlignment>512</FileAlignment>
    <FileUpgradeFlags>
    </FileUpgradeFlags>
    <OldToolsVersion>3.5</OldToolsVersion>
    <UpgradeBackupLocation />
    <PublishUrl>publish\</PublishUrl>
    <Install>true</Install>
    <InstallFrom>Disk</InstallFrom>
    <UpdateEnabled>false</UpdateEnabled>
    <UpdateMode>Foreground</UpdateMode>
    <UpdateInterval>7</UpdateInterval>
    <UpdateIntervalUnits>Days</UpdateIntervalUnits>
    <UpdatePeriodically>false</UpdatePeriodically>
    <UpdateRequired>false</UpdateRequired>
    <MapFileExtensions>true</MapFileExtensions>
    <ApplicationRevision>0</ApplicationRevision>
    <ApplicationVersion>1.0.0.%2a</ApplicationVersion>
    <IsWebBootstrapper>false</IsWebBootstrapper>
    <UseApplicationTrust>false</UseApplicationTrust>
    <BootstrapperEnabled>true</BootstrapperEnabled>
    <TargetFrameworkVersion>v4.6</TargetFrameworkVersion>
    <TargetFrameworkProfile />
  </PropertyGroup>
  <PropertyGroup Condition=" '$(Configuration)|$(Platform)' == 'Debug|AnyCPU' ">
    <DebugSymbols>true</DebugSymbols>
    <DebugType>full</DebugType>
    <Optimize>false</Optimize>
    <OutputPath>..\Bin\</OutputPath>
    <DefineConstants>TRACE;DEBUG;APSIMX</DefineConstants>
    <ErrorReport>prompt</ErrorReport>
    <WarningLevel>4</WarningLevel>
    <PlatformTarget>AnyCPU</PlatformTarget>
    <AllowUnsafeBlocks>true</AllowUnsafeBlocks>
    <DocumentationFile>..\Bin\Models.xml</DocumentationFile>
    <TreatWarningsAsErrors>true</TreatWarningsAsErrors>
    <Prefer32Bit>false</Prefer32Bit>
  </PropertyGroup>
  <PropertyGroup Condition=" '$(Configuration)|$(Platform)' == 'Release|AnyCPU' ">
    <DebugType>pdbonly</DebugType>
    <Optimize>true</Optimize>
    <OutputPath>..\Bin\</OutputPath>
    <DefineConstants>TRACE;APSIMX</DefineConstants>
    <ErrorReport>prompt</ErrorReport>
    <WarningLevel>4</WarningLevel>
    <PlatformTarget>AnyCPU</PlatformTarget>
    <DocumentationFile>..\Bin\Models.xml</DocumentationFile>
    <Prefer32Bit>false</Prefer32Bit>
  </PropertyGroup>
  <PropertyGroup Condition="'$(Configuration)|$(Platform)' == 'Debug|x86'">
    <DebugSymbols>true</DebugSymbols>
    <OutputPath>..\Bin\</OutputPath>
    <DefineConstants>TRACE;DEBUG;APSIMX</DefineConstants>
    <AllowUnsafeBlocks>true</AllowUnsafeBlocks>
    <DocumentationFile>..\Bin\Models.xml</DocumentationFile>
    <TreatWarningsAsErrors>true</TreatWarningsAsErrors>
    <DebugType>full</DebugType>
    <PlatformTarget>x86</PlatformTarget>
    <ErrorReport>prompt</ErrorReport>
    <CodeAnalysisRuleSet>MinimumRecommendedRules.ruleset</CodeAnalysisRuleSet>
    <Prefer32Bit>false</Prefer32Bit>
    <LangVersion>default</LangVersion>
  </PropertyGroup>
  <PropertyGroup Condition="'$(Configuration)|$(Platform)' == 'Release|x86'">
    <OutputPath>..\Bin\</OutputPath>
    <DefineConstants>TRACE;APSIMX</DefineConstants>
    <DocumentationFile>..\Bin\Models.xml</DocumentationFile>
    <Optimize>true</Optimize>
    <DebugType>pdbonly</DebugType>
    <PlatformTarget>x86</PlatformTarget>
    <ErrorReport>prompt</ErrorReport>
    <CodeAnalysisRuleSet>MinimumRecommendedRules.ruleset</CodeAnalysisRuleSet>
    <Prefer32Bit>false</Prefer32Bit>
  </PropertyGroup>
  <ItemGroup>
    <Reference Include="ExcelDataReader, Version=3.4.0.0, Culture=neutral, PublicKeyToken=93517dbe6a4012fa, processorArchitecture=MSIL">
      <HintPath>..\packages\ExcelDataReader.3.4.0\lib\net45\ExcelDataReader.dll</HintPath>
    </Reference>
    <Reference Include="ExcelDataReader.DataSet, Version=3.4.0.0, Culture=neutral, PublicKeyToken=93517dbe6a4012fa, processorArchitecture=MSIL">
      <HintPath>..\packages\ExcelDataReader.DataSet.3.4.0\lib\net45\ExcelDataReader.DataSet.dll</HintPath>
    </Reference>
    <Reference Include="ICSharpCode.SharpZipLib, Version=0.86.0.518, Culture=neutral, PublicKeyToken=1b03e6acf1164f73, processorArchitecture=MSIL">
      <HintPath>..\packages\SharpZipLib.0.86.0\lib\20\ICSharpCode.SharpZipLib.dll</HintPath>
    </Reference>
    <Reference Include="MathNet.Numerics, Version=4.0.0.0, Culture=neutral, processorArchitecture=MSIL">
      <HintPath>..\packages\MathNet.Numerics.4.0.0\lib\net40\MathNet.Numerics.dll</HintPath>
      <Private>True</Private>
    </Reference>
    <Reference Include="MigraDoc.DocumentObjectModel-gdi, Version=1.50.3638.0, Culture=neutral, PublicKeyToken=f94615aa0424f9eb, processorArchitecture=MSIL">
      <HintPath>..\packages\PDFsharp-MigraDoc-gdi.1.50.3638-beta\lib\net20\MigraDoc.DocumentObjectModel-gdi.dll</HintPath>
      <Private>True</Private>
    </Reference>
    <Reference Include="MigraDoc.Rendering-gdi, Version=1.50.3638.0, Culture=neutral, PublicKeyToken=f94615aa0424f9eb, processorArchitecture=MSIL">
      <HintPath>..\packages\PDFsharp-MigraDoc-gdi.1.50.3638-beta\lib\net20\MigraDoc.Rendering-gdi.dll</HintPath>
      <Private>True</Private>
    </Reference>
    <Reference Include="MigraDoc.RtfRendering-gdi, Version=1.50.3638.0, Culture=neutral, PublicKeyToken=f94615aa0424f9eb, processorArchitecture=MSIL">
      <HintPath>..\packages\PDFsharp-MigraDoc-gdi.1.50.3638-beta\lib\net20\MigraDoc.RtfRendering-gdi.dll</HintPath>
      <Private>True</Private>
    </Reference>
    <Reference Include="Newtonsoft.Json, Version=12.0.0.0, Culture=neutral, PublicKeyToken=30ad4fe6b2a6aeed, processorArchitecture=MSIL">
      <HintPath>..\packages\Newtonsoft.Json.12.0.2\lib\net45\Newtonsoft.Json.dll</HintPath>
    </Reference>
    <Reference Include="PdfSharp-gdi, Version=1.50.3638.0, Culture=neutral, PublicKeyToken=f94615aa0424f9eb, processorArchitecture=MSIL">
      <HintPath>..\packages\PDFsharp-MigraDoc-gdi.1.50.3638-beta\lib\net20\PdfSharp-gdi.dll</HintPath>
      <Private>True</Private>
    </Reference>
    <Reference Include="PdfSharp.Charting-gdi, Version=1.50.3638.0, Culture=neutral, PublicKeyToken=f94615aa0424f9eb, processorArchitecture=MSIL">
      <HintPath>..\packages\PDFsharp-MigraDoc-gdi.1.50.3638-beta\lib\net20\PdfSharp.Charting-gdi.dll</HintPath>
      <Private>True</Private>
    </Reference>
    <Reference Include="System" />
    <Reference Include="System.ComponentModel.DataAnnotations" />
    <Reference Include="System.Data" />
    <Reference Include="System.Data.DataSetExtensions" />
    <Reference Include="System.Drawing" />
    <Reference Include="System.IO.Compression" />
    <Reference Include="System.Numerics" />
    <Reference Include="System.Windows.Forms" />
    <Reference Include="System.Xml" />
    <Reference Include="System.Configuration" />
  </ItemGroup>
  <ItemGroup>
    <Compile Include="AgPasture\PastureSpecies.cs" />
    <Compile Include="AgPasture\PastureAboveGroundOrgan.cs" />
    <Compile Include="AgPasture\PastureBelowGroundOrgan.cs" />
    <Compile Include="AgPasture\GenericTissue.cs" />
    <Compile Include="AgPasture\RootTissue.cs" />
    <Compile Include="AgPasture\RootZone.cs" />
    <Compile Include="AgPasture\SpeciesBasicStateSettings.cs" />
    <Compile Include="Agroforestry\AgroforestrySystem.cs" />
    <Compile Include="Agroforestry\LocalMicroClimate.cs" />
    <Compile Include="Agroforestry\TreeProxy.cs" />
    <Compile Include="Aqua\FoodInPond.cs" />
    <Compile Include="Aqua\PondWater.cs" />
    <Compile Include="Aqua\Prawns.cs" />
    <Compile Include="Aqua\WaterPropertiesData.cs" />
    <Compile Include="CLEM\Activities\FinanceActivityIncome.cs" />
    <Compile Include="CLEM\Activities\LabourActivityFeedTarget.cs" />
    <Compile Include="CLEM\Activities\LabourActivityFeedToTargets.cs" />
    <Compile Include="CLEM\Activities\LabourActivityPayHired.cs" />
    <Compile Include="CLEM\Activities\LabourActivityFeed.cs" />
    <Compile Include="CLEM\Activities\LabourAERelationship.cs" />
    <Compile Include="CLEM\Reporting\ConceptionStatus.cs" />
    <Compile Include="CLEM\Reporting\ConceptionStatusChangedEventArgs.cs" />
    <Compile Include="CLEM\Resources\LabourDietComponent.cs" />
    <Compile Include="CLEM\Activities\RuminantActivityMarkForSale.cs" />
    <Compile Include="CLEM\Activities\RuminantActivityShear.cs" />
    <Compile Include="CLEM\FileSQLiteCrop.cs" />
    <Compile Include="CLEM\Groupings\LabourPriceGroup.cs" />
    <Compile Include="CLEM\Groupings\LabourFeedGroup.cs" />
    <Compile Include="CLEM\ICLEMUI.cs" />
    <Compile Include="CLEM\IFileCrop.cs" />
    <Compile Include="CLEM\Reporting\CustomQuery.cs" />
    <Compile Include="CLEM\Resources\HumanFoodStorePool.cs" />
    <Compile Include="CLEM\Resources\LabourPricing.cs" />
    <Compile Include="CLEM\Resources\ResourceUnitsConverter.cs" />
    <Compile Include="CLEM\Resources\RuminantConceptionByCondition.cs" />
    <Compile Include="CLEM\Resources\RuminantConceptionCurve.cs" />
    <Compile Include="CLEM\Reporting\PivotTable.cs" />
    <Compile Include="CLEM\WarningLog.cs" />
    <Compile Include="Core\ApsimFile\ConverterReturnType.cs" />
    <Compile Include="Core\ApsimFile\JsonUtilities.cs" />
    <Compile Include="Core\ApsimFile\Structure.cs" />
    <Compile Include="Core\ApsimFile\XmlConverters.cs" />
    <Compile Include="Core\ApsimFile\XmlToJson.cs" />
    <Compile Include="CLEM\Activities\ActivityCutAndCarryLimiter.cs" />
    <Compile Include="CLEM\Activities\ActivityTimerPastureLevel.cs" />
    <Compile Include="CLEM\Activities\ActivityTimerResourceLevel.cs" />
    <Compile Include="CLEM\Activities\LabourActivityTask.cs" />
    <Compile Include="CLEM\Activities\LabourRequirement.cs" />
    <Compile Include="CLEM\Activities\LabourRequirementNoUnitSize.cs" />
    <Compile Include="CLEM\Activities\LabourRequirementSimple.cs" />
    <Compile Include="CLEM\Activities\ManureActivityCollectAll.cs" />
    <Compile Include="CLEM\Activities\ManureActivityCollectPaddock.cs" />
    <Compile Include="CLEM\Activities\PastureActivityCutAndCarry.cs" />
    <Compile Include="CLEM\Activities\ResourceActivityBuy.cs" />
    <Compile Include="CLEM\Activities\ResourceActivityFee.cs" />
    <Compile Include="CLEM\Activities\ResourceActivityProcess.cs" />
    <Compile Include="CLEM\CLEMFolder.cs" />
    <Compile Include="CLEM\Groupings\AnimalPriceGroup.cs" />
    <Compile Include="CLEM\Groupings\RuminantFeedGroupMonthly.cs" />
    <Compile Include="CLEM\IPastureManager.cs" />
    <Compile Include="CLEM\Reporting\ReportLabourRequirements.cs" />
    <Compile Include="CLEM\Reporting\ReportResourceLedger.cs" />
    <Compile Include="CLEM\Resources\CLEMResourceTypeBase.cs" />
    <Compile Include="CLEM\Resources\CommonLandFoodStoreType.cs" />
    <Compile Include="CLEM\Resources\LabourAvailabilityItem.cs" />
    <Compile Include="CLEM\Resources\LabourAvailabilityItemMonthly.cs" />
    <Compile Include="CLEM\Resources\LabourAvailabilityList.cs" />
    <Compile Include="CLEM\Resources\LabourSpecificationItem.cs" />
    <Compile Include="CLEM\Resources\LabourSpecifications.cs" />
    <Compile Include="CLEM\Resources\ResourcePricing.cs" />
    <Compile Include="Core\Attributes\CategoryAttribute.cs" />
    <Compile Include="Core\Attributes\VersionAttribute.cs" />
    <Compile Include="Core\Checkpoints.cs" />
    <Compile Include="CLEM\Activities\BlankActivity.cs" />
    <Compile Include="CLEM\FileSQLiteGRASP.cs" />
    <Compile Include="CLEM\Groupings\RuminantDestockGroup.cs" />
    <Compile Include="CLEM\IActivityPerformedNotifier.cs" />
    <Compile Include="CLEM\IFileGRASP.cs" />
    <Compile Include="CLEM\Reporting\ReportActivitiesPerformed.cs" />
    <Compile Include="CLEM\Reporting\ReportPasturePoolDetails.cs" />
    <Compile Include="CLEM\Reporting\ReportResourceBalances.cs" />
    <Compile Include="CLEM\Reporting\ReportResourceShortfalls.cs" />
    <Compile Include="CLEM\Resources\Equipment.cs" />
    <Compile Include="CLEM\Resources\EquipmentType.cs" />
    <Compile Include="CLEM\Resources\RuminantConceptionAdvanced.cs" />
    <Compile Include="CLEM\Resources\WaterType.cs" />
    <Compile Include="CLEM\Resources\WaterStore.cs" />
    <Compile Include="Core\ApsimFile\ManagerConverter.cs" />
    <Compile Include="Core\ApsimFile\ConverterUtilities.cs" />
    <Compile Include="Core\ApsimFile\Converter.cs" />
    <Compile Include="Core\ApsimFile\Reader.cs" />
    <Compile Include="Core\ApsimFile\Writer.cs" />
    <Compile Include="Core\Attributes\BriefLabelAttribute.cs" />
    <Compile Include="Core\Attributes\Separator.cs" />
    <Compile Include="Core\Attributes\DoNotDocumentAttribute.cs" />
    <Compile Include="Core\Attributes\HelpUriAttribute.cs" />
    <Compile Include="Core\Attributes\ScopedModelAttribute.cs" />
    <Compile Include="Core\Attributes\SoluteAttribute.cs" />
    <Compile Include="Core\AutoDocumentation.cs" />
    <Compile Include="Core\Alias.cs" />
    <Compile Include="Core\EventArgs\LoadedEventArgs.cs" />
    <Compile Include="Core\Events.cs" />
    <Compile Include="Core\ApsimFile\FileFormat.cs" />
    <Compile Include="Core\ICustomDocumentation.cs" />
    <Compile Include="Core\Interfaces\IOptionallySerialiseChildren.cs" />
    <Compile Include="Core\Interfaces\ISimulationEngine.cs" />
    <Compile Include="Core\ITest.cs" />
    <Compile Include="Core\Reference.cs" />
    <Compile Include="Core\Run\CommenceArgs.cs" />
    <Compile Include="Core\Run\EmptyJob.cs" />
    <Compile Include="Core\Run\GenerateApsimXFiles.cs" />
    <Compile Include="Core\Run\IReplacement.cs" />
    <Compile Include="Core\Run\ISimulationDescriptionGenerator.cs" />
    <Compile Include="Core\Run\SimulationGroup.cs" />
    <Compile Include="Core\Run\ModelReplacement.cs" />
    <Compile Include="Core\Run\PropertyReplacement.cs" />
    <Compile Include="Core\Run\Runner.cs" />
    <Compile Include="Core\Run\SimulationDescription.cs" />
    <Compile Include="Factorial\Permutation.cs" />
    <Compile Include="Functions\DecumulateFunction.cs" />
    <Compile Include="Functions\EndOfDayFunction.cs" />
    <Compile Include="Functions\LiveOnEventFunction.cs" />
    <Compile Include="Graph\DefaultPainter.cs" />
    <Compile Include="Graph\GraphPanel.cs" />
    <Compile Include="Graph\IGraphPanelScript.cs" />
    <Compile Include="Graph\ISeriesDefinitionPainter.cs" />
    <Compile Include="Graph\MultiDescriptorPainter.cs" />
    <Compile Include="Graph\SequentialPainter.cs" />
    <Compile Include="Graph\SeriesDefinition.cs" />
<<<<<<< HEAD
    <Compile Include="Lifecycle\PlantAssimilateConsumption.cs" />
    <Compile Include="Lifecycle\PlantOrganFunctionalDimensionReduction.cs" />
    <Compile Include="Lifecycle\PlantOrganConsumption.cs" />
    <Compile Include="Lifecycle\PlantMortality.cs" />
=======
    <Compile Include="Interfaces\ILeaf.cs" />
>>>>>>> f9c78f2f
    <Compile Include="Plant\Arbitrator\RetranslocateAvailableN.cs" />
    <Compile Include="Factorial\CompositeFactor.cs" />
    <Compile Include="Plant\Interfaces\IPlantDamage.cs" />
    <Compile Include="Plant\Phenology\Phases\DAWSPhase.cs" />
    <Compile Include="Plant\Phenology\Scales\Age.cs" />
    <EmbeddedResource Include="Resources\Scripts\GraphPanelScriptTemplate.cs" />
    <Compile Include="Soils\Nutrients\INutrientPool.cs" />
    <Compile Include="Soils\SoilTemp\SoilTemperature.cs" />
    <Compile Include="Soils\Standardiser\Layers.cs" />
    <Compile Include="Soils\Standardiser\SoilChecker.cs" />
    <Compile Include="Soils\Standardiser\SoilDefaults.cs" />
    <Compile Include="Soils\Standardiser\SoilUnits.cs" />
    <Compile Include="Soils\Standardiser\SoilStandardiser.cs" />
    <Compile Include="Storage\WriteTableCommand.cs" />
    <Compile Include="Storage\DatabaseTableDetails.cs" />
    <Compile Include="Storage\IDataStore.cs" />
    <Compile Include="Storage\IStorageWriter.cs" />
    <Compile Include="Core\IReferenceExternalFiles.cs" />
    <Compile Include="Core\Locator.cs" />
    <Compile Include="Core\Run\JobRunnerMultiProcess.cs" />
    <Compile Include="Core\Links.cs" />
    <Compile Include="Core\ModelTypes.cs" />
    <Compile Include="Core\Scope.cs" />
    <Compile Include="Core\VariableMethod.cs" />
    <Compile Include="Functions\AccumulateAtEvent.cs" />
    <Compile Include="Functions\DailyMeanVPD.cs" />
    <Compile Include="Functions\DemandFunctions\StorageDMDemandFunction.cs" />
    <Compile Include="Functions\DemandFunctions\StorageNDemandFunction.cs" />
    <Compile Include="Functions\SoilFunctions\CERESDenitrificationWaterFactor.cs" />
    <Compile Include="Functions\SoilFunctions\CERESDenitrificationTemperatureFactor.cs" />
    <Compile Include="Functions\SoilFunctions\CERESMineralisationFOMCNRFactor.cs" />
    <Compile Include="Functions\SoilFunctions\DayCentN2OFractionModel.cs" />
    <Compile Include="Functions\SoilFunctions\CERESNitrificationpHFactor.cs" />
    <Compile Include="Functions\SoilFunctions\CERESNitrificationWaterFactor.cs" />
    <Compile Include="Functions\SoilFunctions\CERESUreaHydrolysisModel.cs" />
    <Compile Include="Functions\SoilFunctions\CERESMineralisationWaterFactor.cs" />
    <Compile Include="Functions\SoilFunctions\CERESMineralisationTemperatureFactor.cs" />
    <Compile Include="Functions\SoilFunctions\CERESNitrificationModel.cs" />
    <Compile Include="Functions\StringComparisonFunction.cs" />
    <Compile Include="Graph\DirectedGraph.cs" />
    <Compile Include="IConceptionModel.cs" />
    <Compile Include="Interfaces\IModelAsTable.cs" />
    <Compile Include="Interfaces\IVisualiseAsDirectedGraph.cs" />
    <Compile Include="Plant\Arbitrator\BaseArbitrator.cs" />
    <Compile Include="Plant\Arbitrator\RetranslocateNonStructural.cs" />
    <Compile Include="Plant\Interfaces\IRetranslocateMethod.cs" />
    <Compile Include="Plant\Organs\Culm.cs" />
    <Compile Include="Plant\Organs\EnergyBalance.cs" />
    <Compile Include="Plant\Organs\SorghumLeaf.cs" />
    <Compile Include="Plant\Structure\CulmStructure.cs" />
    <Compile Include="Sensitivity\FactorialAnova.cs" />
    <Compile Include="Sensitivity\SensitivityParameter.cs" />
    <Compile Include="Sensitivity\Sobol.cs" />
    <Compile Include="Sensitivity\Morris.cs" />
    <Compile Include="Lifecycle\LifestageImmigrationProcess.cs" />
    <Compile Include="Functions\AccumulateByDate.cs" />
    <Compile Include="Functions\AccumulateByNumericPhase.cs" />
    <Compile Include="Functions\TrackerFunction.cs" />
    <Compile Include="Functions\ArrayFunction.cs" />
    <Compile Include="Plant\Arbitrator\SorghumArbitrator.cs" />
    <Compile Include="Plant\Arbitrator\SorghumArbitratorN.cs" />
    <Compile Include="Plant\Biomass\BiomassDemand.cs" />
    <Compile Include="Plant\Phenology\Phases\PhotoperiodPhase.cs" />
    <Compile Include="Plant\Phenology\Phases\IPhaseWithTrarget.cs" />
    <Compile Include="Plant\Phenology\Phases\PhaseChangedType.cs" />
    <Compile Include="Plant\Phenology\Phases\IPhase.cs" />
    <Compile Include="Plant\Interfaces\IOrganDamage.cs" />
    <Compile Include="Plant\Phenology\Responses\Vernalisation.cs" />
    <Compile Include="Plant\Phenology\Scales\BBCH.cs" />
    <Compile Include="Plant\Structure\BudNumberFunction.cs" />
    <Compile Include="Soils\Nutrients\Chloride.cs" />
    <Compile Include="Plant\Structure\ApexBase.cs" />
    <Compile Include="Storage\DataStoreReader.cs" />
    <Compile Include="Storage\RevertCheckpointCommand.cs" />
    <Compile Include="Storage\DeleteCheckpointCommand.cs" />
    <Compile Include="Storage\AddCheckpointCommand.cs" />
    <Compile Include="Storage\EmptyCommand.cs" />
    <Compile Include="Storage\DeleteRowsCommand.cs" />
    <Compile Include="Soils\SoilNitrogen\SoilNitrogenPlantAvailableNH4.cs" />
    <Compile Include="Soils\SoilNitrogen\SoilNitrogenPlantAvailableNO3.cs" />
    <Compile Include="Soils\SoilNitrogen\SoilNitrogenUrea.cs" />
    <Compile Include="Soils\SoilNitrogen\SoilNitrogenNH4.cs" />
    <Compile Include="Soils\SoilNitrogen\SoilNitrogenNO3.cs" />
    <Compile Include="Storage\DataStore.cs" />
    <Compile Include="Graph\GraphPage.cs" />
    <Compile Include="Graph\IGraphable.cs" />
    <Compile Include="Core\ITestable.cs" />
    <Compile Include="Core\Replacements.cs" />
    <Compile Include="Graph\EventNamesOnGraph.cs" />
    <Compile Include="Graph\Regression.cs" />
    <Compile Include="Grazplan\Supplement.cs" />
    <Compile Include="Grazplan\GrazSupp.cs" />
    <Compile Include="IClock.cs" />
    <Compile Include="Irrigation\IIrrigation.cs" />
    <Compile Include="Interfaces\ISoilTemperature.cs" />
    <Compile Include="Interfaces\ISoil.cs" />
    <Compile Include="Interfaces\ISurfaceOrganicMatter.cs" />
    <Compile Include="Interfaces\ICanopy.cs" />
    <Compile Include="Interfaces\ISoilWater.cs" />
    <Compile Include="Interfaces\ISolute.cs" />
    <Compile Include="Interfaces\INutrient.cs" />
    <Compile Include="Interfaces\IWeather.cs" />
    <Compile Include="Lifecycle\Cohort.cs" />
    <Compile Include="Lifecycle\Lifecycle.cs" />
    <Compile Include="Lifecycle\Lifestage.cs" />
    <Compile Include="Lifecycle\LifestageProcess.cs" />
    <Compile Include="Lifecycle\LifestageReproductionProcess.cs" />
    <Compile Include="Map.cs" />
    <Compile Include="MicroClimate\MicroClimateCanopy.cs" />
    <Compile Include="MicroClimate\MicroClimateZone.cs" />
    <Compile Include="Plant\Arbitrator\BiomassArbitrationType.cs" />
    <Compile Include="Plant\Arbitrator\IArbitrationMethod.cs" />
    <Compile Include="Plant\Arbitrator\PriorityThenRelativeAllocation.cs" />
    <Compile Include="Plant\Arbitrator\PriorityAllocation.cs" />
    <Compile Include="Plant\Arbitrator\RelativeAllocationSinglePass.cs" />
    <Compile Include="Plant\Arbitrator\RelativeAllocation.cs" />
    <Compile Include="Plant\Cultivar\CultivarFolder.cs" />
    <Compile Include="Functions\DemandFunctions\InternodeCohortDemandFunction.cs" />
    <Compile Include="Functions\SupplyFunctions\LeafLightUseEfficiency.cs" />
    <Compile Include="Functions\SupplyFunctions\LeafMaxGrossPhotosynthesis.cs" />
    <Compile Include="Functions\SupplyFunctions\CanopyGrossPhotosynthesisHourly.cs" />
    <Compile Include="Functions\WangEngelTempFunction.cs" />
    <Compile Include="Functions\Bound.cs" />
    <Compile Include="Functions\LinearAfterThresholdFunction.cs" />
    <Compile Include="Functions\SoilWaterScale.cs" />
    <Compile Include="Functions\DemandFunctions\BerryFillingRateFunction.cs" />
    <Compile Include="Functions\DemandFunctions\TEWaterDemandFunction.cs" />
    <Compile Include="Functions\MovingAverage.cs" />
    <Compile Include="Functions\HoldFunction.cs" />
    <Compile Include="Functions\DeltaFunction.cs" />
    <Compile Include="Functions\DemandFunctions\FillingRateFunction.cs" />
    <Compile Include="Functions\MovingSum.cs" />
    <Compile Include="Functions\SupplyFunctions\CanopyPhotosynthesis.cs" />
    <Compile Include="Plant\Interfaces\IApex.cs" />
    <Compile Include="Plant\Interfaces\IWaterNitrogenUptake.cs" />
    <Compile Include="Plant\Interfaces\IHasWaterDemand.cs" />
    <Compile Include="Plant\Interfaces\IArbitration.cs" />
    <Compile Include="Plant\Interfaces\IFunction.cs" />
    <Compile Include="Interfaces\IUptake.cs" />
    <Compile Include="Plant\Library\BiomassRemoval.cs" />
    <Compile Include="Plant\Structure\ApexStandard.cs" />
    <Compile Include="Plant\Structure\ApexTiller.cs" />
    <Compile Include="Plant\Organs\PerennialLeaf.cs" />
    <Compile Include="Plant\Organs\RootZoneState.cs" />
    <Compile Include="Plant\Phenology\Phases\NodeNumberPhase.cs" />
    <Compile Include="Functions\QualitativePPEffect.cs" />
    <Compile Include="Plant\Phenology\Scales\ZadokPMF.cs" />
    <Compile Include="Plant\PlantTypes.cs" />
    <Compile Include="PostSimulationTools\Probability.cs" />
    <Compile Include="Properties\AssemblyVersion.cs" />
    <Compile Include="Core\Apsim.cs" />
    <Compile Include="Core\Attributes\BoundsAttribute.cs" />
    <Compile Include="Core\Attributes\SummaryAttribute.cs" />
    <Compile Include="Core\Attributes\DisplayAttribute.cs" />
    <Compile Include="Core\Attributes\ValidParentAttribute.cs" />
    <Compile Include="Core\Attributes\DescriptionAttribute.cs" />
    <Compile Include="Core\Attributes\ViewNameAttribute.cs" />
    <Compile Include="Core\Attributes\PresenterNameAttribute.cs" />
    <Compile Include="Core\Attributes\EventSubscribeAttribute.cs" />
    <Compile Include="Core\Attributes\UnitsAttribute.cs" />
    <Compile Include="Core\Attributes\LinkAttribute.cs" />
    <Compile Include="Core\IModel.cs" />
    <Compile Include="Core\VariableComposite.cs" />
    <Compile Include="Core\Run\IPostSimulationTool.cs" />
    <Compile Include="Core\IVariable.cs" />
    <Compile Include="Core\Locater.cs" />
    <Compile Include="Core\ModelCollectionFromResource.cs" />
    <Compile Include="Core\VariableExpression.cs" />
    <Compile Include="Core\VariableProperty.cs" />
    <Compile Include="Plant\Cultivar\Cultivar.cs" />
    <Compile Include="PostSimulationTools\ExcelInput.cs">
      <SubType>Code</SubType>
    </Compile>
    <Compile Include="PostSimulationTools\TimeSeriesStats.cs" />
    <Compile Include="PostSimulationTools\PredictedObserved.cs" />
    <Compile Include="Core\ApsimXException.cs" />
    <Compile Include="Core\Folder.cs" />
    <Compile Include="Factorial\Factor.cs" />
    <Compile Include="Factorial\Experiment.cs" />
    <Compile Include="Factorial\Factors.cs" />
    <Compile Include="Memo.cs" />
    <Compile Include="Plant\SimpleTree\SimpleTree.cs" />
    <Compile Include="Core\IEvent.cs" />
    <Compile Include="Core\ILocator.cs" />
    <Compile Include="Report\IReportColumn.cs" />
    <Compile Include="Storage\IStorageReader.cs" />
    <Compile Include="Report\ReportColumnWithValues.cs" />
    <Compile Include="Report\ReportColumnConstantValue.cs" />
    <Compile Include="Report\ReportColumn.cs" />
    <Compile Include="Soils\Nutrients\NFlow.cs" />
    <Compile Include="Soils\Nutrients\CarbonFlow.cs" />
    <Compile Include="Soils\Nutrients\NutrientPool.cs" />
    <Compile Include="Soils\Nutrients\Nutrient.cs" />
    <Compile Include="Soils\Arbitrator\CropUptakes.cs" />
    <Compile Include="Soils\Arbitrator\Estimate.cs" />
    <Compile Include="Soils\Arbitrator\SoilState.cs" />
    <Compile Include="Soils\MultiPoreWater\HydraulicProperties.cs" />
    <Compile Include="Soils\Arbitrator\ZoneWaterAndN.cs" />
    <Compile Include="Soils\Nutrients\Solute.cs" />
    <Compile Include="Soils\OutputLayers.cs" />
    <Compile Include="Soils\MultiPoreWater\Evapotranspiration.cs" />
    <Compile Include="Soils\MultiPoreWater\MRSpline.cs" />
    <Compile Include="Soils\MultiPoreWater\SubHourlyData.cs" />
    <Compile Include="Soils\MultiPoreWater\HourlyData.cs" />
    <Compile Include="Soils\MultiPoreWater\WEIRDO.cs" />
    <Compile Include="Soils\MultiPoreWater\Pore.cs" />
    <Compile Include="Soils\Arbitrator\SoilArbitrator.cs" />
    <Compile Include="Soils\SoilNitrogen\SoilNitrogen.CNPatch.cs" />
    <Compile Include="Soils\SoilNitrogen\SoilNitrogen.CNPatch.Processes.cs" />
    <Compile Include="Soils\SoilNitrogen\SoilNitrogen.CNPatchHandlers.cs" />
    <Compile Include="Soils\SoilNitrogen\SoilNitrogen.cs" />
    <Compile Include="Soils\SoilNitrogen\SoilNitrogen.Variables.cs" />
    <Compile Include="Soils\SoilWaterBackend\SoilWaterDataTypes.cs" />
    <Compile Include="Soils\SoilWaterBackend\SoilWaterEvap.cs" />
    <Compile Include="Soils\SoilWaterBackend\SoilWaterRunoff.cs" />
    <Compile Include="Soils\SoilWaterBackend\SoilWaterSoil.cs" />
    <Compile Include="Soils\SoilWaterBackend\SoilWaterSurface.cs" />
    <Compile Include="Stock\animgrp.cs" />
    <Compile Include="Stock\animprm.cs" />
    <Compile Include="Stock\grazenv.cs" />
    <Compile Include="Stock\grazparam.cs" />
    <Compile Include="Stock\grazprmread.cs" />
    <Compile Include="Stock\graztype.cs" />
    <Compile Include="Stock\sdmlpsr.cs" />
    <Compile Include="Stock\stddate.cs" />
    <Compile Include="Stock\stdmath.cs" />
    <Compile Include="Stock\stdstrng.cs" />
    <Compile Include="Stock\stock.cs" />
    <Compile Include="Stock\stock_ent.cs" />
    <Compile Include="Stock\stock_intf.cs" />
    <Compile Include="Stock\stock_manage.cs" />
    <Compile Include="Stock\stock_padd.cs" />
    <Compile Include="Stock\stock_vars.cs" />
    <Compile Include="Stock\typedval.cs" />
    <Compile Include="Stock\xmlpsr.cs" />
    <Compile Include="Storage\DataStoreWriter.cs" />
    <Compile Include="Storage\InsertQuery.cs" />
    <Compile Include="Storage\Row.cs" />
    <Compile Include="Storage\ReportData.cs" />
    <Compile Include="Sugarcane\CropConstants.cs" />
    <Compile Include="Sugarcane\CultivarConstants.cs" />
    <Compile Include="Sugarcane\MathUtil.cs" />
    <Compile Include="Sugarcane\Sugarcane.cs" />
    <Compile Include="Core\Variable.cs" />
    <Compile Include="Fertiliser.cs" />
    <Compile Include="PostSimulationTools\Input.cs" />
    <Compile Include="Irrigation\Irrigation.cs" />
    <Compile Include="Log.cs" />
    <Compile Include="Manager.cs" />
    <Compile Include="MicroClimate\MicroClimate.cs" />
    <Compile Include="Operations.cs" />
    <Compile Include="Plant\Arbitrator\OrganArbitrator.cs" />
    <Compile Include="Plant\Biomass\ArrayBiomass.cs" />
    <Compile Include="Plant\Biomass\Biomass.cs" />
    <Compile Include="Plant\Biomass\CompositeBiomass.cs" />
    <Compile Include="Functions\AccumulateFunction.cs" />
    <Compile Include="Functions\AddFunction.cs" />
    <Compile Include="Functions\AgeCalculatorFunction.cs" />
    <Compile Include="Functions\AirTemperatureFunction.cs" />
    <Compile Include="Functions\BellCurveFunction.cs" />
    <Compile Include="Functions\Constant.cs" />
    <Compile Include="Functions\DemandFunctions\AllometricDemandFunction.cs" />
    <Compile Include="Functions\DemandFunctions\InternodeDemandFunction.cs" />
    <Compile Include="Functions\DemandFunctions\PartitionFractionDemandFunction.cs" />
    <Compile Include="Functions\DemandFunctions\PopulationBasedDemandFunction.cs" />
    <Compile Include="Functions\DemandFunctions\PotentialSizeDemandFunction.cs" />
    <Compile Include="Functions\DemandFunctions\RelativeGrowthRateDemandFunction.cs" />
    <Compile Include="Functions\DivideFunction.cs" />
    <Compile Include="Functions\Exponential.cs" />
    <Compile Include="Functions\ExpressionFunction.cs" />
    <Compile Include="Functions\ExternalVariable.cs" />
    <Compile Include="Functions\LessThanFunction.cs" />
    <Compile Include="Functions\LinearInterpolationFunction.cs" />
    <Compile Include="Functions\MaximumFunction.cs" />
    <Compile Include="Functions\MinimumFunction.cs" />
    <Compile Include="Functions\MultiplyFunction.cs" />
    <Compile Include="Functions\OnEventFunction.cs" />
    <Compile Include="Functions\PhaseBasedSwitch.cs" />
    <Compile Include="Functions\PhaseLookup.cs" />
    <Compile Include="Functions\PhaseLookupValue.cs" />
    <Compile Include="Functions\PhotoperiodDeltaFunction.cs" />
    <Compile Include="Functions\PhotoperiodFunction.cs" />
    <Compile Include="Functions\PowerFunction.cs" />
    <Compile Include="Functions\SigmoidFunction.cs" />
    <Compile Include="Functions\SoilTemperatureDepthFunction.cs" />
    <Compile Include="Functions\SoilTemperatureFunction.cs" />
    <Compile Include="Functions\SoilTemperatureWeightedFunction.cs" />
    <Compile Include="Functions\SplineInterpolationFunction.cs" />
    <Compile Include="Functions\StageBasedInterpolation.cs" />
    <Compile Include="Plant\Structure\HeightFunction.cs" />
    <Compile Include="Functions\SubtractFunction.cs" />
    <Compile Include="Functions\SupplyFunctions\RUECO2Function.cs" />
    <Compile Include="Functions\SupplyFunctions\RUEModel.cs" />
    <Compile Include="Functions\VariableReference.cs" />
    <Compile Include="Functions\WeightedTemperatureFunction.cs" />
    <Compile Include="Functions\XYPairs.cs" />
    <Compile Include="Plant\OilPalm\OilPalm.cs" />
    <Compile Include="Plant\Organs\GenericOrgan.cs" />
    <Compile Include="Plant\Organs\HIReproductiveOrgan.cs" />
    <Compile Include="Plant\Organs\Leaf.cs" />
    <Compile Include="Plant\Organs\LeafCohort.cs" />
    <Compile Include="Plant\Organs\Nodule.cs" />
    <Compile Include="Plant\Interfaces\IOrgan.cs" />
    <Compile Include="Plant\Organs\ReproductiveOrgan.cs" />
    <Compile Include="Plant\Organs\Root.cs" />
    <Compile Include="Plant\Organs\SimpleLeaf.cs" />
    <Compile Include="Plant\Phenology\Phases\EmergingPhase.cs" />
    <Compile Include="Plant\Phenology\Phases\EndPhase.cs" />
    <Compile Include="Plant\Phenology\Phases\GenericPhase.cs" />
    <Compile Include="Plant\Phenology\Phases\GerminatingPhase.cs" />
    <Compile Include="Plant\Phenology\Phases\GotoPhase.cs" />
    <Compile Include="Plant\Phenology\Phases\LeafAppearancePhase.cs" />
    <Compile Include="Plant\Phenology\Phases\LeafDeathPhase.cs" />
    <Compile Include="Plant\Phenology\Phenology.cs" />
    <Compile Include="Plant\Plant.cs" />
    <Compile Include="Plant\Structure\Structure.cs" />
    <Compile Include="Irrigation\IrrigationApplicationType.cs" />
    <Compile Include="Soils\Chemical.cs" />
    <Compile Include="Soils\InitialWater.cs" />
    <Compile Include="Soils\LayerStructure.cs" />
    <Compile Include="Soils\Phosphorus.cs" />
    <Compile Include="Soils\Sample.cs" />
    <Compile Include="Soils\SoilTemp\CERESSoilTemperature.cs" />
    <Compile Include="Soils\Soil.cs" />
    <Compile Include="Soils\SoilCrop.cs" />
    <Compile Include="Soils\Organic.cs" />
    <Compile Include="Soils\SWIM\Swim.cs" />
    <Compile Include="Soils\SWIM\SwimSoluteParameters.cs" />
    <Compile Include="Soils\SWIM\SwimSubsurfaceDrain.cs" />
    <Compile Include="Soils\SWIM\SwimWaterTable.cs" />
    <Compile Include="Soils\TillageType.cs" />
    <Compile Include="Soils\Physical.cs" />
    <Compile Include="Soils\SoilWaterBackend\SoilWater.cs" />
    <Compile Include="Summary.cs" />
    <Compile Include="Surface\AddFaecesType.cs" />
    <Compile Include="Surface\OMFractionType.cs" />
    <Compile Include="Surface\SurfaceOrganicMatter.cs" />
    <Compile Include="Surface\ResidueType.cs" />
    <Compile Include="Surface\ResidueTypes.cs" />
    <Compile Include="Surface\SurfOrganicMatterType.cs" />
    <Compile Include="Tests.cs" />
    <Compile Include="Core\ISummary.cs" />
    <Compile Include="Core\Model.cs" />
    <Compile Include="Core\Zone.cs" />
    <Compile Include="Core\Simulations.cs" />
    <Compile Include="Graph\Axis.cs" />
    <Compile Include="Graph\Series.cs" />
    <Compile Include="Clock.cs" />
    <Compile Include="Core\IPlant.cs" />
    <Compile Include="Graph\Graph.cs" />
    <Compile Include="Utilities\Accumulator.cs" />
    <Compile Include="Utilities\R.cs" />
    <Compile Include="Utilities\RegressionUtilities.cs" />
    <Compile Include="Soils\WaterModel\CNReductionForCover.cs" />
    <Compile Include="Soils\WaterModel\CNReductionForTillage.cs" />
    <Compile Include="Soils\WaterModel\Conversions.cs" />
    <Compile Include="Soils\WaterModel\EvaporationModel.cs" />
    <Compile Include="Soils\WaterModel\ISoil.cs" />
    <Compile Include="Soils\WaterModel\LateralFlow.cs" />
    <Compile Include="Soils\WaterModel\Runoff.cs" />
    <Compile Include="Soils\WaterModel\SaturatedFlow.cs" />
    <Compile Include="Soils\WaterModel\WaterBalance.cs" />
    <Compile Include="Soils\WaterModel\UnsaturatedFlow.cs" />
    <Compile Include="Soils\WaterModel\WaterTable.cs" />
    <Compile Include="Weather\ControlledEnvironment.cs" />
    <Compile Include="Weather\SlopeEffectsOnWeather.cs" />
    <Compile Include="Weather\Weather.cs" />
    <Compile Include="Report\Report.cs" />
    <Compile Include="Main.cs" />
    <Compile Include="Properties\AssemblyInfo.cs" />
    <Compile Include="Core\Simulation.cs" />
    <Compile Include="CLEM\Activities\ActivitiesHolder.cs" />
    <Compile Include="CLEM\Activities\ActivityTimerCropHarvest.cs" />
    <Compile Include="CLEM\Activities\ActivityTimerDateRange.cs" />
    <Compile Include="CLEM\Activities\ActivityTimerMonthRange.cs" />
    <Compile Include="CLEM\Activities\ActivityTimerInterval.cs" />
    <Compile Include="CLEM\Activities\CropActivityManageCrop.cs" />
    <Compile Include="CLEM\Activities\CropActivityManageProduct.cs" />
    <Compile Include="CLEM\Activities\CropActivityTask.cs" />
    <Compile Include="CLEM\Activities\ActivityFolder.cs" />
    <Compile Include="CLEM\Activities\FinanceActivityPayExpense.cs" />
    <Compile Include="CLEM\Activities\GrazeBreedPoolLimit.cs" />
    <Compile Include="CLEM\Activities\LabourActivityOffFarm.cs" />
    <Compile Include="CLEM\Activities\OtherAnimalsActivityGrow.cs" />
    <Compile Include="CLEM\Activities\PastureActivityBurn.cs" />
    <Compile Include="CLEM\Activities\Relationship.cs" />
    <Compile Include="CLEM\Activities\ResourceActivitySell.cs" />
    <Compile Include="CLEM\Activities\RuminantActivityGrazeAll.cs" />
    <Compile Include="CLEM\Activities\RuminantActivityGrazePasture.cs" />
    <Compile Include="CLEM\Activities\RuminantActivityGrazePastureHerd.cs" />
    <Compile Include="CLEM\Activities\RuminantActivityHerdCost.cs" />
    <Compile Include="CLEM\Activities\RuminantActivityMilking.cs" />
    <Compile Include="CLEM\Activities\RuminantActivityPredictiveStockingENSO.cs" />
    <Compile Include="CLEM\Activities\RuminantActivityWean.cs" />
    <Compile Include="CLEM\Activities\CropActivityFee.cs" />
    <Compile Include="CLEM\Activities\RuminantActivityFee.cs" />
    <Compile Include="CLEM\Activities\TruckingSettings.cs" />
    <Compile Include="CLEM\Activities\CLEMRuminantActivityBase.cs" />
    <Compile Include="CLEM\FileCrop.cs" />
    <Compile Include="CLEM\Groupings\RuminantFilterGroup.cs" />
    <Compile Include="CLEM\Groupings\LabourFilterGroup.cs" />
    <Compile Include="CLEM\FileGRASP.cs" />
    <Compile Include="CLEM\IActivityTimer.cs" />
    <Compile Include="CLEM\Reporting\EcolIndicatorsEventArgs.cs" />
    <Compile Include="CLEM\Reporting\ReportRuminantHerd.cs" />
    <Compile Include="CLEM\Resources\AnimalFoodStore.cs" />
    <Compile Include="CLEM\Resources\AnimalFoodStoreType.cs" />
    <Compile Include="CLEM\Common.cs" />
    <Compile Include="CLEM\Activities\FinanceActivityCalculateInterest.cs" />
    <Compile Include="CLEM\Groupings\FilterOperators.cs" />
    <Compile Include="CLEM\Resources\EcologicalIndicators.cs" />
    <Compile Include="CLEM\Resources\GreenhouseGases.cs" />
    <Compile Include="CLEM\Resources\GreenhouseGasesType.cs" />
    <Compile Include="CLEM\Resources\Finance.cs" />
    <Compile Include="CLEM\Resources\FinanceType.cs" />
    <Compile Include="CLEM\Groupings\FodderLimitsFilterGroup.cs" />
    <Compile Include="CLEM\Resources\GrazeFoodStore.cs" />
    <Compile Include="CLEM\Resources\GrazeFoodStorePool.cs" />
    <Compile Include="CLEM\Resources\GrazeFoodStoreType.cs" />
    <Compile Include="CLEM\Resources\HumanFoodStore.cs" />
    <Compile Include="CLEM\Resources\HumanFoodStoreType.cs" />
    <Compile Include="CLEM\IFeedType.cs" />
    <Compile Include="CLEM\IResourceWithTransactionType.cs" />
    <Compile Include="CLEM\Groupings\LabourFilter.cs" />
    <Compile Include="CLEM\Activities\OtherAnimalsActivityBreed.cs" />
    <Compile Include="CLEM\Groupings\OtherAnimalsFilter.cs" />
    <Compile Include="CLEM\Groupings\OtherAnimalsFilterGroup.cs" />
    <Compile Include="CLEM\Resources\OtherAnimals.cs" />
    <Compile Include="CLEM\Activities\OtherAnimalsActivityFeed.cs" />
    <Compile Include="CLEM\Resources\OtherAnimalsType.cs" />
    <Compile Include="CLEM\Resources\OtherAnimalsTypeCohort.cs" />
    <Compile Include="CLEM\Activities\PastureActivityManage.cs" />
    <Compile Include="CLEM\Resources\ProductStoreType.cs" />
    <Compile Include="CLEM\Resources\ProductStore.cs" />
    <Compile Include="CLEM\Resources\ProductStoreTypeManure.cs" />
    <Compile Include="CLEM\Resources\ResourceBaseWithTransactions.cs" />
    <Compile Include="CLEM\Resources\ResourceRequests.cs" />
    <Compile Include="CLEM\Resources\ResourcesHolder.cs" />
    <Compile Include="CLEM\IResourceType.cs" />
    <Compile Include="CLEM\Reporting\ResourceTransaction.cs" />
    <Compile Include="CLEM\Resources\Ruminant.cs" />
    <Compile Include="CLEM\Activities\RuminantActivityBreed.cs" />
    <Compile Include="CLEM\Activities\RuminantActivityBuySell.cs" />
    <Compile Include="CLEM\Activities\RuminantActivityFeed.cs" />
    <Compile Include="CLEM\Activities\RuminantActivityGrow.cs" />
    <Compile Include="CLEM\Activities\RuminantActivityManage.cs" />
    <Compile Include="CLEM\Activities\RuminantActivityMuster.cs" />
    <Compile Include="CLEM\Activities\RuminantActivityPredictiveStocking.cs" />
    <Compile Include="CLEM\Activities\RuminantActivitySellDryBreeders.cs" />
    <Compile Include="CLEM\Activities\RuminantActivityTrade.cs" />
    <Compile Include="CLEM\Resources\RuminantFemale.cs" />
    <Compile Include="CLEM\Groupings\RuminantFilter.cs" />
    <Compile Include="CLEM\Groupings\RuminantFeedGroup.cs" />
    <Compile Include="CLEM\Groupings\ListFilterExtensions.cs" />
    <Compile Include="CLEM\Resources\RuminantInitialCohorts.cs" />
    <Compile Include="CLEM\Resources\RuminantMale.cs" />
    <Compile Include="CLEM\Resources\AnimalPricing.cs" />
    <Compile Include="CLEM\Resources\RuminantTypeCohort.cs" />
    <Compile Include="CLEM\Resources\RuminantType.cs" />
    <Compile Include="CLEM\Resources\RuminantHerd.cs" />
    <Compile Include="CLEM\Resources\LandType.cs" />
    <Compile Include="CLEM\Resources\Land.cs" />
    <Compile Include="CLEM\Resources\Labour.cs" />
    <Compile Include="CLEM\Resources\LabourType.cs" />
    <Compile Include="CLEM\Reporting\SummariseRuminantHerd.cs" />
    <Compile Include="CLEM\Transmutation.cs" />
    <Compile Include="CLEM\Activities\CLEMActivityBase.cs" />
    <Compile Include="CLEM\Validation.cs" />
    <Compile Include="CLEM\CLEMModel.cs" />
    <Compile Include="CLEM\ZoneCLEM.cs" />
    <Compile Include="Zones\CircularZone.cs" />
    <Compile Include="Zones\RectangularZone.cs" />
  </ItemGroup>
  <ItemGroup>
    <None Include="app.config" />
    <None Include="ClassDiagram.cd" />
    <EmbeddedResource Include="Resources\AGPRyegrass.json" />
    <EmbeddedResource Include="Resources\AGPWhiteClover.json" />
    <EmbeddedResource Include="Resources\FodderBeet.json" />
    <EmbeddedResource Include="Resources\Nutrient.json" />
    <EmbeddedResource Include="Resources\Potato.json" />
    <EmbeddedResource Include="Resources\RedClover.json" />
    <EmbeddedResource Include="Resources\WhiteClover.json" />
  </ItemGroup>
  <ItemGroup>
    <BootstrapperPackage Include=".NETFramework,Version=v4.0,Profile=Client">
      <Visible>False</Visible>
      <ProductName>Microsoft .NET Framework 4 Client Profile %28x86 and x64%29</ProductName>
      <Install>true</Install>
    </BootstrapperPackage>
    <BootstrapperPackage Include="Microsoft.Net.Client.3.5">
      <Visible>False</Visible>
      <ProductName>.NET Framework 3.5 SP1 Client Profile</ProductName>
      <Install>false</Install>
    </BootstrapperPackage>
    <BootstrapperPackage Include="Microsoft.Net.Framework.3.5.SP1">
      <Visible>False</Visible>
      <ProductName>.NET Framework 3.5 SP1</ProductName>
      <Install>false</Install>
    </BootstrapperPackage>
    <BootstrapperPackage Include="Microsoft.Windows.Installer.3.1">
      <Visible>False</Visible>
      <ProductName>Windows Installer 3.1</ProductName>
      <Install>true</Install>
    </BootstrapperPackage>
  </ItemGroup>
  <ItemGroup>
    <None Include="packages.config" />
    <EmbeddedResource Include="Resources\GetPackage.R" />
    <EmbeddedResource Include="Resources\Eucalyptus.json" />
    <EmbeddedResource Include="Resources\Barley.json" />
    <EmbeddedResource Include="Resources\ruminant.prm" />
    <EmbeddedResource Include="Resources\Wheat.json" />
  </ItemGroup>
  <ItemGroup>
    <EmbeddedResource Include="Resources\OilPalm.json" />
  </ItemGroup>
  <ItemGroup>
    <EmbeddedResource Include="Resources\Oats.json" />
    <EmbeddedResource Include="Resources\Maize.json" />
    <EmbeddedResource Include="Resources\Chicory.json" />
    <EmbeddedResource Include="Resources\Plantain.json" />
    <EmbeddedResource Include="Resources\SurfaceOrganicMatter.json" />
    <EmbeddedResource Include="Resources\SCRUM.json" />
    <EmbeddedResource Include="Resources\Slurp.json" />
    <EmbeddedResource Include="Resources\Supplement.txt" />
  </ItemGroup>
  <ItemGroup>
    <Service Include="{508349B6-6B84-4DF5-91F0-309BEEBAD82D}" />
  </ItemGroup>
  <ItemGroup>
    <ProjectReference Include="..\APSIM.Shared\APSIM.Shared.csproj">
      <Project>{e243ae8d-35e3-4397-b180-ef1e8a91ae8c}</Project>
      <Name>APSIM.Shared</Name>
    </ProjectReference>
  </ItemGroup>
  <Import Project="$(MSBuildToolsPath)\Microsoft.CSharp.targets" />
  <!-- To modify your build process, add your task inside one of the targets below and uncomment it. 
       Other similar extension points exist, see Microsoft.Common.targets.
  <Target Name="BeforeBuild">
  </Target>-->
</Project><|MERGE_RESOLUTION|>--- conflicted
+++ resolved
@@ -1,813 +1,810 @@
-﻿<?xml version="1.0" encoding="utf-8"?>
-<Project ToolsVersion="15.0" DefaultTargets="Build" xmlns="http://schemas.microsoft.com/developer/msbuild/2003">
-  <PropertyGroup>
-    <Configuration Condition=" '$(Configuration)' == '' ">Debug</Configuration>
-    <Platform Condition=" '$(Platform)' == '' ">AnyCPU</Platform>
-    <ProductVersion>9.0.21022</ProductVersion>
-    <SchemaVersion>2.0</SchemaVersion>
-    <ProjectGuid>{A3E10705-F2BB-4182-A19C-7F63222584DF}</ProjectGuid>
-    <OutputType>Exe</OutputType>
-    <AppDesignerFolder>Properties</AppDesignerFolder>
-    <RootNamespace>Models</RootNamespace>
-    <AssemblyName>Models</AssemblyName>
-    <FileAlignment>512</FileAlignment>
-    <FileUpgradeFlags>
-    </FileUpgradeFlags>
-    <OldToolsVersion>3.5</OldToolsVersion>
-    <UpgradeBackupLocation />
-    <PublishUrl>publish\</PublishUrl>
-    <Install>true</Install>
-    <InstallFrom>Disk</InstallFrom>
-    <UpdateEnabled>false</UpdateEnabled>
-    <UpdateMode>Foreground</UpdateMode>
-    <UpdateInterval>7</UpdateInterval>
-    <UpdateIntervalUnits>Days</UpdateIntervalUnits>
-    <UpdatePeriodically>false</UpdatePeriodically>
-    <UpdateRequired>false</UpdateRequired>
-    <MapFileExtensions>true</MapFileExtensions>
-    <ApplicationRevision>0</ApplicationRevision>
-    <ApplicationVersion>1.0.0.%2a</ApplicationVersion>
-    <IsWebBootstrapper>false</IsWebBootstrapper>
-    <UseApplicationTrust>false</UseApplicationTrust>
-    <BootstrapperEnabled>true</BootstrapperEnabled>
-    <TargetFrameworkVersion>v4.6</TargetFrameworkVersion>
-    <TargetFrameworkProfile />
-  </PropertyGroup>
-  <PropertyGroup Condition=" '$(Configuration)|$(Platform)' == 'Debug|AnyCPU' ">
-    <DebugSymbols>true</DebugSymbols>
-    <DebugType>full</DebugType>
-    <Optimize>false</Optimize>
-    <OutputPath>..\Bin\</OutputPath>
-    <DefineConstants>TRACE;DEBUG;APSIMX</DefineConstants>
-    <ErrorReport>prompt</ErrorReport>
-    <WarningLevel>4</WarningLevel>
-    <PlatformTarget>AnyCPU</PlatformTarget>
-    <AllowUnsafeBlocks>true</AllowUnsafeBlocks>
-    <DocumentationFile>..\Bin\Models.xml</DocumentationFile>
-    <TreatWarningsAsErrors>true</TreatWarningsAsErrors>
-    <Prefer32Bit>false</Prefer32Bit>
-  </PropertyGroup>
-  <PropertyGroup Condition=" '$(Configuration)|$(Platform)' == 'Release|AnyCPU' ">
-    <DebugType>pdbonly</DebugType>
-    <Optimize>true</Optimize>
-    <OutputPath>..\Bin\</OutputPath>
-    <DefineConstants>TRACE;APSIMX</DefineConstants>
-    <ErrorReport>prompt</ErrorReport>
-    <WarningLevel>4</WarningLevel>
-    <PlatformTarget>AnyCPU</PlatformTarget>
-    <DocumentationFile>..\Bin\Models.xml</DocumentationFile>
-    <Prefer32Bit>false</Prefer32Bit>
-  </PropertyGroup>
-  <PropertyGroup Condition="'$(Configuration)|$(Platform)' == 'Debug|x86'">
-    <DebugSymbols>true</DebugSymbols>
-    <OutputPath>..\Bin\</OutputPath>
-    <DefineConstants>TRACE;DEBUG;APSIMX</DefineConstants>
-    <AllowUnsafeBlocks>true</AllowUnsafeBlocks>
-    <DocumentationFile>..\Bin\Models.xml</DocumentationFile>
-    <TreatWarningsAsErrors>true</TreatWarningsAsErrors>
-    <DebugType>full</DebugType>
-    <PlatformTarget>x86</PlatformTarget>
-    <ErrorReport>prompt</ErrorReport>
-    <CodeAnalysisRuleSet>MinimumRecommendedRules.ruleset</CodeAnalysisRuleSet>
-    <Prefer32Bit>false</Prefer32Bit>
-    <LangVersion>default</LangVersion>
-  </PropertyGroup>
-  <PropertyGroup Condition="'$(Configuration)|$(Platform)' == 'Release|x86'">
-    <OutputPath>..\Bin\</OutputPath>
-    <DefineConstants>TRACE;APSIMX</DefineConstants>
-    <DocumentationFile>..\Bin\Models.xml</DocumentationFile>
-    <Optimize>true</Optimize>
-    <DebugType>pdbonly</DebugType>
-    <PlatformTarget>x86</PlatformTarget>
-    <ErrorReport>prompt</ErrorReport>
-    <CodeAnalysisRuleSet>MinimumRecommendedRules.ruleset</CodeAnalysisRuleSet>
-    <Prefer32Bit>false</Prefer32Bit>
-  </PropertyGroup>
-  <ItemGroup>
-    <Reference Include="ExcelDataReader, Version=3.4.0.0, Culture=neutral, PublicKeyToken=93517dbe6a4012fa, processorArchitecture=MSIL">
-      <HintPath>..\packages\ExcelDataReader.3.4.0\lib\net45\ExcelDataReader.dll</HintPath>
-    </Reference>
-    <Reference Include="ExcelDataReader.DataSet, Version=3.4.0.0, Culture=neutral, PublicKeyToken=93517dbe6a4012fa, processorArchitecture=MSIL">
-      <HintPath>..\packages\ExcelDataReader.DataSet.3.4.0\lib\net45\ExcelDataReader.DataSet.dll</HintPath>
-    </Reference>
-    <Reference Include="ICSharpCode.SharpZipLib, Version=0.86.0.518, Culture=neutral, PublicKeyToken=1b03e6acf1164f73, processorArchitecture=MSIL">
-      <HintPath>..\packages\SharpZipLib.0.86.0\lib\20\ICSharpCode.SharpZipLib.dll</HintPath>
-    </Reference>
-    <Reference Include="MathNet.Numerics, Version=4.0.0.0, Culture=neutral, processorArchitecture=MSIL">
-      <HintPath>..\packages\MathNet.Numerics.4.0.0\lib\net40\MathNet.Numerics.dll</HintPath>
-      <Private>True</Private>
-    </Reference>
-    <Reference Include="MigraDoc.DocumentObjectModel-gdi, Version=1.50.3638.0, Culture=neutral, PublicKeyToken=f94615aa0424f9eb, processorArchitecture=MSIL">
-      <HintPath>..\packages\PDFsharp-MigraDoc-gdi.1.50.3638-beta\lib\net20\MigraDoc.DocumentObjectModel-gdi.dll</HintPath>
-      <Private>True</Private>
-    </Reference>
-    <Reference Include="MigraDoc.Rendering-gdi, Version=1.50.3638.0, Culture=neutral, PublicKeyToken=f94615aa0424f9eb, processorArchitecture=MSIL">
-      <HintPath>..\packages\PDFsharp-MigraDoc-gdi.1.50.3638-beta\lib\net20\MigraDoc.Rendering-gdi.dll</HintPath>
-      <Private>True</Private>
-    </Reference>
-    <Reference Include="MigraDoc.RtfRendering-gdi, Version=1.50.3638.0, Culture=neutral, PublicKeyToken=f94615aa0424f9eb, processorArchitecture=MSIL">
-      <HintPath>..\packages\PDFsharp-MigraDoc-gdi.1.50.3638-beta\lib\net20\MigraDoc.RtfRendering-gdi.dll</HintPath>
-      <Private>True</Private>
-    </Reference>
-    <Reference Include="Newtonsoft.Json, Version=12.0.0.0, Culture=neutral, PublicKeyToken=30ad4fe6b2a6aeed, processorArchitecture=MSIL">
-      <HintPath>..\packages\Newtonsoft.Json.12.0.2\lib\net45\Newtonsoft.Json.dll</HintPath>
-    </Reference>
-    <Reference Include="PdfSharp-gdi, Version=1.50.3638.0, Culture=neutral, PublicKeyToken=f94615aa0424f9eb, processorArchitecture=MSIL">
-      <HintPath>..\packages\PDFsharp-MigraDoc-gdi.1.50.3638-beta\lib\net20\PdfSharp-gdi.dll</HintPath>
-      <Private>True</Private>
-    </Reference>
-    <Reference Include="PdfSharp.Charting-gdi, Version=1.50.3638.0, Culture=neutral, PublicKeyToken=f94615aa0424f9eb, processorArchitecture=MSIL">
-      <HintPath>..\packages\PDFsharp-MigraDoc-gdi.1.50.3638-beta\lib\net20\PdfSharp.Charting-gdi.dll</HintPath>
-      <Private>True</Private>
-    </Reference>
-    <Reference Include="System" />
-    <Reference Include="System.ComponentModel.DataAnnotations" />
-    <Reference Include="System.Data" />
-    <Reference Include="System.Data.DataSetExtensions" />
-    <Reference Include="System.Drawing" />
-    <Reference Include="System.IO.Compression" />
-    <Reference Include="System.Numerics" />
-    <Reference Include="System.Windows.Forms" />
-    <Reference Include="System.Xml" />
-    <Reference Include="System.Configuration" />
-  </ItemGroup>
-  <ItemGroup>
-    <Compile Include="AgPasture\PastureSpecies.cs" />
-    <Compile Include="AgPasture\PastureAboveGroundOrgan.cs" />
-    <Compile Include="AgPasture\PastureBelowGroundOrgan.cs" />
-    <Compile Include="AgPasture\GenericTissue.cs" />
-    <Compile Include="AgPasture\RootTissue.cs" />
-    <Compile Include="AgPasture\RootZone.cs" />
-    <Compile Include="AgPasture\SpeciesBasicStateSettings.cs" />
-    <Compile Include="Agroforestry\AgroforestrySystem.cs" />
-    <Compile Include="Agroforestry\LocalMicroClimate.cs" />
-    <Compile Include="Agroforestry\TreeProxy.cs" />
-    <Compile Include="Aqua\FoodInPond.cs" />
-    <Compile Include="Aqua\PondWater.cs" />
-    <Compile Include="Aqua\Prawns.cs" />
-    <Compile Include="Aqua\WaterPropertiesData.cs" />
-    <Compile Include="CLEM\Activities\FinanceActivityIncome.cs" />
-    <Compile Include="CLEM\Activities\LabourActivityFeedTarget.cs" />
-    <Compile Include="CLEM\Activities\LabourActivityFeedToTargets.cs" />
-    <Compile Include="CLEM\Activities\LabourActivityPayHired.cs" />
-    <Compile Include="CLEM\Activities\LabourActivityFeed.cs" />
-    <Compile Include="CLEM\Activities\LabourAERelationship.cs" />
-    <Compile Include="CLEM\Reporting\ConceptionStatus.cs" />
-    <Compile Include="CLEM\Reporting\ConceptionStatusChangedEventArgs.cs" />
-    <Compile Include="CLEM\Resources\LabourDietComponent.cs" />
-    <Compile Include="CLEM\Activities\RuminantActivityMarkForSale.cs" />
-    <Compile Include="CLEM\Activities\RuminantActivityShear.cs" />
-    <Compile Include="CLEM\FileSQLiteCrop.cs" />
-    <Compile Include="CLEM\Groupings\LabourPriceGroup.cs" />
-    <Compile Include="CLEM\Groupings\LabourFeedGroup.cs" />
-    <Compile Include="CLEM\ICLEMUI.cs" />
-    <Compile Include="CLEM\IFileCrop.cs" />
-    <Compile Include="CLEM\Reporting\CustomQuery.cs" />
-    <Compile Include="CLEM\Resources\HumanFoodStorePool.cs" />
-    <Compile Include="CLEM\Resources\LabourPricing.cs" />
-    <Compile Include="CLEM\Resources\ResourceUnitsConverter.cs" />
-    <Compile Include="CLEM\Resources\RuminantConceptionByCondition.cs" />
-    <Compile Include="CLEM\Resources\RuminantConceptionCurve.cs" />
-    <Compile Include="CLEM\Reporting\PivotTable.cs" />
-    <Compile Include="CLEM\WarningLog.cs" />
-    <Compile Include="Core\ApsimFile\ConverterReturnType.cs" />
-    <Compile Include="Core\ApsimFile\JsonUtilities.cs" />
-    <Compile Include="Core\ApsimFile\Structure.cs" />
-    <Compile Include="Core\ApsimFile\XmlConverters.cs" />
-    <Compile Include="Core\ApsimFile\XmlToJson.cs" />
-    <Compile Include="CLEM\Activities\ActivityCutAndCarryLimiter.cs" />
-    <Compile Include="CLEM\Activities\ActivityTimerPastureLevel.cs" />
-    <Compile Include="CLEM\Activities\ActivityTimerResourceLevel.cs" />
-    <Compile Include="CLEM\Activities\LabourActivityTask.cs" />
-    <Compile Include="CLEM\Activities\LabourRequirement.cs" />
-    <Compile Include="CLEM\Activities\LabourRequirementNoUnitSize.cs" />
-    <Compile Include="CLEM\Activities\LabourRequirementSimple.cs" />
-    <Compile Include="CLEM\Activities\ManureActivityCollectAll.cs" />
-    <Compile Include="CLEM\Activities\ManureActivityCollectPaddock.cs" />
-    <Compile Include="CLEM\Activities\PastureActivityCutAndCarry.cs" />
-    <Compile Include="CLEM\Activities\ResourceActivityBuy.cs" />
-    <Compile Include="CLEM\Activities\ResourceActivityFee.cs" />
-    <Compile Include="CLEM\Activities\ResourceActivityProcess.cs" />
-    <Compile Include="CLEM\CLEMFolder.cs" />
-    <Compile Include="CLEM\Groupings\AnimalPriceGroup.cs" />
-    <Compile Include="CLEM\Groupings\RuminantFeedGroupMonthly.cs" />
-    <Compile Include="CLEM\IPastureManager.cs" />
-    <Compile Include="CLEM\Reporting\ReportLabourRequirements.cs" />
-    <Compile Include="CLEM\Reporting\ReportResourceLedger.cs" />
-    <Compile Include="CLEM\Resources\CLEMResourceTypeBase.cs" />
-    <Compile Include="CLEM\Resources\CommonLandFoodStoreType.cs" />
-    <Compile Include="CLEM\Resources\LabourAvailabilityItem.cs" />
-    <Compile Include="CLEM\Resources\LabourAvailabilityItemMonthly.cs" />
-    <Compile Include="CLEM\Resources\LabourAvailabilityList.cs" />
-    <Compile Include="CLEM\Resources\LabourSpecificationItem.cs" />
-    <Compile Include="CLEM\Resources\LabourSpecifications.cs" />
-    <Compile Include="CLEM\Resources\ResourcePricing.cs" />
-    <Compile Include="Core\Attributes\CategoryAttribute.cs" />
-    <Compile Include="Core\Attributes\VersionAttribute.cs" />
-    <Compile Include="Core\Checkpoints.cs" />
-    <Compile Include="CLEM\Activities\BlankActivity.cs" />
-    <Compile Include="CLEM\FileSQLiteGRASP.cs" />
-    <Compile Include="CLEM\Groupings\RuminantDestockGroup.cs" />
-    <Compile Include="CLEM\IActivityPerformedNotifier.cs" />
-    <Compile Include="CLEM\IFileGRASP.cs" />
-    <Compile Include="CLEM\Reporting\ReportActivitiesPerformed.cs" />
-    <Compile Include="CLEM\Reporting\ReportPasturePoolDetails.cs" />
-    <Compile Include="CLEM\Reporting\ReportResourceBalances.cs" />
-    <Compile Include="CLEM\Reporting\ReportResourceShortfalls.cs" />
-    <Compile Include="CLEM\Resources\Equipment.cs" />
-    <Compile Include="CLEM\Resources\EquipmentType.cs" />
-    <Compile Include="CLEM\Resources\RuminantConceptionAdvanced.cs" />
-    <Compile Include="CLEM\Resources\WaterType.cs" />
-    <Compile Include="CLEM\Resources\WaterStore.cs" />
-    <Compile Include="Core\ApsimFile\ManagerConverter.cs" />
-    <Compile Include="Core\ApsimFile\ConverterUtilities.cs" />
-    <Compile Include="Core\ApsimFile\Converter.cs" />
-    <Compile Include="Core\ApsimFile\Reader.cs" />
-    <Compile Include="Core\ApsimFile\Writer.cs" />
-    <Compile Include="Core\Attributes\BriefLabelAttribute.cs" />
-    <Compile Include="Core\Attributes\Separator.cs" />
-    <Compile Include="Core\Attributes\DoNotDocumentAttribute.cs" />
-    <Compile Include="Core\Attributes\HelpUriAttribute.cs" />
-    <Compile Include="Core\Attributes\ScopedModelAttribute.cs" />
-    <Compile Include="Core\Attributes\SoluteAttribute.cs" />
-    <Compile Include="Core\AutoDocumentation.cs" />
-    <Compile Include="Core\Alias.cs" />
-    <Compile Include="Core\EventArgs\LoadedEventArgs.cs" />
-    <Compile Include="Core\Events.cs" />
-    <Compile Include="Core\ApsimFile\FileFormat.cs" />
-    <Compile Include="Core\ICustomDocumentation.cs" />
-    <Compile Include="Core\Interfaces\IOptionallySerialiseChildren.cs" />
-    <Compile Include="Core\Interfaces\ISimulationEngine.cs" />
-    <Compile Include="Core\ITest.cs" />
-    <Compile Include="Core\Reference.cs" />
-    <Compile Include="Core\Run\CommenceArgs.cs" />
-    <Compile Include="Core\Run\EmptyJob.cs" />
-    <Compile Include="Core\Run\GenerateApsimXFiles.cs" />
-    <Compile Include="Core\Run\IReplacement.cs" />
-    <Compile Include="Core\Run\ISimulationDescriptionGenerator.cs" />
-    <Compile Include="Core\Run\SimulationGroup.cs" />
-    <Compile Include="Core\Run\ModelReplacement.cs" />
-    <Compile Include="Core\Run\PropertyReplacement.cs" />
-    <Compile Include="Core\Run\Runner.cs" />
-    <Compile Include="Core\Run\SimulationDescription.cs" />
-    <Compile Include="Factorial\Permutation.cs" />
-    <Compile Include="Functions\DecumulateFunction.cs" />
-    <Compile Include="Functions\EndOfDayFunction.cs" />
-    <Compile Include="Functions\LiveOnEventFunction.cs" />
-    <Compile Include="Graph\DefaultPainter.cs" />
-    <Compile Include="Graph\GraphPanel.cs" />
-    <Compile Include="Graph\IGraphPanelScript.cs" />
-    <Compile Include="Graph\ISeriesDefinitionPainter.cs" />
-    <Compile Include="Graph\MultiDescriptorPainter.cs" />
-    <Compile Include="Graph\SequentialPainter.cs" />
-    <Compile Include="Graph\SeriesDefinition.cs" />
-<<<<<<< HEAD
-    <Compile Include="Lifecycle\PlantAssimilateConsumption.cs" />
-    <Compile Include="Lifecycle\PlantOrganFunctionalDimensionReduction.cs" />
-    <Compile Include="Lifecycle\PlantOrganConsumption.cs" />
-    <Compile Include="Lifecycle\PlantMortality.cs" />
-=======
-    <Compile Include="Interfaces\ILeaf.cs" />
->>>>>>> f9c78f2f
-    <Compile Include="Plant\Arbitrator\RetranslocateAvailableN.cs" />
-    <Compile Include="Factorial\CompositeFactor.cs" />
-    <Compile Include="Plant\Interfaces\IPlantDamage.cs" />
-    <Compile Include="Plant\Phenology\Phases\DAWSPhase.cs" />
-    <Compile Include="Plant\Phenology\Scales\Age.cs" />
-    <EmbeddedResource Include="Resources\Scripts\GraphPanelScriptTemplate.cs" />
-    <Compile Include="Soils\Nutrients\INutrientPool.cs" />
-    <Compile Include="Soils\SoilTemp\SoilTemperature.cs" />
-    <Compile Include="Soils\Standardiser\Layers.cs" />
-    <Compile Include="Soils\Standardiser\SoilChecker.cs" />
-    <Compile Include="Soils\Standardiser\SoilDefaults.cs" />
-    <Compile Include="Soils\Standardiser\SoilUnits.cs" />
-    <Compile Include="Soils\Standardiser\SoilStandardiser.cs" />
-    <Compile Include="Storage\WriteTableCommand.cs" />
-    <Compile Include="Storage\DatabaseTableDetails.cs" />
-    <Compile Include="Storage\IDataStore.cs" />
-    <Compile Include="Storage\IStorageWriter.cs" />
-    <Compile Include="Core\IReferenceExternalFiles.cs" />
-    <Compile Include="Core\Locator.cs" />
-    <Compile Include="Core\Run\JobRunnerMultiProcess.cs" />
-    <Compile Include="Core\Links.cs" />
-    <Compile Include="Core\ModelTypes.cs" />
-    <Compile Include="Core\Scope.cs" />
-    <Compile Include="Core\VariableMethod.cs" />
-    <Compile Include="Functions\AccumulateAtEvent.cs" />
-    <Compile Include="Functions\DailyMeanVPD.cs" />
-    <Compile Include="Functions\DemandFunctions\StorageDMDemandFunction.cs" />
-    <Compile Include="Functions\DemandFunctions\StorageNDemandFunction.cs" />
-    <Compile Include="Functions\SoilFunctions\CERESDenitrificationWaterFactor.cs" />
-    <Compile Include="Functions\SoilFunctions\CERESDenitrificationTemperatureFactor.cs" />
-    <Compile Include="Functions\SoilFunctions\CERESMineralisationFOMCNRFactor.cs" />
-    <Compile Include="Functions\SoilFunctions\DayCentN2OFractionModel.cs" />
-    <Compile Include="Functions\SoilFunctions\CERESNitrificationpHFactor.cs" />
-    <Compile Include="Functions\SoilFunctions\CERESNitrificationWaterFactor.cs" />
-    <Compile Include="Functions\SoilFunctions\CERESUreaHydrolysisModel.cs" />
-    <Compile Include="Functions\SoilFunctions\CERESMineralisationWaterFactor.cs" />
-    <Compile Include="Functions\SoilFunctions\CERESMineralisationTemperatureFactor.cs" />
-    <Compile Include="Functions\SoilFunctions\CERESNitrificationModel.cs" />
-    <Compile Include="Functions\StringComparisonFunction.cs" />
-    <Compile Include="Graph\DirectedGraph.cs" />
-    <Compile Include="IConceptionModel.cs" />
-    <Compile Include="Interfaces\IModelAsTable.cs" />
-    <Compile Include="Interfaces\IVisualiseAsDirectedGraph.cs" />
-    <Compile Include="Plant\Arbitrator\BaseArbitrator.cs" />
-    <Compile Include="Plant\Arbitrator\RetranslocateNonStructural.cs" />
-    <Compile Include="Plant\Interfaces\IRetranslocateMethod.cs" />
-    <Compile Include="Plant\Organs\Culm.cs" />
-    <Compile Include="Plant\Organs\EnergyBalance.cs" />
-    <Compile Include="Plant\Organs\SorghumLeaf.cs" />
-    <Compile Include="Plant\Structure\CulmStructure.cs" />
-    <Compile Include="Sensitivity\FactorialAnova.cs" />
-    <Compile Include="Sensitivity\SensitivityParameter.cs" />
-    <Compile Include="Sensitivity\Sobol.cs" />
-    <Compile Include="Sensitivity\Morris.cs" />
-    <Compile Include="Lifecycle\LifestageImmigrationProcess.cs" />
-    <Compile Include="Functions\AccumulateByDate.cs" />
-    <Compile Include="Functions\AccumulateByNumericPhase.cs" />
-    <Compile Include="Functions\TrackerFunction.cs" />
-    <Compile Include="Functions\ArrayFunction.cs" />
-    <Compile Include="Plant\Arbitrator\SorghumArbitrator.cs" />
-    <Compile Include="Plant\Arbitrator\SorghumArbitratorN.cs" />
-    <Compile Include="Plant\Biomass\BiomassDemand.cs" />
-    <Compile Include="Plant\Phenology\Phases\PhotoperiodPhase.cs" />
-    <Compile Include="Plant\Phenology\Phases\IPhaseWithTrarget.cs" />
-    <Compile Include="Plant\Phenology\Phases\PhaseChangedType.cs" />
-    <Compile Include="Plant\Phenology\Phases\IPhase.cs" />
-    <Compile Include="Plant\Interfaces\IOrganDamage.cs" />
-    <Compile Include="Plant\Phenology\Responses\Vernalisation.cs" />
-    <Compile Include="Plant\Phenology\Scales\BBCH.cs" />
-    <Compile Include="Plant\Structure\BudNumberFunction.cs" />
-    <Compile Include="Soils\Nutrients\Chloride.cs" />
-    <Compile Include="Plant\Structure\ApexBase.cs" />
-    <Compile Include="Storage\DataStoreReader.cs" />
-    <Compile Include="Storage\RevertCheckpointCommand.cs" />
-    <Compile Include="Storage\DeleteCheckpointCommand.cs" />
-    <Compile Include="Storage\AddCheckpointCommand.cs" />
-    <Compile Include="Storage\EmptyCommand.cs" />
-    <Compile Include="Storage\DeleteRowsCommand.cs" />
-    <Compile Include="Soils\SoilNitrogen\SoilNitrogenPlantAvailableNH4.cs" />
-    <Compile Include="Soils\SoilNitrogen\SoilNitrogenPlantAvailableNO3.cs" />
-    <Compile Include="Soils\SoilNitrogen\SoilNitrogenUrea.cs" />
-    <Compile Include="Soils\SoilNitrogen\SoilNitrogenNH4.cs" />
-    <Compile Include="Soils\SoilNitrogen\SoilNitrogenNO3.cs" />
-    <Compile Include="Storage\DataStore.cs" />
-    <Compile Include="Graph\GraphPage.cs" />
-    <Compile Include="Graph\IGraphable.cs" />
-    <Compile Include="Core\ITestable.cs" />
-    <Compile Include="Core\Replacements.cs" />
-    <Compile Include="Graph\EventNamesOnGraph.cs" />
-    <Compile Include="Graph\Regression.cs" />
-    <Compile Include="Grazplan\Supplement.cs" />
-    <Compile Include="Grazplan\GrazSupp.cs" />
-    <Compile Include="IClock.cs" />
-    <Compile Include="Irrigation\IIrrigation.cs" />
-    <Compile Include="Interfaces\ISoilTemperature.cs" />
-    <Compile Include="Interfaces\ISoil.cs" />
-    <Compile Include="Interfaces\ISurfaceOrganicMatter.cs" />
-    <Compile Include="Interfaces\ICanopy.cs" />
-    <Compile Include="Interfaces\ISoilWater.cs" />
-    <Compile Include="Interfaces\ISolute.cs" />
-    <Compile Include="Interfaces\INutrient.cs" />
-    <Compile Include="Interfaces\IWeather.cs" />
-    <Compile Include="Lifecycle\Cohort.cs" />
-    <Compile Include="Lifecycle\Lifecycle.cs" />
-    <Compile Include="Lifecycle\Lifestage.cs" />
-    <Compile Include="Lifecycle\LifestageProcess.cs" />
-    <Compile Include="Lifecycle\LifestageReproductionProcess.cs" />
-    <Compile Include="Map.cs" />
-    <Compile Include="MicroClimate\MicroClimateCanopy.cs" />
-    <Compile Include="MicroClimate\MicroClimateZone.cs" />
-    <Compile Include="Plant\Arbitrator\BiomassArbitrationType.cs" />
-    <Compile Include="Plant\Arbitrator\IArbitrationMethod.cs" />
-    <Compile Include="Plant\Arbitrator\PriorityThenRelativeAllocation.cs" />
-    <Compile Include="Plant\Arbitrator\PriorityAllocation.cs" />
-    <Compile Include="Plant\Arbitrator\RelativeAllocationSinglePass.cs" />
-    <Compile Include="Plant\Arbitrator\RelativeAllocation.cs" />
-    <Compile Include="Plant\Cultivar\CultivarFolder.cs" />
-    <Compile Include="Functions\DemandFunctions\InternodeCohortDemandFunction.cs" />
-    <Compile Include="Functions\SupplyFunctions\LeafLightUseEfficiency.cs" />
-    <Compile Include="Functions\SupplyFunctions\LeafMaxGrossPhotosynthesis.cs" />
-    <Compile Include="Functions\SupplyFunctions\CanopyGrossPhotosynthesisHourly.cs" />
-    <Compile Include="Functions\WangEngelTempFunction.cs" />
-    <Compile Include="Functions\Bound.cs" />
-    <Compile Include="Functions\LinearAfterThresholdFunction.cs" />
-    <Compile Include="Functions\SoilWaterScale.cs" />
-    <Compile Include="Functions\DemandFunctions\BerryFillingRateFunction.cs" />
-    <Compile Include="Functions\DemandFunctions\TEWaterDemandFunction.cs" />
-    <Compile Include="Functions\MovingAverage.cs" />
-    <Compile Include="Functions\HoldFunction.cs" />
-    <Compile Include="Functions\DeltaFunction.cs" />
-    <Compile Include="Functions\DemandFunctions\FillingRateFunction.cs" />
-    <Compile Include="Functions\MovingSum.cs" />
-    <Compile Include="Functions\SupplyFunctions\CanopyPhotosynthesis.cs" />
-    <Compile Include="Plant\Interfaces\IApex.cs" />
-    <Compile Include="Plant\Interfaces\IWaterNitrogenUptake.cs" />
-    <Compile Include="Plant\Interfaces\IHasWaterDemand.cs" />
-    <Compile Include="Plant\Interfaces\IArbitration.cs" />
-    <Compile Include="Plant\Interfaces\IFunction.cs" />
-    <Compile Include="Interfaces\IUptake.cs" />
-    <Compile Include="Plant\Library\BiomassRemoval.cs" />
-    <Compile Include="Plant\Structure\ApexStandard.cs" />
-    <Compile Include="Plant\Structure\ApexTiller.cs" />
-    <Compile Include="Plant\Organs\PerennialLeaf.cs" />
-    <Compile Include="Plant\Organs\RootZoneState.cs" />
-    <Compile Include="Plant\Phenology\Phases\NodeNumberPhase.cs" />
-    <Compile Include="Functions\QualitativePPEffect.cs" />
-    <Compile Include="Plant\Phenology\Scales\ZadokPMF.cs" />
-    <Compile Include="Plant\PlantTypes.cs" />
-    <Compile Include="PostSimulationTools\Probability.cs" />
-    <Compile Include="Properties\AssemblyVersion.cs" />
-    <Compile Include="Core\Apsim.cs" />
-    <Compile Include="Core\Attributes\BoundsAttribute.cs" />
-    <Compile Include="Core\Attributes\SummaryAttribute.cs" />
-    <Compile Include="Core\Attributes\DisplayAttribute.cs" />
-    <Compile Include="Core\Attributes\ValidParentAttribute.cs" />
-    <Compile Include="Core\Attributes\DescriptionAttribute.cs" />
-    <Compile Include="Core\Attributes\ViewNameAttribute.cs" />
-    <Compile Include="Core\Attributes\PresenterNameAttribute.cs" />
-    <Compile Include="Core\Attributes\EventSubscribeAttribute.cs" />
-    <Compile Include="Core\Attributes\UnitsAttribute.cs" />
-    <Compile Include="Core\Attributes\LinkAttribute.cs" />
-    <Compile Include="Core\IModel.cs" />
-    <Compile Include="Core\VariableComposite.cs" />
-    <Compile Include="Core\Run\IPostSimulationTool.cs" />
-    <Compile Include="Core\IVariable.cs" />
-    <Compile Include="Core\Locater.cs" />
-    <Compile Include="Core\ModelCollectionFromResource.cs" />
-    <Compile Include="Core\VariableExpression.cs" />
-    <Compile Include="Core\VariableProperty.cs" />
-    <Compile Include="Plant\Cultivar\Cultivar.cs" />
-    <Compile Include="PostSimulationTools\ExcelInput.cs">
-      <SubType>Code</SubType>
-    </Compile>
-    <Compile Include="PostSimulationTools\TimeSeriesStats.cs" />
-    <Compile Include="PostSimulationTools\PredictedObserved.cs" />
-    <Compile Include="Core\ApsimXException.cs" />
-    <Compile Include="Core\Folder.cs" />
-    <Compile Include="Factorial\Factor.cs" />
-    <Compile Include="Factorial\Experiment.cs" />
-    <Compile Include="Factorial\Factors.cs" />
-    <Compile Include="Memo.cs" />
-    <Compile Include="Plant\SimpleTree\SimpleTree.cs" />
-    <Compile Include="Core\IEvent.cs" />
-    <Compile Include="Core\ILocator.cs" />
-    <Compile Include="Report\IReportColumn.cs" />
-    <Compile Include="Storage\IStorageReader.cs" />
-    <Compile Include="Report\ReportColumnWithValues.cs" />
-    <Compile Include="Report\ReportColumnConstantValue.cs" />
-    <Compile Include="Report\ReportColumn.cs" />
-    <Compile Include="Soils\Nutrients\NFlow.cs" />
-    <Compile Include="Soils\Nutrients\CarbonFlow.cs" />
-    <Compile Include="Soils\Nutrients\NutrientPool.cs" />
-    <Compile Include="Soils\Nutrients\Nutrient.cs" />
-    <Compile Include="Soils\Arbitrator\CropUptakes.cs" />
-    <Compile Include="Soils\Arbitrator\Estimate.cs" />
-    <Compile Include="Soils\Arbitrator\SoilState.cs" />
-    <Compile Include="Soils\MultiPoreWater\HydraulicProperties.cs" />
-    <Compile Include="Soils\Arbitrator\ZoneWaterAndN.cs" />
-    <Compile Include="Soils\Nutrients\Solute.cs" />
-    <Compile Include="Soils\OutputLayers.cs" />
-    <Compile Include="Soils\MultiPoreWater\Evapotranspiration.cs" />
-    <Compile Include="Soils\MultiPoreWater\MRSpline.cs" />
-    <Compile Include="Soils\MultiPoreWater\SubHourlyData.cs" />
-    <Compile Include="Soils\MultiPoreWater\HourlyData.cs" />
-    <Compile Include="Soils\MultiPoreWater\WEIRDO.cs" />
-    <Compile Include="Soils\MultiPoreWater\Pore.cs" />
-    <Compile Include="Soils\Arbitrator\SoilArbitrator.cs" />
-    <Compile Include="Soils\SoilNitrogen\SoilNitrogen.CNPatch.cs" />
-    <Compile Include="Soils\SoilNitrogen\SoilNitrogen.CNPatch.Processes.cs" />
-    <Compile Include="Soils\SoilNitrogen\SoilNitrogen.CNPatchHandlers.cs" />
-    <Compile Include="Soils\SoilNitrogen\SoilNitrogen.cs" />
-    <Compile Include="Soils\SoilNitrogen\SoilNitrogen.Variables.cs" />
-    <Compile Include="Soils\SoilWaterBackend\SoilWaterDataTypes.cs" />
-    <Compile Include="Soils\SoilWaterBackend\SoilWaterEvap.cs" />
-    <Compile Include="Soils\SoilWaterBackend\SoilWaterRunoff.cs" />
-    <Compile Include="Soils\SoilWaterBackend\SoilWaterSoil.cs" />
-    <Compile Include="Soils\SoilWaterBackend\SoilWaterSurface.cs" />
-    <Compile Include="Stock\animgrp.cs" />
-    <Compile Include="Stock\animprm.cs" />
-    <Compile Include="Stock\grazenv.cs" />
-    <Compile Include="Stock\grazparam.cs" />
-    <Compile Include="Stock\grazprmread.cs" />
-    <Compile Include="Stock\graztype.cs" />
-    <Compile Include="Stock\sdmlpsr.cs" />
-    <Compile Include="Stock\stddate.cs" />
-    <Compile Include="Stock\stdmath.cs" />
-    <Compile Include="Stock\stdstrng.cs" />
-    <Compile Include="Stock\stock.cs" />
-    <Compile Include="Stock\stock_ent.cs" />
-    <Compile Include="Stock\stock_intf.cs" />
-    <Compile Include="Stock\stock_manage.cs" />
-    <Compile Include="Stock\stock_padd.cs" />
-    <Compile Include="Stock\stock_vars.cs" />
-    <Compile Include="Stock\typedval.cs" />
-    <Compile Include="Stock\xmlpsr.cs" />
-    <Compile Include="Storage\DataStoreWriter.cs" />
-    <Compile Include="Storage\InsertQuery.cs" />
-    <Compile Include="Storage\Row.cs" />
-    <Compile Include="Storage\ReportData.cs" />
-    <Compile Include="Sugarcane\CropConstants.cs" />
-    <Compile Include="Sugarcane\CultivarConstants.cs" />
-    <Compile Include="Sugarcane\MathUtil.cs" />
-    <Compile Include="Sugarcane\Sugarcane.cs" />
-    <Compile Include="Core\Variable.cs" />
-    <Compile Include="Fertiliser.cs" />
-    <Compile Include="PostSimulationTools\Input.cs" />
-    <Compile Include="Irrigation\Irrigation.cs" />
-    <Compile Include="Log.cs" />
-    <Compile Include="Manager.cs" />
-    <Compile Include="MicroClimate\MicroClimate.cs" />
-    <Compile Include="Operations.cs" />
-    <Compile Include="Plant\Arbitrator\OrganArbitrator.cs" />
-    <Compile Include="Plant\Biomass\ArrayBiomass.cs" />
-    <Compile Include="Plant\Biomass\Biomass.cs" />
-    <Compile Include="Plant\Biomass\CompositeBiomass.cs" />
-    <Compile Include="Functions\AccumulateFunction.cs" />
-    <Compile Include="Functions\AddFunction.cs" />
-    <Compile Include="Functions\AgeCalculatorFunction.cs" />
-    <Compile Include="Functions\AirTemperatureFunction.cs" />
-    <Compile Include="Functions\BellCurveFunction.cs" />
-    <Compile Include="Functions\Constant.cs" />
-    <Compile Include="Functions\DemandFunctions\AllometricDemandFunction.cs" />
-    <Compile Include="Functions\DemandFunctions\InternodeDemandFunction.cs" />
-    <Compile Include="Functions\DemandFunctions\PartitionFractionDemandFunction.cs" />
-    <Compile Include="Functions\DemandFunctions\PopulationBasedDemandFunction.cs" />
-    <Compile Include="Functions\DemandFunctions\PotentialSizeDemandFunction.cs" />
-    <Compile Include="Functions\DemandFunctions\RelativeGrowthRateDemandFunction.cs" />
-    <Compile Include="Functions\DivideFunction.cs" />
-    <Compile Include="Functions\Exponential.cs" />
-    <Compile Include="Functions\ExpressionFunction.cs" />
-    <Compile Include="Functions\ExternalVariable.cs" />
-    <Compile Include="Functions\LessThanFunction.cs" />
-    <Compile Include="Functions\LinearInterpolationFunction.cs" />
-    <Compile Include="Functions\MaximumFunction.cs" />
-    <Compile Include="Functions\MinimumFunction.cs" />
-    <Compile Include="Functions\MultiplyFunction.cs" />
-    <Compile Include="Functions\OnEventFunction.cs" />
-    <Compile Include="Functions\PhaseBasedSwitch.cs" />
-    <Compile Include="Functions\PhaseLookup.cs" />
-    <Compile Include="Functions\PhaseLookupValue.cs" />
-    <Compile Include="Functions\PhotoperiodDeltaFunction.cs" />
-    <Compile Include="Functions\PhotoperiodFunction.cs" />
-    <Compile Include="Functions\PowerFunction.cs" />
-    <Compile Include="Functions\SigmoidFunction.cs" />
-    <Compile Include="Functions\SoilTemperatureDepthFunction.cs" />
-    <Compile Include="Functions\SoilTemperatureFunction.cs" />
-    <Compile Include="Functions\SoilTemperatureWeightedFunction.cs" />
-    <Compile Include="Functions\SplineInterpolationFunction.cs" />
-    <Compile Include="Functions\StageBasedInterpolation.cs" />
-    <Compile Include="Plant\Structure\HeightFunction.cs" />
-    <Compile Include="Functions\SubtractFunction.cs" />
-    <Compile Include="Functions\SupplyFunctions\RUECO2Function.cs" />
-    <Compile Include="Functions\SupplyFunctions\RUEModel.cs" />
-    <Compile Include="Functions\VariableReference.cs" />
-    <Compile Include="Functions\WeightedTemperatureFunction.cs" />
-    <Compile Include="Functions\XYPairs.cs" />
-    <Compile Include="Plant\OilPalm\OilPalm.cs" />
-    <Compile Include="Plant\Organs\GenericOrgan.cs" />
-    <Compile Include="Plant\Organs\HIReproductiveOrgan.cs" />
-    <Compile Include="Plant\Organs\Leaf.cs" />
-    <Compile Include="Plant\Organs\LeafCohort.cs" />
-    <Compile Include="Plant\Organs\Nodule.cs" />
-    <Compile Include="Plant\Interfaces\IOrgan.cs" />
-    <Compile Include="Plant\Organs\ReproductiveOrgan.cs" />
-    <Compile Include="Plant\Organs\Root.cs" />
-    <Compile Include="Plant\Organs\SimpleLeaf.cs" />
-    <Compile Include="Plant\Phenology\Phases\EmergingPhase.cs" />
-    <Compile Include="Plant\Phenology\Phases\EndPhase.cs" />
-    <Compile Include="Plant\Phenology\Phases\GenericPhase.cs" />
-    <Compile Include="Plant\Phenology\Phases\GerminatingPhase.cs" />
-    <Compile Include="Plant\Phenology\Phases\GotoPhase.cs" />
-    <Compile Include="Plant\Phenology\Phases\LeafAppearancePhase.cs" />
-    <Compile Include="Plant\Phenology\Phases\LeafDeathPhase.cs" />
-    <Compile Include="Plant\Phenology\Phenology.cs" />
-    <Compile Include="Plant\Plant.cs" />
-    <Compile Include="Plant\Structure\Structure.cs" />
-    <Compile Include="Irrigation\IrrigationApplicationType.cs" />
-    <Compile Include="Soils\Chemical.cs" />
-    <Compile Include="Soils\InitialWater.cs" />
-    <Compile Include="Soils\LayerStructure.cs" />
-    <Compile Include="Soils\Phosphorus.cs" />
-    <Compile Include="Soils\Sample.cs" />
-    <Compile Include="Soils\SoilTemp\CERESSoilTemperature.cs" />
-    <Compile Include="Soils\Soil.cs" />
-    <Compile Include="Soils\SoilCrop.cs" />
-    <Compile Include="Soils\Organic.cs" />
-    <Compile Include="Soils\SWIM\Swim.cs" />
-    <Compile Include="Soils\SWIM\SwimSoluteParameters.cs" />
-    <Compile Include="Soils\SWIM\SwimSubsurfaceDrain.cs" />
-    <Compile Include="Soils\SWIM\SwimWaterTable.cs" />
-    <Compile Include="Soils\TillageType.cs" />
-    <Compile Include="Soils\Physical.cs" />
-    <Compile Include="Soils\SoilWaterBackend\SoilWater.cs" />
-    <Compile Include="Summary.cs" />
-    <Compile Include="Surface\AddFaecesType.cs" />
-    <Compile Include="Surface\OMFractionType.cs" />
-    <Compile Include="Surface\SurfaceOrganicMatter.cs" />
-    <Compile Include="Surface\ResidueType.cs" />
-    <Compile Include="Surface\ResidueTypes.cs" />
-    <Compile Include="Surface\SurfOrganicMatterType.cs" />
-    <Compile Include="Tests.cs" />
-    <Compile Include="Core\ISummary.cs" />
-    <Compile Include="Core\Model.cs" />
-    <Compile Include="Core\Zone.cs" />
-    <Compile Include="Core\Simulations.cs" />
-    <Compile Include="Graph\Axis.cs" />
-    <Compile Include="Graph\Series.cs" />
-    <Compile Include="Clock.cs" />
-    <Compile Include="Core\IPlant.cs" />
-    <Compile Include="Graph\Graph.cs" />
-    <Compile Include="Utilities\Accumulator.cs" />
-    <Compile Include="Utilities\R.cs" />
-    <Compile Include="Utilities\RegressionUtilities.cs" />
-    <Compile Include="Soils\WaterModel\CNReductionForCover.cs" />
-    <Compile Include="Soils\WaterModel\CNReductionForTillage.cs" />
-    <Compile Include="Soils\WaterModel\Conversions.cs" />
-    <Compile Include="Soils\WaterModel\EvaporationModel.cs" />
-    <Compile Include="Soils\WaterModel\ISoil.cs" />
-    <Compile Include="Soils\WaterModel\LateralFlow.cs" />
-    <Compile Include="Soils\WaterModel\Runoff.cs" />
-    <Compile Include="Soils\WaterModel\SaturatedFlow.cs" />
-    <Compile Include="Soils\WaterModel\WaterBalance.cs" />
-    <Compile Include="Soils\WaterModel\UnsaturatedFlow.cs" />
-    <Compile Include="Soils\WaterModel\WaterTable.cs" />
-    <Compile Include="Weather\ControlledEnvironment.cs" />
-    <Compile Include="Weather\SlopeEffectsOnWeather.cs" />
-    <Compile Include="Weather\Weather.cs" />
-    <Compile Include="Report\Report.cs" />
-    <Compile Include="Main.cs" />
-    <Compile Include="Properties\AssemblyInfo.cs" />
-    <Compile Include="Core\Simulation.cs" />
-    <Compile Include="CLEM\Activities\ActivitiesHolder.cs" />
-    <Compile Include="CLEM\Activities\ActivityTimerCropHarvest.cs" />
-    <Compile Include="CLEM\Activities\ActivityTimerDateRange.cs" />
-    <Compile Include="CLEM\Activities\ActivityTimerMonthRange.cs" />
-    <Compile Include="CLEM\Activities\ActivityTimerInterval.cs" />
-    <Compile Include="CLEM\Activities\CropActivityManageCrop.cs" />
-    <Compile Include="CLEM\Activities\CropActivityManageProduct.cs" />
-    <Compile Include="CLEM\Activities\CropActivityTask.cs" />
-    <Compile Include="CLEM\Activities\ActivityFolder.cs" />
-    <Compile Include="CLEM\Activities\FinanceActivityPayExpense.cs" />
-    <Compile Include="CLEM\Activities\GrazeBreedPoolLimit.cs" />
-    <Compile Include="CLEM\Activities\LabourActivityOffFarm.cs" />
-    <Compile Include="CLEM\Activities\OtherAnimalsActivityGrow.cs" />
-    <Compile Include="CLEM\Activities\PastureActivityBurn.cs" />
-    <Compile Include="CLEM\Activities\Relationship.cs" />
-    <Compile Include="CLEM\Activities\ResourceActivitySell.cs" />
-    <Compile Include="CLEM\Activities\RuminantActivityGrazeAll.cs" />
-    <Compile Include="CLEM\Activities\RuminantActivityGrazePasture.cs" />
-    <Compile Include="CLEM\Activities\RuminantActivityGrazePastureHerd.cs" />
-    <Compile Include="CLEM\Activities\RuminantActivityHerdCost.cs" />
-    <Compile Include="CLEM\Activities\RuminantActivityMilking.cs" />
-    <Compile Include="CLEM\Activities\RuminantActivityPredictiveStockingENSO.cs" />
-    <Compile Include="CLEM\Activities\RuminantActivityWean.cs" />
-    <Compile Include="CLEM\Activities\CropActivityFee.cs" />
-    <Compile Include="CLEM\Activities\RuminantActivityFee.cs" />
-    <Compile Include="CLEM\Activities\TruckingSettings.cs" />
-    <Compile Include="CLEM\Activities\CLEMRuminantActivityBase.cs" />
-    <Compile Include="CLEM\FileCrop.cs" />
-    <Compile Include="CLEM\Groupings\RuminantFilterGroup.cs" />
-    <Compile Include="CLEM\Groupings\LabourFilterGroup.cs" />
-    <Compile Include="CLEM\FileGRASP.cs" />
-    <Compile Include="CLEM\IActivityTimer.cs" />
-    <Compile Include="CLEM\Reporting\EcolIndicatorsEventArgs.cs" />
-    <Compile Include="CLEM\Reporting\ReportRuminantHerd.cs" />
-    <Compile Include="CLEM\Resources\AnimalFoodStore.cs" />
-    <Compile Include="CLEM\Resources\AnimalFoodStoreType.cs" />
-    <Compile Include="CLEM\Common.cs" />
-    <Compile Include="CLEM\Activities\FinanceActivityCalculateInterest.cs" />
-    <Compile Include="CLEM\Groupings\FilterOperators.cs" />
-    <Compile Include="CLEM\Resources\EcologicalIndicators.cs" />
-    <Compile Include="CLEM\Resources\GreenhouseGases.cs" />
-    <Compile Include="CLEM\Resources\GreenhouseGasesType.cs" />
-    <Compile Include="CLEM\Resources\Finance.cs" />
-    <Compile Include="CLEM\Resources\FinanceType.cs" />
-    <Compile Include="CLEM\Groupings\FodderLimitsFilterGroup.cs" />
-    <Compile Include="CLEM\Resources\GrazeFoodStore.cs" />
-    <Compile Include="CLEM\Resources\GrazeFoodStorePool.cs" />
-    <Compile Include="CLEM\Resources\GrazeFoodStoreType.cs" />
-    <Compile Include="CLEM\Resources\HumanFoodStore.cs" />
-    <Compile Include="CLEM\Resources\HumanFoodStoreType.cs" />
-    <Compile Include="CLEM\IFeedType.cs" />
-    <Compile Include="CLEM\IResourceWithTransactionType.cs" />
-    <Compile Include="CLEM\Groupings\LabourFilter.cs" />
-    <Compile Include="CLEM\Activities\OtherAnimalsActivityBreed.cs" />
-    <Compile Include="CLEM\Groupings\OtherAnimalsFilter.cs" />
-    <Compile Include="CLEM\Groupings\OtherAnimalsFilterGroup.cs" />
-    <Compile Include="CLEM\Resources\OtherAnimals.cs" />
-    <Compile Include="CLEM\Activities\OtherAnimalsActivityFeed.cs" />
-    <Compile Include="CLEM\Resources\OtherAnimalsType.cs" />
-    <Compile Include="CLEM\Resources\OtherAnimalsTypeCohort.cs" />
-    <Compile Include="CLEM\Activities\PastureActivityManage.cs" />
-    <Compile Include="CLEM\Resources\ProductStoreType.cs" />
-    <Compile Include="CLEM\Resources\ProductStore.cs" />
-    <Compile Include="CLEM\Resources\ProductStoreTypeManure.cs" />
-    <Compile Include="CLEM\Resources\ResourceBaseWithTransactions.cs" />
-    <Compile Include="CLEM\Resources\ResourceRequests.cs" />
-    <Compile Include="CLEM\Resources\ResourcesHolder.cs" />
-    <Compile Include="CLEM\IResourceType.cs" />
-    <Compile Include="CLEM\Reporting\ResourceTransaction.cs" />
-    <Compile Include="CLEM\Resources\Ruminant.cs" />
-    <Compile Include="CLEM\Activities\RuminantActivityBreed.cs" />
-    <Compile Include="CLEM\Activities\RuminantActivityBuySell.cs" />
-    <Compile Include="CLEM\Activities\RuminantActivityFeed.cs" />
-    <Compile Include="CLEM\Activities\RuminantActivityGrow.cs" />
-    <Compile Include="CLEM\Activities\RuminantActivityManage.cs" />
-    <Compile Include="CLEM\Activities\RuminantActivityMuster.cs" />
-    <Compile Include="CLEM\Activities\RuminantActivityPredictiveStocking.cs" />
-    <Compile Include="CLEM\Activities\RuminantActivitySellDryBreeders.cs" />
-    <Compile Include="CLEM\Activities\RuminantActivityTrade.cs" />
-    <Compile Include="CLEM\Resources\RuminantFemale.cs" />
-    <Compile Include="CLEM\Groupings\RuminantFilter.cs" />
-    <Compile Include="CLEM\Groupings\RuminantFeedGroup.cs" />
-    <Compile Include="CLEM\Groupings\ListFilterExtensions.cs" />
-    <Compile Include="CLEM\Resources\RuminantInitialCohorts.cs" />
-    <Compile Include="CLEM\Resources\RuminantMale.cs" />
-    <Compile Include="CLEM\Resources\AnimalPricing.cs" />
-    <Compile Include="CLEM\Resources\RuminantTypeCohort.cs" />
-    <Compile Include="CLEM\Resources\RuminantType.cs" />
-    <Compile Include="CLEM\Resources\RuminantHerd.cs" />
-    <Compile Include="CLEM\Resources\LandType.cs" />
-    <Compile Include="CLEM\Resources\Land.cs" />
-    <Compile Include="CLEM\Resources\Labour.cs" />
-    <Compile Include="CLEM\Resources\LabourType.cs" />
-    <Compile Include="CLEM\Reporting\SummariseRuminantHerd.cs" />
-    <Compile Include="CLEM\Transmutation.cs" />
-    <Compile Include="CLEM\Activities\CLEMActivityBase.cs" />
-    <Compile Include="CLEM\Validation.cs" />
-    <Compile Include="CLEM\CLEMModel.cs" />
-    <Compile Include="CLEM\ZoneCLEM.cs" />
-    <Compile Include="Zones\CircularZone.cs" />
-    <Compile Include="Zones\RectangularZone.cs" />
-  </ItemGroup>
-  <ItemGroup>
-    <None Include="app.config" />
-    <None Include="ClassDiagram.cd" />
-    <EmbeddedResource Include="Resources\AGPRyegrass.json" />
-    <EmbeddedResource Include="Resources\AGPWhiteClover.json" />
-    <EmbeddedResource Include="Resources\FodderBeet.json" />
-    <EmbeddedResource Include="Resources\Nutrient.json" />
-    <EmbeddedResource Include="Resources\Potato.json" />
-    <EmbeddedResource Include="Resources\RedClover.json" />
-    <EmbeddedResource Include="Resources\WhiteClover.json" />
-  </ItemGroup>
-  <ItemGroup>
-    <BootstrapperPackage Include=".NETFramework,Version=v4.0,Profile=Client">
-      <Visible>False</Visible>
-      <ProductName>Microsoft .NET Framework 4 Client Profile %28x86 and x64%29</ProductName>
-      <Install>true</Install>
-    </BootstrapperPackage>
-    <BootstrapperPackage Include="Microsoft.Net.Client.3.5">
-      <Visible>False</Visible>
-      <ProductName>.NET Framework 3.5 SP1 Client Profile</ProductName>
-      <Install>false</Install>
-    </BootstrapperPackage>
-    <BootstrapperPackage Include="Microsoft.Net.Framework.3.5.SP1">
-      <Visible>False</Visible>
-      <ProductName>.NET Framework 3.5 SP1</ProductName>
-      <Install>false</Install>
-    </BootstrapperPackage>
-    <BootstrapperPackage Include="Microsoft.Windows.Installer.3.1">
-      <Visible>False</Visible>
-      <ProductName>Windows Installer 3.1</ProductName>
-      <Install>true</Install>
-    </BootstrapperPackage>
-  </ItemGroup>
-  <ItemGroup>
-    <None Include="packages.config" />
-    <EmbeddedResource Include="Resources\GetPackage.R" />
-    <EmbeddedResource Include="Resources\Eucalyptus.json" />
-    <EmbeddedResource Include="Resources\Barley.json" />
-    <EmbeddedResource Include="Resources\ruminant.prm" />
-    <EmbeddedResource Include="Resources\Wheat.json" />
-  </ItemGroup>
-  <ItemGroup>
-    <EmbeddedResource Include="Resources\OilPalm.json" />
-  </ItemGroup>
-  <ItemGroup>
-    <EmbeddedResource Include="Resources\Oats.json" />
-    <EmbeddedResource Include="Resources\Maize.json" />
-    <EmbeddedResource Include="Resources\Chicory.json" />
-    <EmbeddedResource Include="Resources\Plantain.json" />
-    <EmbeddedResource Include="Resources\SurfaceOrganicMatter.json" />
-    <EmbeddedResource Include="Resources\SCRUM.json" />
-    <EmbeddedResource Include="Resources\Slurp.json" />
-    <EmbeddedResource Include="Resources\Supplement.txt" />
-  </ItemGroup>
-  <ItemGroup>
-    <Service Include="{508349B6-6B84-4DF5-91F0-309BEEBAD82D}" />
-  </ItemGroup>
-  <ItemGroup>
-    <ProjectReference Include="..\APSIM.Shared\APSIM.Shared.csproj">
-      <Project>{e243ae8d-35e3-4397-b180-ef1e8a91ae8c}</Project>
-      <Name>APSIM.Shared</Name>
-    </ProjectReference>
-  </ItemGroup>
-  <Import Project="$(MSBuildToolsPath)\Microsoft.CSharp.targets" />
-  <!-- To modify your build process, add your task inside one of the targets below and uncomment it. 
-       Other similar extension points exist, see Microsoft.Common.targets.
-  <Target Name="BeforeBuild">
-  </Target>-->
+﻿<?xml version="1.0" encoding="utf-8"?>
+<Project ToolsVersion="15.0" DefaultTargets="Build" xmlns="http://schemas.microsoft.com/developer/msbuild/2003">
+  <PropertyGroup>
+    <Configuration Condition=" '$(Configuration)' == '' ">Debug</Configuration>
+    <Platform Condition=" '$(Platform)' == '' ">AnyCPU</Platform>
+    <ProductVersion>9.0.21022</ProductVersion>
+    <SchemaVersion>2.0</SchemaVersion>
+    <ProjectGuid>{A3E10705-F2BB-4182-A19C-7F63222584DF}</ProjectGuid>
+    <OutputType>Exe</OutputType>
+    <AppDesignerFolder>Properties</AppDesignerFolder>
+    <RootNamespace>Models</RootNamespace>
+    <AssemblyName>Models</AssemblyName>
+    <FileAlignment>512</FileAlignment>
+    <FileUpgradeFlags>
+    </FileUpgradeFlags>
+    <OldToolsVersion>3.5</OldToolsVersion>
+    <UpgradeBackupLocation />
+    <PublishUrl>publish\</PublishUrl>
+    <Install>true</Install>
+    <InstallFrom>Disk</InstallFrom>
+    <UpdateEnabled>false</UpdateEnabled>
+    <UpdateMode>Foreground</UpdateMode>
+    <UpdateInterval>7</UpdateInterval>
+    <UpdateIntervalUnits>Days</UpdateIntervalUnits>
+    <UpdatePeriodically>false</UpdatePeriodically>
+    <UpdateRequired>false</UpdateRequired>
+    <MapFileExtensions>true</MapFileExtensions>
+    <ApplicationRevision>0</ApplicationRevision>
+    <ApplicationVersion>1.0.0.%2a</ApplicationVersion>
+    <IsWebBootstrapper>false</IsWebBootstrapper>
+    <UseApplicationTrust>false</UseApplicationTrust>
+    <BootstrapperEnabled>true</BootstrapperEnabled>
+    <TargetFrameworkVersion>v4.6</TargetFrameworkVersion>
+    <TargetFrameworkProfile />
+  </PropertyGroup>
+  <PropertyGroup Condition=" '$(Configuration)|$(Platform)' == 'Debug|AnyCPU' ">
+    <DebugSymbols>true</DebugSymbols>
+    <DebugType>full</DebugType>
+    <Optimize>false</Optimize>
+    <OutputPath>..\Bin\</OutputPath>
+    <DefineConstants>TRACE;DEBUG;APSIMX</DefineConstants>
+    <ErrorReport>prompt</ErrorReport>
+    <WarningLevel>4</WarningLevel>
+    <PlatformTarget>AnyCPU</PlatformTarget>
+    <AllowUnsafeBlocks>true</AllowUnsafeBlocks>
+    <DocumentationFile>..\Bin\Models.xml</DocumentationFile>
+    <TreatWarningsAsErrors>true</TreatWarningsAsErrors>
+    <Prefer32Bit>false</Prefer32Bit>
+  </PropertyGroup>
+  <PropertyGroup Condition=" '$(Configuration)|$(Platform)' == 'Release|AnyCPU' ">
+    <DebugType>pdbonly</DebugType>
+    <Optimize>true</Optimize>
+    <OutputPath>..\Bin\</OutputPath>
+    <DefineConstants>TRACE;APSIMX</DefineConstants>
+    <ErrorReport>prompt</ErrorReport>
+    <WarningLevel>4</WarningLevel>
+    <PlatformTarget>AnyCPU</PlatformTarget>
+    <DocumentationFile>..\Bin\Models.xml</DocumentationFile>
+    <Prefer32Bit>false</Prefer32Bit>
+  </PropertyGroup>
+  <PropertyGroup Condition="'$(Configuration)|$(Platform)' == 'Debug|x86'">
+    <DebugSymbols>true</DebugSymbols>
+    <OutputPath>..\Bin\</OutputPath>
+    <DefineConstants>TRACE;DEBUG;APSIMX</DefineConstants>
+    <AllowUnsafeBlocks>true</AllowUnsafeBlocks>
+    <DocumentationFile>..\Bin\Models.xml</DocumentationFile>
+    <TreatWarningsAsErrors>true</TreatWarningsAsErrors>
+    <DebugType>full</DebugType>
+    <PlatformTarget>x86</PlatformTarget>
+    <ErrorReport>prompt</ErrorReport>
+    <CodeAnalysisRuleSet>MinimumRecommendedRules.ruleset</CodeAnalysisRuleSet>
+    <Prefer32Bit>false</Prefer32Bit>
+    <LangVersion>default</LangVersion>
+  </PropertyGroup>
+  <PropertyGroup Condition="'$(Configuration)|$(Platform)' == 'Release|x86'">
+    <OutputPath>..\Bin\</OutputPath>
+    <DefineConstants>TRACE;APSIMX</DefineConstants>
+    <DocumentationFile>..\Bin\Models.xml</DocumentationFile>
+    <Optimize>true</Optimize>
+    <DebugType>pdbonly</DebugType>
+    <PlatformTarget>x86</PlatformTarget>
+    <ErrorReport>prompt</ErrorReport>
+    <CodeAnalysisRuleSet>MinimumRecommendedRules.ruleset</CodeAnalysisRuleSet>
+    <Prefer32Bit>false</Prefer32Bit>
+  </PropertyGroup>
+  <ItemGroup>
+    <Reference Include="ExcelDataReader, Version=3.4.0.0, Culture=neutral, PublicKeyToken=93517dbe6a4012fa, processorArchitecture=MSIL">
+      <HintPath>..\packages\ExcelDataReader.3.4.0\lib\net45\ExcelDataReader.dll</HintPath>
+    </Reference>
+    <Reference Include="ExcelDataReader.DataSet, Version=3.4.0.0, Culture=neutral, PublicKeyToken=93517dbe6a4012fa, processorArchitecture=MSIL">
+      <HintPath>..\packages\ExcelDataReader.DataSet.3.4.0\lib\net45\ExcelDataReader.DataSet.dll</HintPath>
+    </Reference>
+    <Reference Include="ICSharpCode.SharpZipLib, Version=0.86.0.518, Culture=neutral, PublicKeyToken=1b03e6acf1164f73, processorArchitecture=MSIL">
+      <HintPath>..\packages\SharpZipLib.0.86.0\lib\20\ICSharpCode.SharpZipLib.dll</HintPath>
+    </Reference>
+    <Reference Include="MathNet.Numerics, Version=4.0.0.0, Culture=neutral, processorArchitecture=MSIL">
+      <HintPath>..\packages\MathNet.Numerics.4.0.0\lib\net40\MathNet.Numerics.dll</HintPath>
+      <Private>True</Private>
+    </Reference>
+    <Reference Include="MigraDoc.DocumentObjectModel-gdi, Version=1.50.3638.0, Culture=neutral, PublicKeyToken=f94615aa0424f9eb, processorArchitecture=MSIL">
+      <HintPath>..\packages\PDFsharp-MigraDoc-gdi.1.50.3638-beta\lib\net20\MigraDoc.DocumentObjectModel-gdi.dll</HintPath>
+      <Private>True</Private>
+    </Reference>
+    <Reference Include="MigraDoc.Rendering-gdi, Version=1.50.3638.0, Culture=neutral, PublicKeyToken=f94615aa0424f9eb, processorArchitecture=MSIL">
+      <HintPath>..\packages\PDFsharp-MigraDoc-gdi.1.50.3638-beta\lib\net20\MigraDoc.Rendering-gdi.dll</HintPath>
+      <Private>True</Private>
+    </Reference>
+    <Reference Include="MigraDoc.RtfRendering-gdi, Version=1.50.3638.0, Culture=neutral, PublicKeyToken=f94615aa0424f9eb, processorArchitecture=MSIL">
+      <HintPath>..\packages\PDFsharp-MigraDoc-gdi.1.50.3638-beta\lib\net20\MigraDoc.RtfRendering-gdi.dll</HintPath>
+      <Private>True</Private>
+    </Reference>
+    <Reference Include="Newtonsoft.Json, Version=12.0.0.0, Culture=neutral, PublicKeyToken=30ad4fe6b2a6aeed, processorArchitecture=MSIL">
+      <HintPath>..\packages\Newtonsoft.Json.12.0.2\lib\net45\Newtonsoft.Json.dll</HintPath>
+    </Reference>
+    <Reference Include="PdfSharp-gdi, Version=1.50.3638.0, Culture=neutral, PublicKeyToken=f94615aa0424f9eb, processorArchitecture=MSIL">
+      <HintPath>..\packages\PDFsharp-MigraDoc-gdi.1.50.3638-beta\lib\net20\PdfSharp-gdi.dll</HintPath>
+      <Private>True</Private>
+    </Reference>
+    <Reference Include="PdfSharp.Charting-gdi, Version=1.50.3638.0, Culture=neutral, PublicKeyToken=f94615aa0424f9eb, processorArchitecture=MSIL">
+      <HintPath>..\packages\PDFsharp-MigraDoc-gdi.1.50.3638-beta\lib\net20\PdfSharp.Charting-gdi.dll</HintPath>
+      <Private>True</Private>
+    </Reference>
+    <Reference Include="System" />
+    <Reference Include="System.ComponentModel.DataAnnotations" />
+    <Reference Include="System.Data" />
+    <Reference Include="System.Data.DataSetExtensions" />
+    <Reference Include="System.Drawing" />
+    <Reference Include="System.IO.Compression" />
+    <Reference Include="System.Numerics" />
+    <Reference Include="System.Windows.Forms" />
+    <Reference Include="System.Xml" />
+    <Reference Include="System.Configuration" />
+  </ItemGroup>
+  <ItemGroup>
+    <Compile Include="AgPasture\PastureSpecies.cs" />
+    <Compile Include="AgPasture\PastureAboveGroundOrgan.cs" />
+    <Compile Include="AgPasture\PastureBelowGroundOrgan.cs" />
+    <Compile Include="AgPasture\GenericTissue.cs" />
+    <Compile Include="AgPasture\RootTissue.cs" />
+    <Compile Include="AgPasture\RootZone.cs" />
+    <Compile Include="AgPasture\SpeciesBasicStateSettings.cs" />
+    <Compile Include="Agroforestry\AgroforestrySystem.cs" />
+    <Compile Include="Agroforestry\LocalMicroClimate.cs" />
+    <Compile Include="Agroforestry\TreeProxy.cs" />
+    <Compile Include="Aqua\FoodInPond.cs" />
+    <Compile Include="Aqua\PondWater.cs" />
+    <Compile Include="Aqua\Prawns.cs" />
+    <Compile Include="Aqua\WaterPropertiesData.cs" />
+    <Compile Include="CLEM\Activities\FinanceActivityIncome.cs" />
+    <Compile Include="CLEM\Activities\LabourActivityFeedTarget.cs" />
+    <Compile Include="CLEM\Activities\LabourActivityFeedToTargets.cs" />
+    <Compile Include="CLEM\Activities\LabourActivityPayHired.cs" />
+    <Compile Include="CLEM\Activities\LabourActivityFeed.cs" />
+    <Compile Include="CLEM\Activities\LabourAERelationship.cs" />
+    <Compile Include="CLEM\Reporting\ConceptionStatus.cs" />
+    <Compile Include="CLEM\Reporting\ConceptionStatusChangedEventArgs.cs" />
+    <Compile Include="CLEM\Resources\LabourDietComponent.cs" />
+    <Compile Include="CLEM\Activities\RuminantActivityMarkForSale.cs" />
+    <Compile Include="CLEM\Activities\RuminantActivityShear.cs" />
+    <Compile Include="CLEM\FileSQLiteCrop.cs" />
+    <Compile Include="CLEM\Groupings\LabourPriceGroup.cs" />
+    <Compile Include="CLEM\Groupings\LabourFeedGroup.cs" />
+    <Compile Include="CLEM\ICLEMUI.cs" />
+    <Compile Include="CLEM\IFileCrop.cs" />
+    <Compile Include="CLEM\Reporting\CustomQuery.cs" />
+    <Compile Include="CLEM\Resources\HumanFoodStorePool.cs" />
+    <Compile Include="CLEM\Resources\LabourPricing.cs" />
+    <Compile Include="CLEM\Resources\ResourceUnitsConverter.cs" />
+    <Compile Include="CLEM\Resources\RuminantConceptionByCondition.cs" />
+    <Compile Include="CLEM\Resources\RuminantConceptionCurve.cs" />
+    <Compile Include="CLEM\Reporting\PivotTable.cs" />
+    <Compile Include="CLEM\WarningLog.cs" />
+    <Compile Include="Core\ApsimFile\ConverterReturnType.cs" />
+    <Compile Include="Core\ApsimFile\JsonUtilities.cs" />
+    <Compile Include="Core\ApsimFile\Structure.cs" />
+    <Compile Include="Core\ApsimFile\XmlConverters.cs" />
+    <Compile Include="Core\ApsimFile\XmlToJson.cs" />
+    <Compile Include="CLEM\Activities\ActivityCutAndCarryLimiter.cs" />
+    <Compile Include="CLEM\Activities\ActivityTimerPastureLevel.cs" />
+    <Compile Include="CLEM\Activities\ActivityTimerResourceLevel.cs" />
+    <Compile Include="CLEM\Activities\LabourActivityTask.cs" />
+    <Compile Include="CLEM\Activities\LabourRequirement.cs" />
+    <Compile Include="CLEM\Activities\LabourRequirementNoUnitSize.cs" />
+    <Compile Include="CLEM\Activities\LabourRequirementSimple.cs" />
+    <Compile Include="CLEM\Activities\ManureActivityCollectAll.cs" />
+    <Compile Include="CLEM\Activities\ManureActivityCollectPaddock.cs" />
+    <Compile Include="CLEM\Activities\PastureActivityCutAndCarry.cs" />
+    <Compile Include="CLEM\Activities\ResourceActivityBuy.cs" />
+    <Compile Include="CLEM\Activities\ResourceActivityFee.cs" />
+    <Compile Include="CLEM\Activities\ResourceActivityProcess.cs" />
+    <Compile Include="CLEM\CLEMFolder.cs" />
+    <Compile Include="CLEM\Groupings\AnimalPriceGroup.cs" />
+    <Compile Include="CLEM\Groupings\RuminantFeedGroupMonthly.cs" />
+    <Compile Include="CLEM\IPastureManager.cs" />
+    <Compile Include="CLEM\Reporting\ReportLabourRequirements.cs" />
+    <Compile Include="CLEM\Reporting\ReportResourceLedger.cs" />
+    <Compile Include="CLEM\Resources\CLEMResourceTypeBase.cs" />
+    <Compile Include="CLEM\Resources\CommonLandFoodStoreType.cs" />
+    <Compile Include="CLEM\Resources\LabourAvailabilityItem.cs" />
+    <Compile Include="CLEM\Resources\LabourAvailabilityItemMonthly.cs" />
+    <Compile Include="CLEM\Resources\LabourAvailabilityList.cs" />
+    <Compile Include="CLEM\Resources\LabourSpecificationItem.cs" />
+    <Compile Include="CLEM\Resources\LabourSpecifications.cs" />
+    <Compile Include="CLEM\Resources\ResourcePricing.cs" />
+    <Compile Include="Core\Attributes\CategoryAttribute.cs" />
+    <Compile Include="Core\Attributes\VersionAttribute.cs" />
+    <Compile Include="Core\Checkpoints.cs" />
+    <Compile Include="CLEM\Activities\BlankActivity.cs" />
+    <Compile Include="CLEM\FileSQLiteGRASP.cs" />
+    <Compile Include="CLEM\Groupings\RuminantDestockGroup.cs" />
+    <Compile Include="CLEM\IActivityPerformedNotifier.cs" />
+    <Compile Include="CLEM\IFileGRASP.cs" />
+    <Compile Include="CLEM\Reporting\ReportActivitiesPerformed.cs" />
+    <Compile Include="CLEM\Reporting\ReportPasturePoolDetails.cs" />
+    <Compile Include="CLEM\Reporting\ReportResourceBalances.cs" />
+    <Compile Include="CLEM\Reporting\ReportResourceShortfalls.cs" />
+    <Compile Include="CLEM\Resources\Equipment.cs" />
+    <Compile Include="CLEM\Resources\EquipmentType.cs" />
+    <Compile Include="CLEM\Resources\RuminantConceptionAdvanced.cs" />
+    <Compile Include="CLEM\Resources\WaterType.cs" />
+    <Compile Include="CLEM\Resources\WaterStore.cs" />
+    <Compile Include="Core\ApsimFile\ManagerConverter.cs" />
+    <Compile Include="Core\ApsimFile\ConverterUtilities.cs" />
+    <Compile Include="Core\ApsimFile\Converter.cs" />
+    <Compile Include="Core\ApsimFile\Reader.cs" />
+    <Compile Include="Core\ApsimFile\Writer.cs" />
+    <Compile Include="Core\Attributes\BriefLabelAttribute.cs" />
+    <Compile Include="Core\Attributes\Separator.cs" />
+    <Compile Include="Core\Attributes\DoNotDocumentAttribute.cs" />
+    <Compile Include="Core\Attributes\HelpUriAttribute.cs" />
+    <Compile Include="Core\Attributes\ScopedModelAttribute.cs" />
+    <Compile Include="Core\Attributes\SoluteAttribute.cs" />
+    <Compile Include="Core\AutoDocumentation.cs" />
+    <Compile Include="Core\Alias.cs" />
+    <Compile Include="Core\EventArgs\LoadedEventArgs.cs" />
+    <Compile Include="Core\Events.cs" />
+    <Compile Include="Core\ApsimFile\FileFormat.cs" />
+    <Compile Include="Core\ICustomDocumentation.cs" />
+    <Compile Include="Core\Interfaces\IOptionallySerialiseChildren.cs" />
+    <Compile Include="Core\Interfaces\ISimulationEngine.cs" />
+    <Compile Include="Core\ITest.cs" />
+    <Compile Include="Core\Reference.cs" />
+    <Compile Include="Core\Run\CommenceArgs.cs" />
+    <Compile Include="Core\Run\EmptyJob.cs" />
+    <Compile Include="Core\Run\GenerateApsimXFiles.cs" />
+    <Compile Include="Core\Run\IReplacement.cs" />
+    <Compile Include="Core\Run\ISimulationDescriptionGenerator.cs" />
+    <Compile Include="Core\Run\SimulationGroup.cs" />
+    <Compile Include="Core\Run\ModelReplacement.cs" />
+    <Compile Include="Core\Run\PropertyReplacement.cs" />
+    <Compile Include="Core\Run\Runner.cs" />
+    <Compile Include="Core\Run\SimulationDescription.cs" />
+    <Compile Include="Factorial\Permutation.cs" />
+    <Compile Include="Functions\DecumulateFunction.cs" />
+    <Compile Include="Functions\EndOfDayFunction.cs" />
+    <Compile Include="Functions\LiveOnEventFunction.cs" />
+    <Compile Include="Graph\DefaultPainter.cs" />
+    <Compile Include="Graph\GraphPanel.cs" />
+    <Compile Include="Graph\IGraphPanelScript.cs" />
+    <Compile Include="Graph\ISeriesDefinitionPainter.cs" />
+    <Compile Include="Graph\MultiDescriptorPainter.cs" />
+    <Compile Include="Graph\SequentialPainter.cs" />
+    <Compile Include="Graph\SeriesDefinition.cs" />
+    <Compile Include="Lifecycle\PlantAssimilateConsumption.cs" />
+    <Compile Include="Lifecycle\PlantOrganFunctionalDimensionReduction.cs" />
+    <Compile Include="Lifecycle\PlantOrganConsumption.cs" />
+    <Compile Include="Lifecycle\PlantMortality.cs" />
+    <Compile Include="Interfaces\ILeaf.cs" />
+    <Compile Include="Plant\Arbitrator\RetranslocateAvailableN.cs" />
+    <Compile Include="Factorial\CompositeFactor.cs" />
+    <Compile Include="Plant\Interfaces\IPlantDamage.cs" />
+    <Compile Include="Plant\Phenology\Phases\DAWSPhase.cs" />
+    <Compile Include="Plant\Phenology\Scales\Age.cs" />
+    <EmbeddedResource Include="Resources\Scripts\GraphPanelScriptTemplate.cs" />
+    <Compile Include="Soils\Nutrients\INutrientPool.cs" />
+    <Compile Include="Soils\SoilTemp\SoilTemperature.cs" />
+    <Compile Include="Soils\Standardiser\Layers.cs" />
+    <Compile Include="Soils\Standardiser\SoilChecker.cs" />
+    <Compile Include="Soils\Standardiser\SoilDefaults.cs" />
+    <Compile Include="Soils\Standardiser\SoilUnits.cs" />
+    <Compile Include="Soils\Standardiser\SoilStandardiser.cs" />
+    <Compile Include="Storage\WriteTableCommand.cs" />
+    <Compile Include="Storage\DatabaseTableDetails.cs" />
+    <Compile Include="Storage\IDataStore.cs" />
+    <Compile Include="Storage\IStorageWriter.cs" />
+    <Compile Include="Core\IReferenceExternalFiles.cs" />
+    <Compile Include="Core\Locator.cs" />
+    <Compile Include="Core\Run\JobRunnerMultiProcess.cs" />
+    <Compile Include="Core\Links.cs" />
+    <Compile Include="Core\ModelTypes.cs" />
+    <Compile Include="Core\Scope.cs" />
+    <Compile Include="Core\VariableMethod.cs" />
+    <Compile Include="Functions\AccumulateAtEvent.cs" />
+    <Compile Include="Functions\DailyMeanVPD.cs" />
+    <Compile Include="Functions\DemandFunctions\StorageDMDemandFunction.cs" />
+    <Compile Include="Functions\DemandFunctions\StorageNDemandFunction.cs" />
+    <Compile Include="Functions\SoilFunctions\CERESDenitrificationWaterFactor.cs" />
+    <Compile Include="Functions\SoilFunctions\CERESDenitrificationTemperatureFactor.cs" />
+    <Compile Include="Functions\SoilFunctions\CERESMineralisationFOMCNRFactor.cs" />
+    <Compile Include="Functions\SoilFunctions\DayCentN2OFractionModel.cs" />
+    <Compile Include="Functions\SoilFunctions\CERESNitrificationpHFactor.cs" />
+    <Compile Include="Functions\SoilFunctions\CERESNitrificationWaterFactor.cs" />
+    <Compile Include="Functions\SoilFunctions\CERESUreaHydrolysisModel.cs" />
+    <Compile Include="Functions\SoilFunctions\CERESMineralisationWaterFactor.cs" />
+    <Compile Include="Functions\SoilFunctions\CERESMineralisationTemperatureFactor.cs" />
+    <Compile Include="Functions\SoilFunctions\CERESNitrificationModel.cs" />
+    <Compile Include="Functions\StringComparisonFunction.cs" />
+    <Compile Include="Graph\DirectedGraph.cs" />
+    <Compile Include="IConceptionModel.cs" />
+    <Compile Include="Interfaces\IModelAsTable.cs" />
+    <Compile Include="Interfaces\IVisualiseAsDirectedGraph.cs" />
+    <Compile Include="Plant\Arbitrator\BaseArbitrator.cs" />
+    <Compile Include="Plant\Arbitrator\RetranslocateNonStructural.cs" />
+    <Compile Include="Plant\Interfaces\IRetranslocateMethod.cs" />
+    <Compile Include="Plant\Organs\Culm.cs" />
+    <Compile Include="Plant\Organs\EnergyBalance.cs" />
+    <Compile Include="Plant\Organs\SorghumLeaf.cs" />
+    <Compile Include="Plant\Structure\CulmStructure.cs" />
+    <Compile Include="Sensitivity\FactorialAnova.cs" />
+    <Compile Include="Sensitivity\SensitivityParameter.cs" />
+    <Compile Include="Sensitivity\Sobol.cs" />
+    <Compile Include="Sensitivity\Morris.cs" />
+    <Compile Include="Lifecycle\LifestageImmigrationProcess.cs" />
+    <Compile Include="Functions\AccumulateByDate.cs" />
+    <Compile Include="Functions\AccumulateByNumericPhase.cs" />
+    <Compile Include="Functions\TrackerFunction.cs" />
+    <Compile Include="Functions\ArrayFunction.cs" />
+    <Compile Include="Plant\Arbitrator\SorghumArbitrator.cs" />
+    <Compile Include="Plant\Arbitrator\SorghumArbitratorN.cs" />
+    <Compile Include="Plant\Biomass\BiomassDemand.cs" />
+    <Compile Include="Plant\Phenology\Phases\PhotoperiodPhase.cs" />
+    <Compile Include="Plant\Phenology\Phases\IPhaseWithTrarget.cs" />
+    <Compile Include="Plant\Phenology\Phases\PhaseChangedType.cs" />
+    <Compile Include="Plant\Phenology\Phases\IPhase.cs" />
+    <Compile Include="Plant\Interfaces\IOrganDamage.cs" />
+    <Compile Include="Plant\Phenology\Responses\Vernalisation.cs" />
+    <Compile Include="Plant\Phenology\Scales\BBCH.cs" />
+    <Compile Include="Plant\Structure\BudNumberFunction.cs" />
+    <Compile Include="Soils\Nutrients\Chloride.cs" />
+    <Compile Include="Plant\Structure\ApexBase.cs" />
+    <Compile Include="Storage\DataStoreReader.cs" />
+    <Compile Include="Storage\RevertCheckpointCommand.cs" />
+    <Compile Include="Storage\DeleteCheckpointCommand.cs" />
+    <Compile Include="Storage\AddCheckpointCommand.cs" />
+    <Compile Include="Storage\EmptyCommand.cs" />
+    <Compile Include="Storage\DeleteRowsCommand.cs" />
+    <Compile Include="Soils\SoilNitrogen\SoilNitrogenPlantAvailableNH4.cs" />
+    <Compile Include="Soils\SoilNitrogen\SoilNitrogenPlantAvailableNO3.cs" />
+    <Compile Include="Soils\SoilNitrogen\SoilNitrogenUrea.cs" />
+    <Compile Include="Soils\SoilNitrogen\SoilNitrogenNH4.cs" />
+    <Compile Include="Soils\SoilNitrogen\SoilNitrogenNO3.cs" />
+    <Compile Include="Storage\DataStore.cs" />
+    <Compile Include="Graph\GraphPage.cs" />
+    <Compile Include="Graph\IGraphable.cs" />
+    <Compile Include="Core\ITestable.cs" />
+    <Compile Include="Core\Replacements.cs" />
+    <Compile Include="Graph\EventNamesOnGraph.cs" />
+    <Compile Include="Graph\Regression.cs" />
+    <Compile Include="Grazplan\Supplement.cs" />
+    <Compile Include="Grazplan\GrazSupp.cs" />
+    <Compile Include="IClock.cs" />
+    <Compile Include="Irrigation\IIrrigation.cs" />
+    <Compile Include="Interfaces\ISoilTemperature.cs" />
+    <Compile Include="Interfaces\ISoil.cs" />
+    <Compile Include="Interfaces\ISurfaceOrganicMatter.cs" />
+    <Compile Include="Interfaces\ICanopy.cs" />
+    <Compile Include="Interfaces\ISoilWater.cs" />
+    <Compile Include="Interfaces\ISolute.cs" />
+    <Compile Include="Interfaces\INutrient.cs" />
+    <Compile Include="Interfaces\IWeather.cs" />
+    <Compile Include="Lifecycle\Cohort.cs" />
+    <Compile Include="Lifecycle\Lifecycle.cs" />
+    <Compile Include="Lifecycle\Lifestage.cs" />
+    <Compile Include="Lifecycle\LifestageProcess.cs" />
+    <Compile Include="Lifecycle\LifestageReproductionProcess.cs" />
+    <Compile Include="Map.cs" />
+    <Compile Include="MicroClimate\MicroClimateCanopy.cs" />
+    <Compile Include="MicroClimate\MicroClimateZone.cs" />
+    <Compile Include="Plant\Arbitrator\BiomassArbitrationType.cs" />
+    <Compile Include="Plant\Arbitrator\IArbitrationMethod.cs" />
+    <Compile Include="Plant\Arbitrator\PriorityThenRelativeAllocation.cs" />
+    <Compile Include="Plant\Arbitrator\PriorityAllocation.cs" />
+    <Compile Include="Plant\Arbitrator\RelativeAllocationSinglePass.cs" />
+    <Compile Include="Plant\Arbitrator\RelativeAllocation.cs" />
+    <Compile Include="Plant\Cultivar\CultivarFolder.cs" />
+    <Compile Include="Functions\DemandFunctions\InternodeCohortDemandFunction.cs" />
+    <Compile Include="Functions\SupplyFunctions\LeafLightUseEfficiency.cs" />
+    <Compile Include="Functions\SupplyFunctions\LeafMaxGrossPhotosynthesis.cs" />
+    <Compile Include="Functions\SupplyFunctions\CanopyGrossPhotosynthesisHourly.cs" />
+    <Compile Include="Functions\WangEngelTempFunction.cs" />
+    <Compile Include="Functions\Bound.cs" />
+    <Compile Include="Functions\LinearAfterThresholdFunction.cs" />
+    <Compile Include="Functions\SoilWaterScale.cs" />
+    <Compile Include="Functions\DemandFunctions\BerryFillingRateFunction.cs" />
+    <Compile Include="Functions\DemandFunctions\TEWaterDemandFunction.cs" />
+    <Compile Include="Functions\MovingAverage.cs" />
+    <Compile Include="Functions\HoldFunction.cs" />
+    <Compile Include="Functions\DeltaFunction.cs" />
+    <Compile Include="Functions\DemandFunctions\FillingRateFunction.cs" />
+    <Compile Include="Functions\MovingSum.cs" />
+    <Compile Include="Functions\SupplyFunctions\CanopyPhotosynthesis.cs" />
+    <Compile Include="Plant\Interfaces\IApex.cs" />
+    <Compile Include="Plant\Interfaces\IWaterNitrogenUptake.cs" />
+    <Compile Include="Plant\Interfaces\IHasWaterDemand.cs" />
+    <Compile Include="Plant\Interfaces\IArbitration.cs" />
+    <Compile Include="Plant\Interfaces\IFunction.cs" />
+    <Compile Include="Interfaces\IUptake.cs" />
+    <Compile Include="Plant\Library\BiomassRemoval.cs" />
+    <Compile Include="Plant\Structure\ApexStandard.cs" />
+    <Compile Include="Plant\Structure\ApexTiller.cs" />
+    <Compile Include="Plant\Organs\PerennialLeaf.cs" />
+    <Compile Include="Plant\Organs\RootZoneState.cs" />
+    <Compile Include="Plant\Phenology\Phases\NodeNumberPhase.cs" />
+    <Compile Include="Functions\QualitativePPEffect.cs" />
+    <Compile Include="Plant\Phenology\Scales\ZadokPMF.cs" />
+    <Compile Include="Plant\PlantTypes.cs" />
+    <Compile Include="PostSimulationTools\Probability.cs" />
+    <Compile Include="Properties\AssemblyVersion.cs" />
+    <Compile Include="Core\Apsim.cs" />
+    <Compile Include="Core\Attributes\BoundsAttribute.cs" />
+    <Compile Include="Core\Attributes\SummaryAttribute.cs" />
+    <Compile Include="Core\Attributes\DisplayAttribute.cs" />
+    <Compile Include="Core\Attributes\ValidParentAttribute.cs" />
+    <Compile Include="Core\Attributes\DescriptionAttribute.cs" />
+    <Compile Include="Core\Attributes\ViewNameAttribute.cs" />
+    <Compile Include="Core\Attributes\PresenterNameAttribute.cs" />
+    <Compile Include="Core\Attributes\EventSubscribeAttribute.cs" />
+    <Compile Include="Core\Attributes\UnitsAttribute.cs" />
+    <Compile Include="Core\Attributes\LinkAttribute.cs" />
+    <Compile Include="Core\IModel.cs" />
+    <Compile Include="Core\VariableComposite.cs" />
+    <Compile Include="Core\Run\IPostSimulationTool.cs" />
+    <Compile Include="Core\IVariable.cs" />
+    <Compile Include="Core\Locater.cs" />
+    <Compile Include="Core\ModelCollectionFromResource.cs" />
+    <Compile Include="Core\VariableExpression.cs" />
+    <Compile Include="Core\VariableProperty.cs" />
+    <Compile Include="Plant\Cultivar\Cultivar.cs" />
+    <Compile Include="PostSimulationTools\ExcelInput.cs">
+      <SubType>Code</SubType>
+    </Compile>
+    <Compile Include="PostSimulationTools\TimeSeriesStats.cs" />
+    <Compile Include="PostSimulationTools\PredictedObserved.cs" />
+    <Compile Include="Core\ApsimXException.cs" />
+    <Compile Include="Core\Folder.cs" />
+    <Compile Include="Factorial\Factor.cs" />
+    <Compile Include="Factorial\Experiment.cs" />
+    <Compile Include="Factorial\Factors.cs" />
+    <Compile Include="Memo.cs" />
+    <Compile Include="Plant\SimpleTree\SimpleTree.cs" />
+    <Compile Include="Core\IEvent.cs" />
+    <Compile Include="Core\ILocator.cs" />
+    <Compile Include="Report\IReportColumn.cs" />
+    <Compile Include="Storage\IStorageReader.cs" />
+    <Compile Include="Report\ReportColumnWithValues.cs" />
+    <Compile Include="Report\ReportColumnConstantValue.cs" />
+    <Compile Include="Report\ReportColumn.cs" />
+    <Compile Include="Soils\Nutrients\NFlow.cs" />
+    <Compile Include="Soils\Nutrients\CarbonFlow.cs" />
+    <Compile Include="Soils\Nutrients\NutrientPool.cs" />
+    <Compile Include="Soils\Nutrients\Nutrient.cs" />
+    <Compile Include="Soils\Arbitrator\CropUptakes.cs" />
+    <Compile Include="Soils\Arbitrator\Estimate.cs" />
+    <Compile Include="Soils\Arbitrator\SoilState.cs" />
+    <Compile Include="Soils\MultiPoreWater\HydraulicProperties.cs" />
+    <Compile Include="Soils\Arbitrator\ZoneWaterAndN.cs" />
+    <Compile Include="Soils\Nutrients\Solute.cs" />
+    <Compile Include="Soils\OutputLayers.cs" />
+    <Compile Include="Soils\MultiPoreWater\Evapotranspiration.cs" />
+    <Compile Include="Soils\MultiPoreWater\MRSpline.cs" />
+    <Compile Include="Soils\MultiPoreWater\SubHourlyData.cs" />
+    <Compile Include="Soils\MultiPoreWater\HourlyData.cs" />
+    <Compile Include="Soils\MultiPoreWater\WEIRDO.cs" />
+    <Compile Include="Soils\MultiPoreWater\Pore.cs" />
+    <Compile Include="Soils\Arbitrator\SoilArbitrator.cs" />
+    <Compile Include="Soils\SoilNitrogen\SoilNitrogen.CNPatch.cs" />
+    <Compile Include="Soils\SoilNitrogen\SoilNitrogen.CNPatch.Processes.cs" />
+    <Compile Include="Soils\SoilNitrogen\SoilNitrogen.CNPatchHandlers.cs" />
+    <Compile Include="Soils\SoilNitrogen\SoilNitrogen.cs" />
+    <Compile Include="Soils\SoilNitrogen\SoilNitrogen.Variables.cs" />
+    <Compile Include="Soils\SoilWaterBackend\SoilWaterDataTypes.cs" />
+    <Compile Include="Soils\SoilWaterBackend\SoilWaterEvap.cs" />
+    <Compile Include="Soils\SoilWaterBackend\SoilWaterRunoff.cs" />
+    <Compile Include="Soils\SoilWaterBackend\SoilWaterSoil.cs" />
+    <Compile Include="Soils\SoilWaterBackend\SoilWaterSurface.cs" />
+    <Compile Include="Stock\animgrp.cs" />
+    <Compile Include="Stock\animprm.cs" />
+    <Compile Include="Stock\grazenv.cs" />
+    <Compile Include="Stock\grazparam.cs" />
+    <Compile Include="Stock\grazprmread.cs" />
+    <Compile Include="Stock\graztype.cs" />
+    <Compile Include="Stock\sdmlpsr.cs" />
+    <Compile Include="Stock\stddate.cs" />
+    <Compile Include="Stock\stdmath.cs" />
+    <Compile Include="Stock\stdstrng.cs" />
+    <Compile Include="Stock\stock.cs" />
+    <Compile Include="Stock\stock_ent.cs" />
+    <Compile Include="Stock\stock_intf.cs" />
+    <Compile Include="Stock\stock_manage.cs" />
+    <Compile Include="Stock\stock_padd.cs" />
+    <Compile Include="Stock\stock_vars.cs" />
+    <Compile Include="Stock\typedval.cs" />
+    <Compile Include="Stock\xmlpsr.cs" />
+    <Compile Include="Storage\DataStoreWriter.cs" />
+    <Compile Include="Storage\InsertQuery.cs" />
+    <Compile Include="Storage\Row.cs" />
+    <Compile Include="Storage\ReportData.cs" />
+    <Compile Include="Sugarcane\CropConstants.cs" />
+    <Compile Include="Sugarcane\CultivarConstants.cs" />
+    <Compile Include="Sugarcane\MathUtil.cs" />
+    <Compile Include="Sugarcane\Sugarcane.cs" />
+    <Compile Include="Core\Variable.cs" />
+    <Compile Include="Fertiliser.cs" />
+    <Compile Include="PostSimulationTools\Input.cs" />
+    <Compile Include="Irrigation\Irrigation.cs" />
+    <Compile Include="Log.cs" />
+    <Compile Include="Manager.cs" />
+    <Compile Include="MicroClimate\MicroClimate.cs" />
+    <Compile Include="Operations.cs" />
+    <Compile Include="Plant\Arbitrator\OrganArbitrator.cs" />
+    <Compile Include="Plant\Biomass\ArrayBiomass.cs" />
+    <Compile Include="Plant\Biomass\Biomass.cs" />
+    <Compile Include="Plant\Biomass\CompositeBiomass.cs" />
+    <Compile Include="Functions\AccumulateFunction.cs" />
+    <Compile Include="Functions\AddFunction.cs" />
+    <Compile Include="Functions\AgeCalculatorFunction.cs" />
+    <Compile Include="Functions\AirTemperatureFunction.cs" />
+    <Compile Include="Functions\BellCurveFunction.cs" />
+    <Compile Include="Functions\Constant.cs" />
+    <Compile Include="Functions\DemandFunctions\AllometricDemandFunction.cs" />
+    <Compile Include="Functions\DemandFunctions\InternodeDemandFunction.cs" />
+    <Compile Include="Functions\DemandFunctions\PartitionFractionDemandFunction.cs" />
+    <Compile Include="Functions\DemandFunctions\PopulationBasedDemandFunction.cs" />
+    <Compile Include="Functions\DemandFunctions\PotentialSizeDemandFunction.cs" />
+    <Compile Include="Functions\DemandFunctions\RelativeGrowthRateDemandFunction.cs" />
+    <Compile Include="Functions\DivideFunction.cs" />
+    <Compile Include="Functions\Exponential.cs" />
+    <Compile Include="Functions\ExpressionFunction.cs" />
+    <Compile Include="Functions\ExternalVariable.cs" />
+    <Compile Include="Functions\LessThanFunction.cs" />
+    <Compile Include="Functions\LinearInterpolationFunction.cs" />
+    <Compile Include="Functions\MaximumFunction.cs" />
+    <Compile Include="Functions\MinimumFunction.cs" />
+    <Compile Include="Functions\MultiplyFunction.cs" />
+    <Compile Include="Functions\OnEventFunction.cs" />
+    <Compile Include="Functions\PhaseBasedSwitch.cs" />
+    <Compile Include="Functions\PhaseLookup.cs" />
+    <Compile Include="Functions\PhaseLookupValue.cs" />
+    <Compile Include="Functions\PhotoperiodDeltaFunction.cs" />
+    <Compile Include="Functions\PhotoperiodFunction.cs" />
+    <Compile Include="Functions\PowerFunction.cs" />
+    <Compile Include="Functions\SigmoidFunction.cs" />
+    <Compile Include="Functions\SoilTemperatureDepthFunction.cs" />
+    <Compile Include="Functions\SoilTemperatureFunction.cs" />
+    <Compile Include="Functions\SoilTemperatureWeightedFunction.cs" />
+    <Compile Include="Functions\SplineInterpolationFunction.cs" />
+    <Compile Include="Functions\StageBasedInterpolation.cs" />
+    <Compile Include="Plant\Structure\HeightFunction.cs" />
+    <Compile Include="Functions\SubtractFunction.cs" />
+    <Compile Include="Functions\SupplyFunctions\RUECO2Function.cs" />
+    <Compile Include="Functions\SupplyFunctions\RUEModel.cs" />
+    <Compile Include="Functions\VariableReference.cs" />
+    <Compile Include="Functions\WeightedTemperatureFunction.cs" />
+    <Compile Include="Functions\XYPairs.cs" />
+    <Compile Include="Plant\OilPalm\OilPalm.cs" />
+    <Compile Include="Plant\Organs\GenericOrgan.cs" />
+    <Compile Include="Plant\Organs\HIReproductiveOrgan.cs" />
+    <Compile Include="Plant\Organs\Leaf.cs" />
+    <Compile Include="Plant\Organs\LeafCohort.cs" />
+    <Compile Include="Plant\Organs\Nodule.cs" />
+    <Compile Include="Plant\Interfaces\IOrgan.cs" />
+    <Compile Include="Plant\Organs\ReproductiveOrgan.cs" />
+    <Compile Include="Plant\Organs\Root.cs" />
+    <Compile Include="Plant\Organs\SimpleLeaf.cs" />
+    <Compile Include="Plant\Phenology\Phases\EmergingPhase.cs" />
+    <Compile Include="Plant\Phenology\Phases\EndPhase.cs" />
+    <Compile Include="Plant\Phenology\Phases\GenericPhase.cs" />
+    <Compile Include="Plant\Phenology\Phases\GerminatingPhase.cs" />
+    <Compile Include="Plant\Phenology\Phases\GotoPhase.cs" />
+    <Compile Include="Plant\Phenology\Phases\LeafAppearancePhase.cs" />
+    <Compile Include="Plant\Phenology\Phases\LeafDeathPhase.cs" />
+    <Compile Include="Plant\Phenology\Phenology.cs" />
+    <Compile Include="Plant\Plant.cs" />
+    <Compile Include="Plant\Structure\Structure.cs" />
+    <Compile Include="Irrigation\IrrigationApplicationType.cs" />
+    <Compile Include="Soils\Chemical.cs" />
+    <Compile Include="Soils\InitialWater.cs" />
+    <Compile Include="Soils\LayerStructure.cs" />
+    <Compile Include="Soils\Phosphorus.cs" />
+    <Compile Include="Soils\Sample.cs" />
+    <Compile Include="Soils\SoilTemp\CERESSoilTemperature.cs" />
+    <Compile Include="Soils\Soil.cs" />
+    <Compile Include="Soils\SoilCrop.cs" />
+    <Compile Include="Soils\Organic.cs" />
+    <Compile Include="Soils\SWIM\Swim.cs" />
+    <Compile Include="Soils\SWIM\SwimSoluteParameters.cs" />
+    <Compile Include="Soils\SWIM\SwimSubsurfaceDrain.cs" />
+    <Compile Include="Soils\SWIM\SwimWaterTable.cs" />
+    <Compile Include="Soils\TillageType.cs" />
+    <Compile Include="Soils\Physical.cs" />
+    <Compile Include="Soils\SoilWaterBackend\SoilWater.cs" />
+    <Compile Include="Summary.cs" />
+    <Compile Include="Surface\AddFaecesType.cs" />
+    <Compile Include="Surface\OMFractionType.cs" />
+    <Compile Include="Surface\SurfaceOrganicMatter.cs" />
+    <Compile Include="Surface\ResidueType.cs" />
+    <Compile Include="Surface\ResidueTypes.cs" />
+    <Compile Include="Surface\SurfOrganicMatterType.cs" />
+    <Compile Include="Tests.cs" />
+    <Compile Include="Core\ISummary.cs" />
+    <Compile Include="Core\Model.cs" />
+    <Compile Include="Core\Zone.cs" />
+    <Compile Include="Core\Simulations.cs" />
+    <Compile Include="Graph\Axis.cs" />
+    <Compile Include="Graph\Series.cs" />
+    <Compile Include="Clock.cs" />
+    <Compile Include="Core\IPlant.cs" />
+    <Compile Include="Graph\Graph.cs" />
+    <Compile Include="Utilities\Accumulator.cs" />
+    <Compile Include="Utilities\R.cs" />
+    <Compile Include="Utilities\RegressionUtilities.cs" />
+    <Compile Include="Soils\WaterModel\CNReductionForCover.cs" />
+    <Compile Include="Soils\WaterModel\CNReductionForTillage.cs" />
+    <Compile Include="Soils\WaterModel\Conversions.cs" />
+    <Compile Include="Soils\WaterModel\EvaporationModel.cs" />
+    <Compile Include="Soils\WaterModel\ISoil.cs" />
+    <Compile Include="Soils\WaterModel\LateralFlow.cs" />
+    <Compile Include="Soils\WaterModel\Runoff.cs" />
+    <Compile Include="Soils\WaterModel\SaturatedFlow.cs" />
+    <Compile Include="Soils\WaterModel\WaterBalance.cs" />
+    <Compile Include="Soils\WaterModel\UnsaturatedFlow.cs" />
+    <Compile Include="Soils\WaterModel\WaterTable.cs" />
+    <Compile Include="Weather\ControlledEnvironment.cs" />
+    <Compile Include="Weather\SlopeEffectsOnWeather.cs" />
+    <Compile Include="Weather\Weather.cs" />
+    <Compile Include="Report\Report.cs" />
+    <Compile Include="Main.cs" />
+    <Compile Include="Properties\AssemblyInfo.cs" />
+    <Compile Include="Core\Simulation.cs" />
+    <Compile Include="CLEM\Activities\ActivitiesHolder.cs" />
+    <Compile Include="CLEM\Activities\ActivityTimerCropHarvest.cs" />
+    <Compile Include="CLEM\Activities\ActivityTimerDateRange.cs" />
+    <Compile Include="CLEM\Activities\ActivityTimerMonthRange.cs" />
+    <Compile Include="CLEM\Activities\ActivityTimerInterval.cs" />
+    <Compile Include="CLEM\Activities\CropActivityManageCrop.cs" />
+    <Compile Include="CLEM\Activities\CropActivityManageProduct.cs" />
+    <Compile Include="CLEM\Activities\CropActivityTask.cs" />
+    <Compile Include="CLEM\Activities\ActivityFolder.cs" />
+    <Compile Include="CLEM\Activities\FinanceActivityPayExpense.cs" />
+    <Compile Include="CLEM\Activities\GrazeBreedPoolLimit.cs" />
+    <Compile Include="CLEM\Activities\LabourActivityOffFarm.cs" />
+    <Compile Include="CLEM\Activities\OtherAnimalsActivityGrow.cs" />
+    <Compile Include="CLEM\Activities\PastureActivityBurn.cs" />
+    <Compile Include="CLEM\Activities\Relationship.cs" />
+    <Compile Include="CLEM\Activities\ResourceActivitySell.cs" />
+    <Compile Include="CLEM\Activities\RuminantActivityGrazeAll.cs" />
+    <Compile Include="CLEM\Activities\RuminantActivityGrazePasture.cs" />
+    <Compile Include="CLEM\Activities\RuminantActivityGrazePastureHerd.cs" />
+    <Compile Include="CLEM\Activities\RuminantActivityHerdCost.cs" />
+    <Compile Include="CLEM\Activities\RuminantActivityMilking.cs" />
+    <Compile Include="CLEM\Activities\RuminantActivityPredictiveStockingENSO.cs" />
+    <Compile Include="CLEM\Activities\RuminantActivityWean.cs" />
+    <Compile Include="CLEM\Activities\CropActivityFee.cs" />
+    <Compile Include="CLEM\Activities\RuminantActivityFee.cs" />
+    <Compile Include="CLEM\Activities\TruckingSettings.cs" />
+    <Compile Include="CLEM\Activities\CLEMRuminantActivityBase.cs" />
+    <Compile Include="CLEM\FileCrop.cs" />
+    <Compile Include="CLEM\Groupings\RuminantFilterGroup.cs" />
+    <Compile Include="CLEM\Groupings\LabourFilterGroup.cs" />
+    <Compile Include="CLEM\FileGRASP.cs" />
+    <Compile Include="CLEM\IActivityTimer.cs" />
+    <Compile Include="CLEM\Reporting\EcolIndicatorsEventArgs.cs" />
+    <Compile Include="CLEM\Reporting\ReportRuminantHerd.cs" />
+    <Compile Include="CLEM\Resources\AnimalFoodStore.cs" />
+    <Compile Include="CLEM\Resources\AnimalFoodStoreType.cs" />
+    <Compile Include="CLEM\Common.cs" />
+    <Compile Include="CLEM\Activities\FinanceActivityCalculateInterest.cs" />
+    <Compile Include="CLEM\Groupings\FilterOperators.cs" />
+    <Compile Include="CLEM\Resources\EcologicalIndicators.cs" />
+    <Compile Include="CLEM\Resources\GreenhouseGases.cs" />
+    <Compile Include="CLEM\Resources\GreenhouseGasesType.cs" />
+    <Compile Include="CLEM\Resources\Finance.cs" />
+    <Compile Include="CLEM\Resources\FinanceType.cs" />
+    <Compile Include="CLEM\Groupings\FodderLimitsFilterGroup.cs" />
+    <Compile Include="CLEM\Resources\GrazeFoodStore.cs" />
+    <Compile Include="CLEM\Resources\GrazeFoodStorePool.cs" />
+    <Compile Include="CLEM\Resources\GrazeFoodStoreType.cs" />
+    <Compile Include="CLEM\Resources\HumanFoodStore.cs" />
+    <Compile Include="CLEM\Resources\HumanFoodStoreType.cs" />
+    <Compile Include="CLEM\IFeedType.cs" />
+    <Compile Include="CLEM\IResourceWithTransactionType.cs" />
+    <Compile Include="CLEM\Groupings\LabourFilter.cs" />
+    <Compile Include="CLEM\Activities\OtherAnimalsActivityBreed.cs" />
+    <Compile Include="CLEM\Groupings\OtherAnimalsFilter.cs" />
+    <Compile Include="CLEM\Groupings\OtherAnimalsFilterGroup.cs" />
+    <Compile Include="CLEM\Resources\OtherAnimals.cs" />
+    <Compile Include="CLEM\Activities\OtherAnimalsActivityFeed.cs" />
+    <Compile Include="CLEM\Resources\OtherAnimalsType.cs" />
+    <Compile Include="CLEM\Resources\OtherAnimalsTypeCohort.cs" />
+    <Compile Include="CLEM\Activities\PastureActivityManage.cs" />
+    <Compile Include="CLEM\Resources\ProductStoreType.cs" />
+    <Compile Include="CLEM\Resources\ProductStore.cs" />
+    <Compile Include="CLEM\Resources\ProductStoreTypeManure.cs" />
+    <Compile Include="CLEM\Resources\ResourceBaseWithTransactions.cs" />
+    <Compile Include="CLEM\Resources\ResourceRequests.cs" />
+    <Compile Include="CLEM\Resources\ResourcesHolder.cs" />
+    <Compile Include="CLEM\IResourceType.cs" />
+    <Compile Include="CLEM\Reporting\ResourceTransaction.cs" />
+    <Compile Include="CLEM\Resources\Ruminant.cs" />
+    <Compile Include="CLEM\Activities\RuminantActivityBreed.cs" />
+    <Compile Include="CLEM\Activities\RuminantActivityBuySell.cs" />
+    <Compile Include="CLEM\Activities\RuminantActivityFeed.cs" />
+    <Compile Include="CLEM\Activities\RuminantActivityGrow.cs" />
+    <Compile Include="CLEM\Activities\RuminantActivityManage.cs" />
+    <Compile Include="CLEM\Activities\RuminantActivityMuster.cs" />
+    <Compile Include="CLEM\Activities\RuminantActivityPredictiveStocking.cs" />
+    <Compile Include="CLEM\Activities\RuminantActivitySellDryBreeders.cs" />
+    <Compile Include="CLEM\Activities\RuminantActivityTrade.cs" />
+    <Compile Include="CLEM\Resources\RuminantFemale.cs" />
+    <Compile Include="CLEM\Groupings\RuminantFilter.cs" />
+    <Compile Include="CLEM\Groupings\RuminantFeedGroup.cs" />
+    <Compile Include="CLEM\Groupings\ListFilterExtensions.cs" />
+    <Compile Include="CLEM\Resources\RuminantInitialCohorts.cs" />
+    <Compile Include="CLEM\Resources\RuminantMale.cs" />
+    <Compile Include="CLEM\Resources\AnimalPricing.cs" />
+    <Compile Include="CLEM\Resources\RuminantTypeCohort.cs" />
+    <Compile Include="CLEM\Resources\RuminantType.cs" />
+    <Compile Include="CLEM\Resources\RuminantHerd.cs" />
+    <Compile Include="CLEM\Resources\LandType.cs" />
+    <Compile Include="CLEM\Resources\Land.cs" />
+    <Compile Include="CLEM\Resources\Labour.cs" />
+    <Compile Include="CLEM\Resources\LabourType.cs" />
+    <Compile Include="CLEM\Reporting\SummariseRuminantHerd.cs" />
+    <Compile Include="CLEM\Transmutation.cs" />
+    <Compile Include="CLEM\Activities\CLEMActivityBase.cs" />
+    <Compile Include="CLEM\Validation.cs" />
+    <Compile Include="CLEM\CLEMModel.cs" />
+    <Compile Include="CLEM\ZoneCLEM.cs" />
+    <Compile Include="Zones\CircularZone.cs" />
+    <Compile Include="Zones\RectangularZone.cs" />
+  </ItemGroup>
+  <ItemGroup>
+    <None Include="app.config" />
+    <None Include="ClassDiagram.cd" />
+    <EmbeddedResource Include="Resources\AGPRyegrass.json" />
+    <EmbeddedResource Include="Resources\AGPWhiteClover.json" />
+    <EmbeddedResource Include="Resources\FodderBeet.json" />
+    <EmbeddedResource Include="Resources\Nutrient.json" />
+    <EmbeddedResource Include="Resources\Potato.json" />
+    <EmbeddedResource Include="Resources\RedClover.json" />
+    <EmbeddedResource Include="Resources\WhiteClover.json" />
+  </ItemGroup>
+  <ItemGroup>
+    <BootstrapperPackage Include=".NETFramework,Version=v4.0,Profile=Client">
+      <Visible>False</Visible>
+      <ProductName>Microsoft .NET Framework 4 Client Profile %28x86 and x64%29</ProductName>
+      <Install>true</Install>
+    </BootstrapperPackage>
+    <BootstrapperPackage Include="Microsoft.Net.Client.3.5">
+      <Visible>False</Visible>
+      <ProductName>.NET Framework 3.5 SP1 Client Profile</ProductName>
+      <Install>false</Install>
+    </BootstrapperPackage>
+    <BootstrapperPackage Include="Microsoft.Net.Framework.3.5.SP1">
+      <Visible>False</Visible>
+      <ProductName>.NET Framework 3.5 SP1</ProductName>
+      <Install>false</Install>
+    </BootstrapperPackage>
+    <BootstrapperPackage Include="Microsoft.Windows.Installer.3.1">
+      <Visible>False</Visible>
+      <ProductName>Windows Installer 3.1</ProductName>
+      <Install>true</Install>
+    </BootstrapperPackage>
+  </ItemGroup>
+  <ItemGroup>
+    <None Include="packages.config" />
+    <EmbeddedResource Include="Resources\GetPackage.R" />
+    <EmbeddedResource Include="Resources\Eucalyptus.json" />
+    <EmbeddedResource Include="Resources\Barley.json" />
+    <EmbeddedResource Include="Resources\ruminant.prm" />
+    <EmbeddedResource Include="Resources\Wheat.json" />
+  </ItemGroup>
+  <ItemGroup>
+    <EmbeddedResource Include="Resources\OilPalm.json" />
+  </ItemGroup>
+  <ItemGroup>
+    <EmbeddedResource Include="Resources\Oats.json" />
+    <EmbeddedResource Include="Resources\Maize.json" />
+    <EmbeddedResource Include="Resources\Chicory.json" />
+    <EmbeddedResource Include="Resources\Plantain.json" />
+    <EmbeddedResource Include="Resources\SurfaceOrganicMatter.json" />
+    <EmbeddedResource Include="Resources\SCRUM.json" />
+    <EmbeddedResource Include="Resources\Slurp.json" />
+    <EmbeddedResource Include="Resources\Supplement.txt" />
+  </ItemGroup>
+  <ItemGroup>
+    <Service Include="{508349B6-6B84-4DF5-91F0-309BEEBAD82D}" />
+  </ItemGroup>
+  <ItemGroup>
+    <ProjectReference Include="..\APSIM.Shared\APSIM.Shared.csproj">
+      <Project>{e243ae8d-35e3-4397-b180-ef1e8a91ae8c}</Project>
+      <Name>APSIM.Shared</Name>
+    </ProjectReference>
+  </ItemGroup>
+  <Import Project="$(MSBuildToolsPath)\Microsoft.CSharp.targets" />
+  <!-- To modify your build process, add your task inside one of the targets below and uncomment it. 
+       Other similar extension points exist, see Microsoft.Common.targets.
+  <Target Name="BeforeBuild">
+  </Target>-->
 </Project>