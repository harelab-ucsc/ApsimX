--- conflicted
+++ resolved
@@ -112,15 +112,9 @@
         /// <param name="InfestationInfo"></param>
         public void Infest(SourceInfo InfestationInfo)
         {
-<<<<<<< HEAD
-            LifeCyclePhase InfestingPhase = Immigrants.BelongsToPhase;
-            InfestingPhase.NewCohort(Immigrants.Population, Immigrants.ChronologicalAge, Immigrants.PhysiologicalAge);
-            mySummary.WriteMessage(this, "An infestation of  " + Immigrants.Population + " " + this.FullPath + " " + Immigrants.BelongsToPhase.Name + "'s occured today, just now :-)");
-=======
-            LifeCyclePhase InfestingPhase = Apsim.Child(this, InfestationInfo.LifeCyclePhase) as LifeCyclePhase;
+            LifeCyclePhase InfestingPhase = FindChild<LifeCyclePhase>(InfestationInfo.LifeCyclePhase);
             InfestingPhase.NewCohort(InfestationInfo);
-            mySummary.WriteMessage(this, "An infestation of  " + InfestationInfo.Population + " " + Apsim.FullPath(this) + " " + InfestationInfo.LifeCyclePhase + "'s occured today, just now :-)");
->>>>>>> 501ee190
+            mySummary.WriteMessage(this, "An infestation of  " + InfestationInfo.Population + " " + FullPath + " " + InfestationInfo.LifeCyclePhase + "'s occured today, just now :-)");
         }
     }
 }