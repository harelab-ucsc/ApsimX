--- conflicted
+++ resolved
@@ -173,23 +173,7 @@
         [EventSubscribe("DoCommence")]
         private void OnDoCommence(object sender, EventArgs e)
         {
-<<<<<<< HEAD
-            if (DoInitialSummary != null)
-                DoInitialSummary.Invoke(this, args);
-
-            if (StartOfSimulation != null)
-                StartOfSimulation.Invoke(this, args);
-
-			if (WFInitialiseResource != null)
-				WFInitialiseResource.Invoke(this, args);
-
-			if (WFInitialiseActivity != null)
-				WFInitialiseActivity.Invoke(this, args);
-
-			while (Today <= EndDate)
-=======
             try
->>>>>>> 5d371892
             {
                 if (DoInitialSummary != null)
                     DoInitialSummary.Invoke(this, args);
@@ -197,7 +181,13 @@
                 if (StartOfSimulation != null)
                     StartOfSimulation.Invoke(this, args);
 
-                while (Today <= EndDate)
+			if (WFInitialiseResource != null)
+				WFInitialiseResource.Invoke(this, args);
+
+			if (WFInitialiseActivity != null)
+				WFInitialiseActivity.Invoke(this, args);
+
+            while (Today <= EndDate)
                 {
                     if (DoWeather != null)
                         DoWeather.Invoke(this, args);
@@ -284,57 +274,6 @@
                     if (Today.Day == 31 && Today.Month == 12 && EndOfYear != null)
                         EndOfYear.Invoke(this, args);
 
-<<<<<<< HEAD
-				if (Today.AddDays(1).Day == 1 && EndOfMonth != null) // is tomorrow the start of a new month?
-				{
-					// WholeFarm events performed before APSIM EndOfMonth
-					if (WFUpdatePasture != null)
-						WFUpdatePasture.Invoke(this, args);
-					if (WFDoCutAndCarry != null)
-						WFDoCutAndCarry.Invoke(this, args);
-					if (WFAnimalBreeding != null)
-						WFAnimalBreeding.Invoke(this, args);
-					if (WFAnimalMilkProduction != null)
-						WFAnimalMilkProduction.Invoke(this, args);
-					if (WFPotentialIntake != null)
-						WFPotentialIntake.Invoke(this, args);
-					if (WFGetResourcesRequired != null)
-						WFGetResourcesRequired.Invoke(this, args);
-					if (WFAnimalWeightGain != null)
-						WFAnimalWeightGain.Invoke(this, args);
-					if (WFCalculateManure != null)
-						WFCalculateManure.Invoke(this, args);
-					if (WFCollectManure != null)
-						WFCollectManure.Invoke(this, args);
-					if (WFAnimalDeath != null)
-						WFAnimalDeath.Invoke(this, args);
-					if (WFAnimalMilking != null)
-						WFAnimalMilking.Invoke(this, args);
-					if (WFCalculateEcologicalState != null)
-						WFCalculateEcologicalState.Invoke(this, args);
-					if (WFAnimalManage != null)
-						WFAnimalManage.Invoke(this, args);
-					if (WFAnimalStock != null)
-						WFAnimalStock.Invoke(this, args);
-					if (WFAnimalSell != null)
-						WFAnimalSell.Invoke(this, args);
-					if (WFHerdSummary != null)
-						WFHerdSummary.Invoke(this, args);
-					if (WFAgeResources != null)
-						WFAgeResources.Invoke(this, args);
-					if (WFAnimalBuy != null)
-						WFAnimalBuy.Invoke(this, args);
-					EndOfMonth.Invoke(this, args);
-				}
-
-                if (EndOfDay != null)
-                    EndOfDay.Invoke(this, args);
-
-                if (DoReport != null)
-                    DoReport.Invoke(this, args);
-
-                Today = Today.AddDays(1);
-=======
                     if (Today.AddDays(1).Day == 1 && EndOfMonth != null) // is tomorrow the start of a new month?
                     {
                         // WholeFarm events performed before APSIM EndOfMonth
@@ -344,27 +283,36 @@
                             WFDoCutAndCarry.Invoke(this, args);
                         if (WFAnimalBreeding != null)
                             WFAnimalBreeding.Invoke(this, args);
+					if (WFAnimalMilkProduction != null)
+						WFAnimalMilkProduction.Invoke(this, args);
                         if (WFPotentialIntake != null)
                             WFPotentialIntake.Invoke(this, args);
                         if (WFGetResourcesRequired != null)
                             WFGetResourcesRequired.Invoke(this, args);
-                        if (WFAnimalMilkProduction != null)
-                            WFAnimalMilkProduction.Invoke(this, args);
                         if (WFAnimalWeightGain != null)
                             WFAnimalWeightGain.Invoke(this, args);
+					if (WFCalculateManure != null)
+						WFCalculateManure.Invoke(this, args);
+					if (WFCollectManure != null)
+						WFCollectManure.Invoke(this, args);
                         if (WFAnimalDeath != null)
                             WFAnimalDeath.Invoke(this, args);
                         if (WFAnimalMilking != null)
                             WFAnimalMilking.Invoke(this, args);
+					if (WFCalculateEcologicalState != null)
+						WFCalculateEcologicalState.Invoke(this, args);
                         if (WFAnimalManage != null)
                             WFAnimalManage.Invoke(this, args);
                         if (WFAnimalStock != null)
                             WFAnimalStock.Invoke(this, args);
                         if (WFAnimalSell != null)
                             WFAnimalSell.Invoke(this, args);
+					if (WFHerdSummary != null)
+						WFHerdSummary.Invoke(this, args);
                         if (WFAgeResources != null)
                             WFAgeResources.Invoke(this, args);
-
+					if (WFAnimalBuy != null)
+						WFAnimalBuy.Invoke(this, args);
                         EndOfMonth.Invoke(this, args);
                     }
 
@@ -386,7 +334,6 @@
                 // of the Invoke method used to call us crossing the native/managed boundary. I'm not
                 // sure why this is so...
                 // throw ex;
->>>>>>> 5d371892
             }
         }
     }
