﻿using System;
using System.Collections.Generic;
using APSIM.Shared.Documentation;
using APSIM.Shared.Utilities;
using Models.Core;

namespace Models.Functions
{

    /// <summary>
    /// A mathematical expression is evaluated using variables exposed within the Plant Modelling Framework.
    /// </summary>
    [Serializable]
    [ViewName("UserInterface.Views.PropertyView")]
    [PresenterName("UserInterface.Presenters.PropertyPresenter")]
    public class ExpressionFunction : Model, IFunction
    {
        /// <summary>The expression.</summary>
        [Core.Description("Expression")]
        private string expression;

        /// <summary>The expression.</summary>
        [Core.Description("Expression")]
        public string Expression
        {
            get
            {
                return expression;
            }
            set
            {
                expression = value;
                parsed = false;
            }
        }

        /// <summary>The function</summary>
        private ExpressionEvaluator fn = new ExpressionEvaluator();
        /// <summary>The parsed</summary>
        private bool parsed = false;


        /// <summary>Gets the value.</summary>
        /// <value>The value.</value>
        public double Value(int arrayIndex = -1)
        {
            if (!parsed)
            {
                Parse(fn, Expression);
                parsed = true;
            }
            FillVariableNames(fn, this, arrayIndex);
            Evaluate(fn);
            if (fn.Results != null && arrayIndex != -1)
                return fn.Results[arrayIndex];
            else
                return fn.Result;
        }

        /// <summary>
        /// Constructor
        /// </summary>
        public ExpressionFunction()
        {
            Expression = string.Empty;
        }

        /// <summary>Parses the specified function.</summary>
        /// <param name="fn">The function.</param>
        /// <param name="ExpressionProperty">The expression property.</param>
        private static void Parse(ExpressionEvaluator fn, string ExpressionProperty)
        {
            fn.Parse(ExpressionProperty.Trim());
            fn.Infix2Postfix();
        }

        /// <summary>Fills the variable names.</summary>
        /// <param name="fn">The function.</param>
        /// <param name="RelativeTo">The relative to.</param>
        /// <param name="arrayIndex">The array index</param>
        /// <exception cref="System.Exception">Cannot find variable:  + sym.m_name +  in function:  + RelativeTo.Name</exception>
        private static void FillVariableNames(ExpressionEvaluator fn, Model RelativeTo, int arrayIndex)
        {
            List<Symbol> varUnfilled = fn.Variables;
            List<Symbol> varFilled = new List<Symbol>();
            Symbol symFilled;
            foreach (Symbol sym in varUnfilled)
            {
                symFilled.m_name = sym.m_name;
                symFilled.m_type = ExpressionType.Variable;
                symFilled.m_values = null;
                symFilled.m_value = 0;
                object sometypeofobject = RelativeTo.FindByPath(sym.m_name.Trim())?.Value;
                if (sometypeofobject == null)
                    throw new Exception("Cannot find variable: " + sym.m_name + " in function: " + RelativeTo.Name);
                if (sometypeofobject is Array)
                {
                    Array arr = sometypeofobject as Array;
                    symFilled.m_values = new double[arr.Length];
                    for (int i = 0; i < arr.Length; i++)
                        symFilled.m_values[i] = Convert.ToDouble(arr.GetValue(i),
                                                                 System.Globalization.CultureInfo.InvariantCulture);
                }
                else if (sometypeofobject is IFunction)
                    symFilled.m_value = (sometypeofobject as IFunction).Value(arrayIndex);
                else
                    symFilled.m_value = Convert.ToDouble(sometypeofobject,
                                                         System.Globalization.CultureInfo.InvariantCulture);
                varFilled.Add(symFilled);
            }
            fn.Variables = varFilled;
        }

        /// <summary>Evaluates the specified function.</summary>
        /// <param name="fn">The function.</param>
        /// <exception cref="System.Exception"></exception>
        private static void Evaluate(ExpressionEvaluator fn)
        {
            fn.EvaluatePostfix();
            if (fn.Error)
            {
<<<<<<< HEAD
                // throw new Exception(fn.ErrorDescription);
=======
                throw new Exception(fn.ErrorDescription);
>>>>>>> 0a3551d8
            }
        }

        /// <summary>
        /// Return the value of the specified property as an object. The PropertyName
        /// is relative to the RelativeTo argument (usually Plant).
        /// Format:
        /// [function(]VariableName[)]
        /// Where:
        /// function is optional and can be one of Sum, subtract, multiply, divide, max, min
        /// VariableName is the name of a Plant variable. It can also include an array. Array can
        /// have a filter inside of square brackets. Filter can be an array index (0 based)
        /// or be the name of a class or base class.
        /// e.g. Leaf.MinT
        /// sum(Leaf.Leaves[].Live.Wt)              - sums all live weights of all objects in leaves array.
        /// subtract(Leaf.Leaves[].Live.Wt)         - subtracts all live weights of all objects in leaves array.
        /// Leaf.Leaves[1].Live.Wt                  - returns the live weight of the 2nd element of the leaves array.
        /// sum(Leaf.Leaves[AboveGround].Live.Wt)   - returns the live weight of the 2nd element of the leaves array.
        /// </summary>
        /// <param name="Expression">The expression.</param>
        /// <param name="RelativeTo">The relative to.</param>
        /// <returns></returns>
        public static object Evaluate(string Expression, Model RelativeTo)
        {
            ExpressionEvaluator fn = new ExpressionEvaluator();
            Parse(fn, Expression);
            FillVariableNames(fn, RelativeTo, -1);
            Evaluate(fn);
            if (fn.Results != null)
                return fn.Results;
            else
                return fn.Result;
        }

        /// <summary>
        /// Document the model.
        /// </summary>
        public override IEnumerable<ITag> Document()
        {
            string st = Expression.Replace(".Value()", "");
            st = st.Replace("*", "x");
            yield return new Paragraph($"{Name} = {st}");

            foreach (ITag tag in DocumentChildren<Memo>())
                yield return tag;
        }
    }
}<|MERGE_RESOLUTION|>--- conflicted
+++ resolved
@@ -119,11 +119,7 @@
             fn.EvaluatePostfix();
             if (fn.Error)
             {
-<<<<<<< HEAD
-                // throw new Exception(fn.ErrorDescription);
-=======
                 throw new Exception(fn.ErrorDescription);
->>>>>>> 0a3551d8
             }
         }
 
