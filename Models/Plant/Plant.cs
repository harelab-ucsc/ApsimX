<<<<<<< HEAD
using System;
using System.Collections.Generic;
using System.Text;
using Models.Core;

using System.Reflection;
using System.Collections;
using Models.PMF.Organs;
using Models.PMF.Phen;
using Models.PMF.Functions;
using Models.Soils;
using System.Xml.Serialization;
using System.Xml.Schema;
using System.Xml;

=======
// -----------------------------------------------------------------------
// <copyright file="Plant.cs" company="APSIM Initiative">
//     Copyright (c) APSIM Initiative
// </copyright>
//-----------------------------------------------------------------------
>>>>>>> 1bf78c5f
namespace Models.PMF
{
    using System;
    using System.Collections.Generic;
    using System.Xml.Serialization;
    using Models.Core;
    using Models.PMF.Organs;
    using Models.PMF.Phen;
    using Models.Soils;
    using Models.PMF.Interfaces;

    /// <summary>
    /// The generic plant model
    /// </summary>
    [Serializable]
    public class Plant : ModelCollectionFromResource, ICrop2
    {
        #region Class links
        /// <summary>The summary</summary>
        [Link] ISummary Summary = null;
        /// <summary>The phenology</summary>
        [Link(IsOptional = true)] public Phenology Phenology = null;
        /// <summary>The arbitrator</summary>
        [Link(IsOptional = true)] public OrganArbitrator Arbitrator = null;
        /// <summary>The structure</summary>
        [Link(IsOptional=true)] public Structure Structure = null;
        /// <summary>The soil</summary>
        [Link] Soils.Soil Soil = null;
        /// <summary>The leaf</summary>
        [Link(IsOptional=true)] public Leaf Leaf = null;
        /// <summary>The root</summary>
        [Link(IsOptional=true)] public Root Root = null;
        /// <summary>The base function class</summary>
        [Link(IsOptional = true)]
        public Function Function = null;
        
        #endregion

        #region Class properties and fields
        /// <summary>
        /// MicroClimate will get 'CropType' and use it to look up
        /// canopy properties for this crop.
        /// </summary>
        public string CropType { get; set; }

        /// <summary>The sowing data</summary>
        [XmlIgnore]
        public SowPlant2Type SowingData;
        
        /// <summary>Gets the organs.</summary>
        [XmlIgnore]
<<<<<<< HEAD
        public Organ[] Organs 
        { 
            get 
            {
                if (_Organs == null)
                {
                    List<Organ> organs = new List<Organ>();
                    foreach (Organ organ in Apsim.Children(this, typeof(Organ)))
                        organs.Add(organ);
                    _Organs = organs.ToArray();
                }
                return _Organs;
            } 
        }
=======
        public IOrgan[] Organs { get; private set; }
        
>>>>>>> 1bf78c5f
        /// <summary>Gets the canopy data.</summary>
        public NewCanopyType CanopyData { get { return LocalCanopyData; } }

        /// <summary>The local canopy data</summary>
        [XmlIgnore]
        public NewCanopyType LocalCanopyData;
        /// <summary>The local canopy data2</summary>
        private CanopyProperties LocalCanopyData2;
        /// <summary>The local root data</summary>
        private RootProperties LocalRootData;
        /// <summary>Gets a list of cultivar names</summary>
        public string[] CultivarNames
        {
            get
            {
                SortedSet<string> cultivarNames = new SortedSet<string>();
                foreach (Cultivar cultivar in this.Cultivars)
                {
                    cultivarNames.Add(cultivar.Name);
                    if (cultivar.Aliases != null)
                    {
                        foreach (string alias in cultivar.Aliases)
                            cultivarNames.Add(alias);
                    }
                }

                return new List<string>(cultivarNames).ToArray();
            }
        }
        /// <summary>A property to return all cultivar definitions.</summary>
        /// <value>The cultivars.</value>
        private List<Cultivar> Cultivars
        {
            get
            {
                List<Cultivar> cultivars = new List<Cultivar>();
                foreach (Model model in Apsim.Children(this, typeof(Cultivar)))
                {
                    cultivars.Add(model as Cultivar);
                }

                return cultivars;
            }
        }
        /// <summary>The current cultivar definition.</summary>
        private Cultivar cultivarDefinition;
        /// <summary>MicroClimate needs FRGR.</summary>
        /// <value>The FRGR.</value>
        public double FRGR 
        { 
            get 
            {
                double frgr = 1;
                foreach (IOrgan Child in Organs)
                {
                    if (Child.FRGR <= 1)
                      frgr = Child.FRGR;
                }
                return frgr; 
            } 
        }
        /// <summary>MicroClimate supplies light profile.</summary>
        [XmlIgnore]
        public CanopyEnergyBalanceInterceptionlayerType[] LightProfile { get; set; }
        /// <summary>MicroClimate supplies Potential EP</summary>
        /// <value>The potential ep.</value>
        [XmlIgnore]
        public double PotentialEP {get; set;}

        /// <summary>Gets the water supply demand ratio.</summary>
        /// <value>The water supply demand ratio.</value>
        [XmlIgnore]
        public double WaterSupplyDemandRatio
        {
            get
            {
                double F;
                if (demandWater > 0)
                    F = Utility.Math.Sum(uptakeWater) / demandWater;
                else
                    F = 1;
                return F;
            }
        }
        /// <summary>Gets or sets the population.</summary>
        /// <value>The population.</value>
        [XmlIgnore]
        [Description("Number of plants per meter2")]
        [Units("/m2")]
        public double Population { get; set; }
        /// <summary>Gets or sets the plant transpiration.</summary>
        /// <value>The plant transpiration.</value>
        [XmlIgnore]
        public double PlantTranspiration { get; set; }
        #endregion

        #region Interface properties
        /// <summary>Provides canopy data to Arbitrator.</summary>
        public CanopyProperties CanopyProperties { get { return LocalCanopyData2; } }
        /// <summary>Provides root data to Arbitrator.</summary>
        public RootProperties RootProperties { get { return LocalRootData; } }
        /// <summary>
        /// Potential evapotranspiration. Arbitrator calculates this and sets this property in the crop.
        /// </summary>
        [XmlIgnore]
        public double demandWater { get; set; }
        /// <summary>
        /// Actual transpiration by the crop. Calculated by Arbitrator based on PotentialEP across all crops, soil and root properties
        /// </summary>
        [XmlIgnore]
        public double[] uptakeWater { get; set; }
        /// <summary>Crop calculates potentialNitrogenDemand after getting its water allocation</summary>
        [XmlIgnore]
        public double demandNitrogen { get; set; }
        /// <summary>
        /// Arbitrator supplies actualNitrogenSupply based on soil supply and other crop demand
        /// </summary>
        [XmlIgnore]
        public double[] uptakeNitrogen { get; set; }
        /// <summary>The proportion of supplyNitrogen that is supplied as NO3, the remainder is NH4</summary>
        [XmlIgnore]
        public double[] uptakeNitrogenPropNO3 { get;  set; }
        /// <summary>
        /// The initial value of the extent to which the roots have penetrated the soil layer (0-1)
        /// </summary>
        /// <value>The local root exploration by layer.</value>
        [XmlIgnore] public double[] localRootExplorationByLayer { get; set; }
        /// <summary>The initial value of the root length densities for each soil layer (mm/mm3)</summary>
        /// <value>The local root length density by volume.</value>
        [XmlIgnore] public double[] localRootLengthDensityByVolume { get; set; }
        /// <summary>Is the plant in the ground?</summary>
        [XmlIgnore]
        public bool PlantInGround
        {
            get
            {
                return SowingData != null;
            }
        }
        /// <summary>Test if the plant has emerged</summary>
        [XmlIgnore]
        public bool PlantEmerged
        {
            get
            {
                if (Phenology != null)
                    return Phenology.Emerged;
                else
                    return true;
            }
        }


        #endregion

        #region Class Events
        /// <summary>Occurs when [sowing].</summary>
        public event EventHandler Sowing;
        /// <summary>Occurs when [harvesting].</summary>
        public event EventHandler Harvesting;
        /// <summary>Occurs when [cutting].</summary>
        public event EventHandler Cutting;
        /// <summary>Occurs when [plant ending].</summary>
        public event EventHandler PlantEnding;
        /// <summary>Occurs when [biomass removed].</summary>
        public event BiomassRemovedDelegate BiomassRemoved;
        /// <summary>Occurs when daily phenology timestep completed</summary>
        public event EventHandler PostPhenology;
        #endregion

        #region External Communications.  Method calls and EventHandlers
        /// <summary>Sow the crop with the specified parameters.</summary>
        /// <param name="cultivar">The cultivar.</param>
        /// <param name="population">The population.</param>
        /// <param name="depth">The depth.</param>
        /// <param name="rowSpacing">The row spacing.</param>
        /// <param name="maxCover">The maximum cover.</param>
        /// <param name="budNumber">The bud number.</param>
        public void Sow(string cultivar, double population, double depth, double rowSpacing, double maxCover = 1, double budNumber = 1)
        {
            SowingData = new SowPlant2Type();
            SowingData.Population = population;
            SowingData.Depth = depth;
            SowingData.Cultivar = cultivar;
            SowingData.MaxCover = maxCover;
            SowingData.BudNumber = budNumber;
            SowingData.RowSpacing = rowSpacing;

            // Find cultivar and apply cultivar overrides.
            cultivarDefinition = PMF.Cultivar.Find(Cultivars, SowingData.Cultivar);
            cultivarDefinition.Apply(this);



            // Invoke a sowing event.
            if (Sowing != null)
                Sowing.Invoke(this, new EventArgs());

            this.Population = population;

            // tell all our children about sow
            foreach (IOrgan Child in Organs)
                Child.OnSow(SowingData);
            if (Structure != null)
               Structure.OnSow(SowingData);
            if (Phenology != null)
                Phenology.OnSow();
            if (Arbitrator != null)
                Arbitrator.OnSow();

            
       
            Summary.WriteMessage(this, string.Format("A crop of " + CropType +" (cultivar = " + cultivar + ") was sown today at a population of " + Population + " plants/m2 with " + budNumber + " buds per plant at a row spacing of " + rowSpacing + " and a depth of " + depth + " mm"));
        }
        /// <summary>Harvest the crop.</summary>
        public void Harvest()
        {
            // Invoke a harvesting event.
            if (Harvesting != null)
                Harvesting.Invoke(this, new EventArgs());

            // tell all our children about harvest
            foreach (IOrgan Child in Organs)
                Child.OnHarvest();

            Phenology.OnHarvest();

            Summary.WriteMessage(this, string.Format("A crop of " + CropType + " was harvested today, Yeahhh"));
        }
        /// <summary>End the crop.</summary>
        public void EndCrop()
        {
            Summary.WriteMessage(this, "Crop ending");

            if (PlantEnding != null)
                PlantEnding.Invoke(this, new EventArgs());

            BiomassRemovedType BiomassRemovedData = new BiomassRemovedType();
            BiomassRemovedData.crop_type = CropType;
            BiomassRemovedData.dm_type = new string[Organs.Length];
            BiomassRemovedData.dlt_crop_dm = new float[Organs.Length];
            BiomassRemovedData.dlt_dm_n = new float[Organs.Length];
            BiomassRemovedData.dlt_dm_p = new float[Organs.Length];
            BiomassRemovedData.fraction_to_residue = new float[Organs.Length];
            int i = 0;
            foreach (BaseOrgan O in Organs)
            {
                if (O is AboveGround)
                {
                    BiomassRemovedData.dm_type[i] = O.Name;
                    BiomassRemovedData.dlt_crop_dm[i] = (float)O.TotalDM * 10f;
                    BiomassRemovedData.dlt_dm_n[i] = (float)O.TotalN * 10f;
                    BiomassRemovedData.dlt_dm_p[i] = 0f;
                    BiomassRemovedData.fraction_to_residue[i] = 1f;
                }
                else
                {
                    BiomassRemovedData.dm_type[i] = O.Name;
                    BiomassRemovedData.dlt_crop_dm[i] = 0f;
                    BiomassRemovedData.dlt_dm_n[i] = 0f;
                    BiomassRemovedData.dlt_dm_p[i] = 0f;
                    BiomassRemovedData.fraction_to_residue[i] = 0f;
                }
                i++;
            }
            BiomassRemoved.Invoke(BiomassRemovedData);

            // tell all our children about endcrop
            foreach (IOrgan Child in Organs)
                Child.OnEndCrop();
            Clear();

            cultivarDefinition.Unapply();
        }
        /// <summary>Clears this instance.</summary>
        private void Clear()
        {
            SowingData = null;
            //WaterSupplyDemandRatio = 0;
            Population = 0;
            if (Structure != null)
               Structure.Clear();
            if (Phenology != null)
               Phenology.Clear();
            if (Arbitrator != null)
               Arbitrator.Clear();
        }
        /// <summary>Cut the crop.</summary>
        public void Cut()
        {
            if (Cutting != null)
                Cutting.Invoke(this, new EventArgs());

            // tell all our children about endcrop
            foreach (IOrgan Child in Organs)
                Child.OnCut();
        }
        /// <summary>Things the plant model does when the simulation starts</summary>
        /// <param name="sender">The sender.</param>
        /// <param name="e">The <see cref="EventArgs"/> instance containing the event data.</param>
        [EventSubscribe("Commencing")]
        private void OnSimulationCommencing(object sender, EventArgs e)
        {
            List<IOrgan> organs = new List<IOrgan>();
            foreach (IOrgan organ in Apsim.Children(this, typeof(IOrgan)))
                organs.Add(organ);
            Organs = organs.ToArray();

            Clear();
            foreach (IOrgan o in Organs)
            {
                o.OnSimulationCommencing();
            }
            InitialiseInterfaceTypes();
        }
        /// <summary>Things that happen when the clock broadcasts DoPlantGrowth Event</summary>
        /// <param name="sender">The sender.</param>
        /// <param name="e">The <see cref="EventArgs"/> instance containing the event data.</param>
        
        [EventSubscribe("DoPotentialPlantGrowth")]
        private void OnDoPotentialPlantGrowth(object sender, EventArgs e)
        {
            if (PlantInGround)
            {
                
                if (Phenology != null)
                {
                    DoPhenology();
                    if (Phenology.Emerged == true)
                    {
                        DoDMSetUp();//Sets organs water limited DM supplys and demands
                        // Invoke a post phenology event.
                        if (PostPhenology != null)
                            PostPhenology.Invoke(this, new EventArgs());
                    }
                }
                else
                {
                    DoDMSetUp();//Sets organs water limited DM supplys and demands
                }
            }
        }

        /// <summary>Called when [do nutrient arbitration].</summary>
        /// <param name="sender">The sender.</param>
        /// <param name="e">The <see cref="EventArgs"/> instance containing the event data.</param>
        [EventSubscribe("DoNutrientArbitration")]
        private void OnDoNutrientArbitration(object sender, EventArgs e)
        {
            if ((PlantInGround) && (Arbitrator != null))
            {
                if (Phenology != null)
                {
                    if (Phenology.Emerged == true)
                    {

                        Arbitrator.DoWaterLimitedDMAllocations();
                        Arbitrator.DoNutrientDemandSetUp();
                        Arbitrator.SetNutrientUptake();
                        Arbitrator.DoNutrientAllocations();
                        Arbitrator.DoNutrientLimitedGrowth();
                    }
                }
                else
                {
                    Arbitrator.DoWaterLimitedDMAllocations();
                    Arbitrator.DoNutrientDemandSetUp();
                    Arbitrator.SetNutrientUptake();
                    Arbitrator.DoNutrientAllocations();
                    Arbitrator.DoNutrientLimitedGrowth();
                }
            }
        }

        /// <summary>Called when [do actual plant growth].</summary>
        /// <param name="sender">The sender.</param>
        /// <param name="e">The <see cref="EventArgs"/> instance containing the event data.</param>
        [EventSubscribe("DoActualPlantGrowth")]
        private void OnDoActualPlantGrowth(object sender, EventArgs e)
        {
            if (PlantInGround)
            {
                DoActualGrowth();
            }
        }
        #endregion

        #region Internal Communications.  Method calls
        /// <summary>Does the phenology.</summary>
        private void DoPhenology()
        {
            if (Phenology != null)
            {
                Phenology.DoTimeStep();

            }
        }
        /// <summary>Does the dm set up.</summary>
        private void DoDMSetUp()
        {
            if (Structure != null)
                Structure.DoPotentialDM();
            foreach (IOrgan o in Organs)
                o.DoPotentialDM();
        }
        /// <summary>Does the nutrient set up.</summary>
        private void DoNutrientSetUp()
        {
            foreach (IOrgan o in Organs)
                o.DoPotentialNutrient();
        }

        /// <summary>Does the actual growth.</summary>
        private void DoActualGrowth()
        {
            if (Structure != null)
                Structure.DoActualGrowth();
            foreach (IOrgan o in Organs)
                o.DoActualGrowth();
        }
        /// <summary>Initialises the interface types.</summary>
        private void InitialiseInterfaceTypes()
        {
            uptakeWater = new double[Soil.Thickness.Length];
            uptakeNitrogen = new double[Soil.Thickness.Length];
            uptakeNitrogenPropNO3 = new double[Soil.Thickness.Length];

            //Set up CanopyData and root data types
            LocalCanopyData = new NewCanopyType();
            LocalCanopyData2 = new CanopyProperties();
            LocalRootData = new RootProperties();

            CanopyProperties.Name = CropType;
            CanopyProperties.CoverGreen = 0;
            CanopyProperties.CoverTot = 0;
            CanopyProperties.CanopyDepth = 0;
            CanopyProperties.CanopyHeight = 0;
            CanopyProperties.LAIGreen = 0;
            CanopyProperties.LAItot = 0;
            CanopyProperties.Frgr = 0;
            if (Leaf != null)
            {
                CanopyProperties.MaximumStomatalConductance = Leaf.GsMax;
                CanopyProperties.HalfSatStomatalConductance = Leaf.R50;
                CanopyProperties.CanopyEmissivity = Leaf.Emissivity;
            }
            else
            {
                CanopyProperties.MaximumStomatalConductance = 0;
                CanopyProperties.HalfSatStomatalConductance = 0;
                CanopyProperties.CanopyEmissivity = 0;
            }

            SoilCrop soilCrop = this.Soil.Crop(Name) as SoilCrop;

            RootProperties.KL = soilCrop.KL;
            RootProperties.LowerLimitDep = soilCrop.LL;
            RootProperties.RootDepth = 0;
            RootProperties.MaximumDailyNUptake = 0;
            RootProperties.KNO3 = Root.KNO3;
            RootProperties.KNH4 = Root.KNH4;

            localRootExplorationByLayer = new double[Soil.Thickness.Length];
            localRootLengthDensityByVolume = new double[Soil.Thickness.Length];

            demandWater = 0;
            demandNitrogen = 0;

            RootProperties.RootExplorationByLayer = localRootExplorationByLayer;
            RootProperties.RootLengthDensityByVolume = localRootLengthDensityByVolume;
        }

        #endregion
     }
}<|MERGE_RESOLUTION|>--- conflicted
+++ resolved
@@ -1,26 +1,8 @@
-<<<<<<< HEAD
-using System;
-using System.Collections.Generic;
-using System.Text;
-using Models.Core;
-
-using System.Reflection;
-using System.Collections;
-using Models.PMF.Organs;
-using Models.PMF.Phen;
-using Models.PMF.Functions;
-using Models.Soils;
-using System.Xml.Serialization;
-using System.Xml.Schema;
-using System.Xml;
-
-=======
 // -----------------------------------------------------------------------
 // <copyright file="Plant.cs" company="APSIM Initiative">
 //     Copyright (c) APSIM Initiative
 // </copyright>
 //-----------------------------------------------------------------------
->>>>>>> 1bf78c5f
 namespace Models.PMF
 {
     using System;
@@ -54,8 +36,6 @@
         /// <summary>The root</summary>
         [Link(IsOptional=true)] public Root Root = null;
         /// <summary>The base function class</summary>
-        [Link(IsOptional = true)]
-        public Function Function = null;
         
         #endregion
 
@@ -72,25 +52,8 @@
         
         /// <summary>Gets the organs.</summary>
         [XmlIgnore]
-<<<<<<< HEAD
-        public Organ[] Organs 
-        { 
-            get 
-            {
-                if (_Organs == null)
-                {
-                    List<Organ> organs = new List<Organ>();
-                    foreach (Organ organ in Apsim.Children(this, typeof(Organ)))
-                        organs.Add(organ);
-                    _Organs = organs.ToArray();
-                }
-                return _Organs;
-            } 
-        }
-=======
         public IOrgan[] Organs { get; private set; }
         
->>>>>>> 1bf78c5f
         /// <summary>Gets the canopy data.</summary>
         public NewCanopyType CanopyData { get { return LocalCanopyData; } }
 
