namespace Models.PMF.Organs
{
    using APSIM.Shared.Utilities;
    using Library;
    using Models.Core;
    using Models.PMF.Functions;
    using Models.PMF.Interfaces;
    using Models.Soils;
    using Models.Soils.Arbitrator;
    using System;
    using System.Collections.Generic;
    using System.Xml.Serialization;

    ///<summary>
    /// The generic root model calculates root growth in terms of rooting depth, biomass accumulation and subsequent 
    /// root length density.
    /// 
    /// **Root Growth**
    /// 
    /// Roots grow downward through the soil profile and rate is determined by RootFrontVelocity. The RootFrontVelocity 
    /// is also influenced by the extension resistance posed by the soil, paramterised using the soil XF value.
    /// 
    /// **Dry Matter Demands**
    /// 
    /// 100% of the dry matter (DM) demanded from the root is structural. The daily DM demand from root is calculated as a 
    /// proportion of total DM supply using a PartitionFraction function. The daily loss of roots is calculated using
    /// a SenescenceRate function.
    /// 
    /// **Nitrogen Demands**
    /// 
    /// The daily structural N demand from root is the product of total DM demand and a nitrogen concentration of MinimumNConc%.
    /// 
    /// **Nitrogen Uptake**
    /// 
    /// Potential N uptake by the root system is calculated for each soil layer that the roots have extended into.
    /// In each layer potential uptake is calculated as the product of the mineral nitrogen in the layer, a factor 
    /// controlling the rate of extraction (kNO<sub>3</sub> and kNH<sub>4</sub>), the concentration of of N (ppm) 
    /// and a soil moisture factor which decreases as the soil dries. Nitrogen uptake demand is limited to the maximum 
    /// of potential uptake and the plants N demand.  Uptake N demand is then passed to the soil arbitrator which 
    /// determines how much of their Nitrogen uptake demand each plant instance will be allowed to take up.
    /// 
    /// **Water Uptake**
    /// 
    /// Potential water uptake by the root system is calculated for each soil layer that the roots have extended into.
    /// In each layer potential uptake is calculated as the product of the available Water in the layer, and a factor 
    /// controlling the rate of extraction (KL). The KL values are set in the soil and may be further modified by the crop
    /// via KLModifier, KNO3 and KN4.
    ///</summary>
    [Serializable]
    [Description("Root Class")]
    [ViewName("UserInterface.Views.GridView")]
    [PresenterName("UserInterface.Presenters.PropertyPresenter")]
    public class Root : BaseOrgan, IWaterNitrogenUptake
    {
        #region Links
        /// <summary>The arbitrator</summary>
        [Link]
        OrganArbitrator Arbitrator = null;
        #endregion

        #region Parameters

        /// <summary>Link to the KNO3 link</summary>
        [Link]
        LinearInterpolationFunction KNO3 = null;

        /// <summary>Link to the KNH4 link</summary>
        [Link]
        LinearInterpolationFunction KNH4 = null;

        /// <summary>Soil water factor for N Uptake</summary>
        [Link]
        LinearInterpolationFunction NUptakeSWFactor = null;

        /// <summary>Gets or sets the initial biomass dry matter weight</summary>
        [Link]
        [Units("g/plant")]
        IFunction InitialDM = null;

        /// <summary>Gets or sets the specific root length</summary>
        [Link]
        [Units("m/g")]
        IFunction SpecificRootLength = null;

        /// <summary>The nitrogen demand switch</summary>
        [Link]
        IFunction NitrogenDemandSwitch = null;

        /// <summary>The N retranslocation factor</summary>
        [Link(IsOptional = true)]
        [Units("/d")]
        IFunction NRetranslocationFactor = null;

        /// <summary>The N reallocation factor</summary>
        [Link(IsOptional = true)]
        [Units("/d")]
        IFunction NReallocationFactor = null;

        /// <summary>The DM retranslocation factor</summary>
        [Link(IsOptional = true)]
        [Units("/d")]
        IFunction DMRetranslocationFactor = null;

        /// <summary>The DM reallocation factor</summary>
        [Link(IsOptional = true)]
        [Units("/d")]
        IFunction DMReallocationFactor = null;

        /// <summary>The biomass senescence rate</summary>
        [Link]
        [Units("/d")]
        IFunction SenescenceRate = null;
        
        /// <summary>The root front velocity</summary>
        [Link]
        [Units("mm/d")]
        public IFunction RootFrontVelocity = null;

        /// <summary>The DM structural fraction</summary>
        [Link(IsOptional = true)]
        [Units("g/g")]
        IFunction StructuralFraction = null;

        /// <summary>The biomass partition fraction</summary>
        [Link]
        [Units("0-1")]
        IFunction PartitionFraction = null;
        
        /// <summary>The maximum N concentration</summary>
        [Link]
        [Units("g/g")]
        IFunction MaximumNConc = null;

        /// <summary>The minimum N concentration</summary>
        [Link]
        [Units("g/g")]
        IFunction MinimumNConc = null;

        /// <summary>The critical N concentration</summary>
        [Link(IsOptional = true)]
        [Units("g/g")]
        IFunction CriticalNConc = null;

        /// <summary>The maximum daily N uptake</summary>
        [Link]
        [Units("kg N/ha")]
        IFunction MaxDailyNUptake = null;
        
        /// <summary>The kl modifier</summary>
        [Link]
        [Units("0-1")]
        LinearInterpolationFunction KLModifier = null;
        
        /// <summary>The Maximum Root Depth</summary>
        [Link]
        [Units("0-1")]
        public IFunction MaximumRootDepth = null;

        /// <summary>Link to biomass removal model</summary>
        [ChildLink]
        public BiomassRemoval biomassRemovalModel = null;

        /// <summary>A list of other zone names to grow roots in</summary>
        public List<string> ZoneNamesToGrowRootsIn { get; set; }

        /// <summary>The root depths for each addition zone.</summary>
        public List<double> ZoneRootDepths { get; set; }

        /// <summary>The live weights for each addition zone.</summary>
        public List<double> ZoneInitialDM { get; set; }

        private double BiomassToleranceValue = 0.0000000001;   // 10E-10

        #endregion

        #region States

        /// <summary>A list of all zones to grow roots in</summary>
        [XmlIgnore]
        public List<ZoneState> Zones { get; set; }

        /// <summary>The zone where the plant is growing</summary>
        [XmlIgnore]
        public ZoneState PlantZone { get; set; }

        /// <summary>The DM supply for retranslocation</summary>
        private double DMRetranslocationSupply = 0.0;

        /// <summary>The DM supply for reallocation</summary>
        private double DMReallocationSupply = 0.0;

        /// <summary>The N supply for retranslocation</summary>
        private double NRetranslocationSupply = 0.0;

        /// <summary>The N supply for reallocation</summary>
        private double NReallocationSupply = 0.0;

        /// <summary>The structural DM demand</summary>
        private double StructuralDMDemand = 0.0;

        /// <summary>The non structural DM demand</summary>
        private double NonStructuralDMDemand = 0.0;

        /// <summary>The metabolic DM demand</summary>
        private double MetabolicDMDemand = 0.0;

        /// <summary>The structural N demand</summary>
        private double StructuralNDemand = 0.0;

        /// <summary>The non structural N demand</summary>
        private double NonStructuralNDemand = 0.0;

        /// <summary>The metabolic N demand</summary>
        private double MetabolicNDemand = 0.0;

        #endregion

        #region Outputs

        /// <summary>Gets the root length density.</summary>
        [Units("mm/mm3")]
        public double[] LengthDensity
        {
            get
            {
                double[] value = new double[PlantZone.soil.Thickness.Length];
                for (int i = 0; i < PlantZone.soil.Thickness.Length; i++)
                    value[i] = PlantZone.LayerLive[i].Wt * SpecificRootLength.Value * 1000 / 1000000 / PlantZone.soil.Thickness[i];
                return value;
            }
        }

        ///<Summary>Total DM demanded by roots</Summary>
        [Units("g/m2")]
        [XmlIgnore]
        public double TotalDMDemand { get; set; }

        ///<Summary>The amount of N taken up after arbitration</Summary>
        [Units("g/m2")]
        [XmlIgnore]
        public double NTakenUp { get; set; }

        /// <summary>Root depth.</summary>
        [XmlIgnore]
        public double Depth { get { return PlantZone.Depth; } }

        /// <summary>Layer live</summary>
        [XmlIgnore]
        public Biomass[] LayerLive { get { if (PlantZone != null) return PlantZone.LayerLive; else return new Biomass[0]; } }

        /// <summary>Layer dead.</summary>
        [XmlIgnore]
        public Biomass[] LayerDead { get { return PlantZone.LayerDead; } }

        /// <summary>Gets or sets the length.</summary>
        [XmlIgnore]
        public double Length { get { return PlantZone.Length; } }

        /// <summary>Gets or sets the water uptake.</summary>
        [Units("mm")]
        public double WaterUptake
        {
            get
            {
                double uptake = 0;
                foreach (ZoneState zone in Zones)
                    uptake = uptake + MathUtilities.Sum(zone.Uptake);
                return -uptake;
            }
        }

        /// <summary>Gets or sets the water uptake.</summary>
        [Units("kg/ha")]
        public double NUptake
        {
            get
            {
                double uptake = 0;
                foreach (ZoneState zone in Zones)
                    uptake = MathUtilities.Sum(zone.NitUptake);
                return uptake;
            }
        }
        #endregion

        #region Functions

        /// <summary>Constructor</summary>
        public Root()
        {
            Zones = new List<ZoneState>();
            ZoneNamesToGrowRootsIn = new List<string>();
            ZoneRootDepths = new List<double>();
            ZoneInitialDM = new List<double>();
        }

        /// <summary>Initialise all zones.</summary>
        private void InitialiseZones()
        {
            Zones.Clear();
            Zones.Add(PlantZone);
            if (ZoneRootDepths.Count != ZoneNamesToGrowRootsIn.Count ||
                ZoneRootDepths.Count != ZoneInitialDM.Count)
                throw new Exception("The root zone variables (ZoneRootDepths, ZoneNamesToGrowRootsIn, ZoneInitialDM) need to have the same number of values");

            for (int i = 0; i < ZoneNamesToGrowRootsIn.Count; i++)
            {
                Zone zone = Apsim.Find(this, ZoneNamesToGrowRootsIn[i]) as Zone;
                if (zone != null)
                {
                    Soil soil = Apsim.Find(zone, typeof(Soil)) as Soil;
                    if (soil == null)
                        throw new Exception("Cannot find soil in zone: " + zone.Name);
                    if (soil.Crop(Plant.Name) == null)
                        throw new Exception("Cannot find a soil crop parameterisation for " + Plant.Name);
                    ZoneState newZone = new ZoneState(Plant, this, soil, ZoneRootDepths[i], ZoneInitialDM[i], Plant.Population, MaximumNConc.Value);
                    Zones.Add(newZone);
                }
            }
        }

        /// <summary>Does the water uptake.</summary>
        /// <param name="Amount">The amount.</param>
        /// <param name="zoneName">Zone name to do water uptake in</param>
        public void DoWaterUptake(double[] Amount, string zoneName)
        {
            ZoneState zone = Zones.Find(z => z.Name == zoneName);
            if (zone == null)
                throw new Exception("Cannot find a zone called " + zoneName);
				
			zone.Uptake = MathUtilities.Multiply_Value(Amount, -1.0);
            zone.soil.SoilWater.dlt_sw_dep = zone.Uptake;
        }

        /// <summary>Does the Nitrogen uptake.</summary>
        /// <param name="zonesFromSoilArbitrator">List of zones from soil arbitrator</param>
        public void DoNitrogenUptake(List<ZoneWaterAndN> zonesFromSoilArbitrator)
        {
            foreach (ZoneWaterAndN thisZone in zonesFromSoilArbitrator)
            {
                ZoneState zone = Zones.Find(z => z.Name == thisZone.Zone.Name);
                if (zone != null)
                {

                    // Send the delta water back to SoilN that we're going to uptake.
                    NitrogenChangedType NitrogenUptake = new NitrogenChangedType();
                    NitrogenUptake.DeltaNO3 = MathUtilities.Multiply_Value(thisZone.NO3N, -1.0);
                    NitrogenUptake.DeltaNH4 = MathUtilities.Multiply_Value(thisZone.NH4N, -1.0);

                    zone.NitUptake = MathUtilities.Add(NitrogenUptake.DeltaNO3, NitrogenUptake.DeltaNH4);
                    zone.soil.SoilNitrogen.SetNitrogenChanged(NitrogenUptake);
                }
            }
        }

        /// <summary>Called when crop is ending</summary>
        [EventSubscribe("PlantEnding")]
        protected void DoPlantEnding(object sender, EventArgs e)
        {
            //Send all root biomass to soil FOM
            DoRemoveBiomass(null, new OrganBiomassRemovalType() { FractionLiveToResidue = 1.0 });
            Clear();
        }

        /// <summary>Clears this instance.</summary>
        protected override void Clear()
        {
            base.Clear();
            PlantZone.Clear();
            Zones.Clear();
        }


        #endregion

        #region Event Handlers

        /// <summary>Called when [simulation commencing].</summary>
        /// <param name="sender">The sender.</param>
        /// <param name="e">The <see cref="EventArgs"/> instance containing the event data.</param>
        /// <exception cref="ApsimXException">Cannot find a soil crop parameterisation for  + Name</exception>
        [EventSubscribe("Commencing")]
        private new void OnSimulationCommencing(object sender, EventArgs e)
        {
            Soil soil = Apsim.Find(this, typeof(Soil)) as Soil;
            if (soil == null)
                throw new Exception("Cannot find soil");
            if (soil.Crop(Plant.Name) == null)
<<<<<<< HEAD
                    throw new Exception("Cannot find a soil crop parameterisation for " + Plant.Name);
            PlantZone = new ZoneState(soil, 0, InitialDM.Value, Plant.Population, MaximumNConc.Value);
=======
                throw new Exception("Cannot find a soil crop parameterisation for " + Plant.Name);

            PlantZone = new ZoneState(Plant, this, soil, 0, InitialDM.Value, Plant.Population, MaximumNConc.Value);
>>>>>>> e7817dd3
            Zones = new List<ZoneState>();
            base.OnSimulationCommencing(sender, e);
        }

        /// <summary>Called when crop is sown</summary>
        /// <param name="sender">The sender.</param>
        /// <param name="data">The <see cref="EventArgs"/> instance containing the event data.</param>
        [EventSubscribe("PlantSowing")]
        private void OnPlantSowing(object sender, SowPlant2Type data)
        {
            if (data.Plant == Plant)
            {
                PlantZone.Initialise(Plant.SowingData.Depth, InitialDM.Value, Plant.Population, MaximumNConc.Value);
                InitialiseZones();
            }
        }

        /// <summary>Event from sequencer telling us to do our potential growth.</summary>
        /// <param name="sender">The sender.</param>
        /// <param name="e">The <see cref="EventArgs"/> instance containing the event data.</param>
        [EventSubscribe("DoPotentialPlantGrowth")]
        private void OnDoPotentialPlantGrowth(object sender, EventArgs e)
        {
            if (Plant.IsEmerged)
            {
                PlantZone.Length = MathUtilities.Sum(LengthDensity);
                DoSupplyCalculations(); //TODO: This should be called from the Arbitrator, OnDoPotentialPlantPartioning
            }
        }

        /// <summary>Computes the DM and N amounts that are made available for new growth</summary>
        public void DoSupplyCalculations()
        {
            DMRetranslocationSupply = AvailableDMRetranslocation();
            DMReallocationSupply = AvailableDMReallocation();
            NRetranslocationSupply = AvailableNRetranslocation();
            NReallocationSupply = AvailableNReallocation();
        }

        /// <summary>Computes the DM and N amounts demanded this computation round</summary>
        public void DoDMDemandCalculations()
        {
            if (Plant.SowingData.Depth < PlantZone.Depth)
            {
                StructuralDMDemand = DemandedDMStructural();
                NonStructuralDMDemand = DemandedDMNonStructural();
                TotalDMDemand = StructuralDMDemand + NonStructuralDMDemand + MetabolicDMDemand;
                ////This sum is currently not necessary as demand is not calculated on a layer basis.
                //// However it might be some day... and can consider non structural too
            }
        }

        /// <summary>Does the nutrient allocations.</summary>
        /// <param name="sender">The sender.</param>
        /// <param name="e">The <see cref="EventArgs"/> instance containing the event data.</param>
        [EventSubscribe("DoActualPlantGrowth")]
        private void OnDoActualPlantGrowth(object sender, EventArgs e)
        {
            if (Plant.IsAlive)
            {
                foreach(ZoneState Z in Zones)
                    Z.GrowRootDepth();
                // Do Root Senescence
                DoRemoveBiomass(null, new OrganBiomassRemovalType() { FractionLiveToResidue = SenescenceRate.Value });
            }
        }

        /// <summary>Called when crop is ending</summary>
        /// <param name="sender">The sender.</param>
        /// <param name="e">The <see cref="EventArgs"/> instance containing the event data.</param>
        [EventSubscribe("PlantEnding")]
        private void OnPlantEnding(object sender, EventArgs e)
        {
            if (Wt > 0.0)
            {
                Detached.Add(Live);
                Detached.Add(Dead);
                SurfaceOrganicMatter.Add(Wt * 10, N * 10, 0, Plant.CropType, Name);
            }
            Clear();
        }

        #endregion

        #region IArbitrator interface

        /// <summary>Gets the DM demand for this computation round.</summary>
        public override BiomassPoolType DMDemand
        {
            get
            {
                if (Plant.IsEmerged)
                    DoDMDemandCalculations(); //TODO: This should be called from the Arbitrator, OnDoPotentialPlantPartioning
                return new BiomassPoolType
                {
                    Structural = StructuralDMDemand,
                    NonStructural = NonStructuralDMDemand,
                    Metabolic = 0.0
                };
            }
        }

        /// <summary>Computes the amount of structural DM demanded.</summary>
        public double DemandedDMStructural()
        {
            if (DMConversionEfficiency > 0.0)
            {
                double demandedDM = Arbitrator.DM.TotalFixationSupply * PartitionFraction.Value;
                if (StructuralFraction != null)
                    demandedDM *= StructuralFraction.Value / DMConversionEfficiency;
                else
                    demandedDM /= DMConversionEfficiency;

                return demandedDM;
            }
            else
            { // Conversion efficiency is zero!!!!
                return 0.0;
            }
        }

        /// <summary>Computes the amount of non structural DM demanded.</summary>
        public double DemandedDMNonStructural()
        {
            if ((DMConversionEfficiency > 0.0) && (StructuralFraction != null))
            {
                double rootLiveStructuralWt = 0.0;
                double rootLiveNonStructuralWt = 0.0;
                foreach (ZoneState Z in Zones)
                    for (int i = 0; i < Z.LayerLive.Length; i++)
                    {
                        rootLiveStructuralWt += Z.LayerLive[i].StructuralWt;
                        rootLiveNonStructuralWt += Z.LayerLive[i].NonStructuralWt;
                    }

                double theoreticalMaximumDM = (rootLiveStructuralWt + StructuralDMDemand) / StructuralFraction.Value;
                double baseAllocated = rootLiveStructuralWt + rootLiveNonStructuralWt + StructuralDMDemand;
                double demandedDM = Math.Max(0.0, theoreticalMaximumDM - baseAllocated) / DMConversionEfficiency;
                return demandedDM;
            }
            else
            { // Either there is no NonStructural fraction or conversion efficiency is zero!!!!
                return 0.0;
            }
        }

        /// <summary>Gets the DM supply for this computation round.</summary>
        public override BiomassSupplyType DMSupply
        {
            get
            {
                return new BiomassSupplyType
                {
                    Fixation = 0.0,
                    Retranslocation = DMRetranslocationSupply,
                    Reallocation = DMReallocationSupply
                };
            }
        }

        /// <summary>Computes the amount of DM available for retranslocation.</summary>
        public double AvailableDMRetranslocation()
        {
            if (DMRetranslocationFactor != null)
            {
                double rootLiveNonStructuralWt = 0.0;
                foreach (ZoneState Z in Zones)
                    for (int i = 0; i < Z.LayerLive.Length; i++)
                        rootLiveNonStructuralWt += Z.LayerLive[i].NonStructuralWt;

                double availableDM = Math.Max(0.0, rootLiveNonStructuralWt - DMReallocationSupply) * DMRetranslocationFactor.Value;
                if (availableDM < -BiomassToleranceValue)
                    throw new Exception("Negative DM retranslocation value computed for " + Name);

                return availableDM;
            }
            else
            { // By default retranslocation is turned off!!!!
                return 0.0;
            }
        }

        /// <summary>Computes the amount of DM available for reallocation.</summary>
        public double AvailableDMReallocation()
        {
            if (DMReallocationFactor != null)
            {
                double rootLiveNonStructuralWt = 0.0;
                foreach (ZoneState Z in Zones)
                    for (int i = 0; i < Z.LayerLive.Length; i++)
                        rootLiveNonStructuralWt += Z.LayerLive[i].NonStructuralWt;

                double availableDM = rootLiveNonStructuralWt * SenescenceRate.Value * DMReallocationFactor.Value;
                if (availableDM < -BiomassToleranceValue)
                    throw new Exception("Negative DM reallocation value computed for " + Name);
                return availableDM;
            }
            else
            { // By default reallocation is turned off!!!!
                return 0.0;
            }
        }

        /// <summary>Sets the dm potential allocation.</summary>
        public override BiomassPoolType DMPotentialAllocation
        {
            set
            {
                if (PlantZone.Uptake == null)
                    throw new Exception("No water and N uptakes supplied to root. Is Soil Arbitrator included in the simulation?");
           
                if (PlantZone.Depth <= 0)
                    return; //cannot allocate growth where no length

                if (DMDemand.Structural == 0)
                    if (value.Structural < 0.000000000001) { }//All OK
                    else
                        throw new Exception("Invalid allocation of potential DM in" + Name);
                

                double TotalRAw = 0;
                foreach (ZoneState Z in Zones)
                    TotalRAw += MathUtilities.Sum(Z.CalculateRootActivityValues());

                if (TotalRAw==0 && value.Structural>0)
                    throw new Exception("Error trying to partition potential root biomass");

                if (TotalRAw > 0)
                {
                    foreach (ZoneState Z in Zones)
                    {
                        double[] RAw = Z.CalculateRootActivityValues();
                        for (int layer = 0; layer < Z.soil.Thickness.Length; layer++)
                            Z.LayerLive[layer].PotentialDMAllocation = value.Structural * RAw[layer] / TotalRAw;
                    }
                }
            }
        }

        /// <summary>Sets the dm allocation.</summary>
        public override BiomassAllocationType DMAllocation
        {
            set
            {
                double TotalRAw = 0;
                foreach (ZoneState Z in Zones)
                    TotalRAw += MathUtilities.Sum(Z.CalculateRootActivityValues());

                Allocated.StructuralWt = value.Structural;
                Allocated.NonStructuralWt = value.NonStructural;
                Allocated.MetabolicWt = value.Metabolic;

                if (TotalRAw==0 && Allocated.Wt>0)
                    throw new Exception("Error trying to partition root biomass");

                foreach (ZoneState Z in Zones)
                    Z.PartitionRootMass(TotalRAw, Allocated.Wt);

            }
        }

        /// <summary>Gets the N demand for this computation round.</summary>
        [Units("g/m2")]
        public override BiomassPoolType NDemand
        {
            get
            {
                DoNDemandCalculations();
                return new BiomassPoolType
                {
                    Structural = StructuralNDemand,
                    Metabolic = MetabolicNDemand,
                    NonStructural = NonStructuralNDemand
                };
            }
        }

        /// <summary>Computes the N demanded for this organ.</summary>
        /// <remarks>
        /// This is basic the old/original function. with added metabolicN
        /// Calculate N demand based on amount of N needed to bring root N content in each layer up to maximum
        /// </remarks>
        private void DoNDemandCalculations()
        {
            double NitrogenSwitch = (NitrogenDemandSwitch == null) ? 1.0 : NitrogenDemandSwitch.Value;
            double criticalN = (CriticalNConc == null) ? MinimumNConc.Value : CriticalNConc.Value;

            StructuralNDemand = 0.0;
            MetabolicNDemand = 0.0;
            NonStructuralNDemand = 0.0;
            foreach (ZoneState Z in Zones)
            {
                Z.StructuralNDemand = new double[Z.soil.Thickness.Length];
                Z.NonStructuralNDemand = new double[Z.soil.Thickness.Length];
                //Note: MetabolicN is assumed to be zero

                double NDeficit = 0.0;
                for (int i = 0; i < Z.LayerLive.Length; i++)
                {
                    Z.StructuralNDemand[i] = Z.LayerLive[i].PotentialDMAllocation * MinimumNConc.Value * NitrogenSwitch;
                    NDeficit = Math.Max(0.0, MaximumNConc.Value * (Z.LayerLive[i].Wt + Z.LayerLive[i].PotentialDMAllocation) - (Z.LayerLive[i].N + Z.StructuralNDemand[i]));
                    Z.NonStructuralNDemand[i] = Math.Max(0, NDeficit - Z.StructuralNDemand[i]) * NitrogenSwitch;

                    StructuralNDemand += Z.StructuralNDemand[i];
                    NonStructuralNDemand += Z.NonStructuralNDemand[i];
                }
            }
        }


        /// <summary>Gets the N supply for this computation round.</summary>
        [XmlIgnore]
        public override BiomassSupplyType NSupply
        {
            get
            {
                return new BiomassSupplyType()
                {
                    Fixation = 0.0,
                    Uptake = 0.0, // computed via arbitrator
                    Retranslocation = NRetranslocationSupply,
                    Reallocation = NReallocationSupply
                };
            }
        }

        /// <summary>Computes the N amount available for retranslocation.</summary>
        /// <remarks>This is limited to ensure Nconc does not go below MinimumNConc</remarks>
        public double AvailableNRetranslocation()
        {
            if (NRetranslocationFactor != null)
            {
                double labileN = 0.0;
                foreach (ZoneState Z in Zones)
                    for (int i = 0; i < Z.LayerLive.Length; i++)
                        labileN += Math.Max(0.0, Z.LayerLive[i].NonStructuralN - Z.LayerLive[i].NonStructuralWt * MinimumNConc.Value);

                double availableN = Math.Max(0.0, labileN - NReallocationSupply) * NRetranslocationFactor.Value;
                if (availableN < -BiomassToleranceValue)
                    throw new Exception("Negative N retranslocation value computed for " + Name);

                return availableN;
            }
            else
            {  // By default retranslocation is turned off!!!!
                return 0.0;
            }
        }

        /// <summary>Computes the N amount available for reallocation.</summary>
        public double AvailableNReallocation()
        {
            if (NReallocationFactor != null)
            {
                double rootLiveNonStructuralN = 0.0;
                foreach (ZoneState Z in Zones)
                    for (int i = 0; i < Z.LayerLive.Length; i++)
                        rootLiveNonStructuralN += Z.LayerLive[i].NonStructuralN;

                double availableN = rootLiveNonStructuralN * SenescenceRate.Value * NReallocationFactor.Value;
                if (availableN < -BiomassToleranceValue)
                    throw new Exception("Negative N reallocation value computed for " + Name);

                return availableN;
            }
            else
            {  // By default reallocation is turned off!!!!
                return 0.0;
            }
        }

        /// <summary>Gets the nitrogen supply from the specified zone.</summary>
        /// <param name="zone">The zone.</param>
        /// <param name="NO3Supply">The returned NO3 supply</param>
        /// <param name="NH4Supply">The returned NH4 supply</param>
        public void CalculateNitrogenSupply(ZoneWaterAndN zone, ref double[] NO3Supply, ref double[] NH4Supply)
        {

            ZoneState myZone = Zones.Find(z => z.Name == zone.Zone.Name);
            if (myZone != null)
            {

                double NO3Uptake = 0;
                double NH4Uptake = 0;
                for (int layer = 0; layer < myZone.soil.Thickness.Length; layer++)
                {
                    if (myZone.LayerLive[layer].Wt > 0)
                    {
                        double RWC = 0;
                        RWC = (myZone.soil.Water[layer] - myZone.soil.SoilWater.LL15mm[layer]) / (myZone.soil.SoilWater.DULmm[layer] - myZone.soil.SoilWater.LL15mm[layer]);
                        RWC = Math.Max(0.0, Math.Min(RWC, 1.0));
                        double SWAF = NUptakeSWFactor.ValueForX(RWC);

                        double kno3 = KNO3.ValueForX(LengthDensity[layer]);
                        double NO3ppm = zone.NO3N[layer] * (100.0 / (myZone.soil.BD[layer] * myZone.soil.Thickness[layer]));
                        NO3Supply[layer] = Math.Min(zone.NO3N[layer] * kno3 * NO3ppm * SWAF, (MaxDailyNUptake.Value - NO3Uptake));
                        NO3Uptake += NO3Supply[layer];

                        double knh4 = KNH4.ValueForX(LengthDensity[layer]);
                        double NH4ppm = zone.NH4N[layer] * (100.0 / (myZone.soil.BD[layer] * myZone.soil.Thickness[layer]));
                        NH4Supply[layer] = Math.Min(zone.NH4N[layer] * knh4 * NH4ppm * SWAF, (MaxDailyNUptake.Value - NH4Uptake));
                        NH4Uptake += NH4Supply[layer];
                    }
                }
            }
        }

        /// <summary>Sets the n allocation.</summary>
        public override BiomassAllocationType NAllocation
        {
            set
            {
                double totalStructuralNDemand = 0;
                double totalNDemand = 0;

                foreach (ZoneState Z in Zones)
                {
                    totalStructuralNDemand += MathUtilities.Sum(Z.StructuralNDemand);
                    totalNDemand += MathUtilities.Sum(Z.StructuralNDemand) + MathUtilities.Sum(Z.NonStructuralNDemand);
                }
                NTakenUp = value.Uptake;
                Allocated.StructuralN = value.Structural;
                Allocated.NonStructuralN = value.NonStructural;
                Allocated.MetabolicN = value.Metabolic;

                double surplus = Allocated.N - totalNDemand;
                if (surplus > 0.000000001)
                    throw new Exception("N Allocation to roots exceeds Demand");
                double NAllocated = 0;

                foreach (ZoneState Z in Zones)
                {
                    for (int i = 0; i < Z.LayerLive.Length; i++)
                    {
                        if (totalStructuralNDemand > 0)
                        {
                            double StructFrac = Z.StructuralNDemand[i] / totalStructuralNDemand;
                            Z.LayerLive[i].StructuralN += value.Structural * StructFrac;
                            NAllocated += value.Structural * StructFrac;
                        }
                        double totalNonStructuralNDemand = MathUtilities.Sum(Z.NonStructuralNDemand);
                        if (totalNonStructuralNDemand > 0)
                        {
                            double NonStructFrac = Z.NonStructuralNDemand[i] / totalNonStructuralNDemand;
                            Z.LayerLive[i].NonStructuralN += value.NonStructural * NonStructFrac;
                            NAllocated += value.NonStructural * NonStructFrac;
                        }
                    }
                }

                if (!MathUtilities.FloatsAreEqual(NAllocated - Allocated.N, 0.0))
                    throw new Exception("Error in N Allocation: " + Name);

            }
        }

        /// <summary>Gets or sets the minimum nconc.</summary>
        public override double MinNconc { get { return MinimumNConc.Value; } }

        /// <summary>Gets or sets the water supply.</summary>
        /// <param name="zone">The zone.</param>
        public double[] CalculateWaterSupply(ZoneWaterAndN zone)
        {
            ZoneState myZone = Zones.Find(z => z.Name == zone.Zone.Name);
            if (myZone == null)
                return null;

            SoilCrop crop = myZone.soil.Crop(Plant.Name) as SoilCrop;
            double[] supply = new double[myZone.soil.Thickness.Length];
            double[] layerMidPoints = Soil.ToMidPoints(myZone.soil.Thickness);
            for (int layer = 0; layer < myZone.soil.Thickness.Length; layer++)
            {
                if (layer <= Soil.LayerIndexOfDepth(myZone.Depth, myZone.soil.Thickness))
                    supply[layer] = Math.Max(0.0, crop.KL[layer] * KLModifier.ValueForX(layerMidPoints[layer]) *
                        (zone.Water[layer] - crop.LL[layer] * myZone.soil.Thickness[layer]) * Soil.ProportionThroughLayer(layer, myZone.Depth, myZone.soil.Thickness));
            }

            return supply;
        }

        #endregion

        #region Biomass Removal
        /// <summary>Removes biomass from root layers when harvest, graze or cut events are called.</summary>
        /// <param name="biomassRemoveType">Name of event that triggered this biomass remove call.</param>
        /// <param name="removal">The fractions of biomass to remove</param>
        public override void DoRemoveBiomass(string biomassRemoveType, OrganBiomassRemovalType removal)
        {
            biomassRemovalModel.RemoveBiomassToSoil(biomassRemoveType, removal, PlantZone.LayerLive, PlantZone.LayerDead, Removed, Detached);
        }
        #endregion
    }
}<|MERGE_RESOLUTION|>--- conflicted
+++ resolved
@@ -386,14 +386,9 @@
             if (soil == null)
                 throw new Exception("Cannot find soil");
             if (soil.Crop(Plant.Name) == null)
-<<<<<<< HEAD
-                    throw new Exception("Cannot find a soil crop parameterisation for " + Plant.Name);
-            PlantZone = new ZoneState(soil, 0, InitialDM.Value, Plant.Population, MaximumNConc.Value);
-=======
                 throw new Exception("Cannot find a soil crop parameterisation for " + Plant.Name);
 
             PlantZone = new ZoneState(Plant, this, soil, 0, InitialDM.Value, Plant.Population, MaximumNConc.Value);
->>>>>>> e7817dd3
             Zones = new List<ZoneState>();
             base.OnSimulationCommencing(sender, e);
         }
