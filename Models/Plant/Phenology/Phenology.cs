using System;
using System.Collections.Generic;
using System.Text;
using Models.Core;
using Models.PMF.Functions;
using System.Xml.Schema;
using System.Xml.Serialization;
using System.Xml;
using System.IO;
using Models.PMF.OldPlant;
using APSIM.Shared.Utilities;

namespace Models.PMF.Phen
{
    /// <summary>
    /// 
    /// </summary>
    [Serializable]
    public class PhaseChangedType : EventArgs
    {
        /// <summary>The old phase name</summary>
        public String OldPhaseName = "";
        /// <summary>The new phase name</summary>
        public String NewPhaseName = "";
        /// <summary>The stage at phase change</summary>
        public String EventStageName = "";
    }
    /// <summary>
    /// This model simulates the development of the crop through successive developmental <i>phases</i>. 
    /// Each phase is bound by distinct growth <i>stages</i>. 
    /// Phases often require a target to be reached to signal movement to the next phase. 
    /// Differences between cultivars are specified by changing the values of the default parameters shown below.
    /// </summary>
    /// \warning An \ref Models.PMF.Phen.EndPhase "EndPhase" model 
    /// should be included as the last child of 
    /// \ref Models.PMF.Phen.Phenology "Phenology" model
    /// \pre A Models.Clock "Clock" model has to exist.
    /// \retval CurrentPhaseName The current phase name.
    /// \retval CurrentStageName The current stage name. 
    /// Return name of parameter \p Start of 
    /// \ref Models.PMF.Phen.Phase "Phase" model 
    /// on the day of phase starting, or ? in other days.
    /// \retval Stage A one based stage number (start from 1).
    /// \retval DaysAfterSowing The day after sowing. 
    /// \retval FractionInCurrentPhase The fraction in current phase (0-1).
    /// <remarks>
    /// Generally, the plant phenology is divided into \f$N_{p}\f$ 
    /// phases (i.e. \ref Models.PMF.Phen.Phase "Phase" functions) and stages 
    /// (children number of Phenology model, only count 
    /// \ref Models.PMF.Phen.Phase "Phase" models).
    /// 
    /// Any models inherited from \ref Models.PMF.Phen.Phase "Phase" models 
    /// could be used as children of Phenology model, except the last phase,
    /// which should be the \ref Models.PMF.Phen.EndPhase "EndPhase" model.
    /// The stage names are defined by the \p Start and \p End parameters 
    /// in each \ref Models.PMF.Phen.Phase "Phase" model. Consequently,
    /// The parameter value of \p Start should equal to the parameter value
    /// of \p End of previous \ref Models.PMF.Phen.Phase "Phase" model,
    /// except for the first phase. The parameter value of \p End 
    /// should equal to the parameter value of \p Start of next 
    /// \ref Models.PMF.Phen.Phase "Phase" function, except for the last phase. 
    /// The equality of stage and phase number raise from the last phase,
    /// which is \ref Models.PMF.Phen.EndPhase "EndPhase" model and the 
    /// \p End stage is unused. 
    /// 
    /// For example, the wheat phenology model defines 9 stages from sowing to maturity.
    /// See the diagram below for definitions of stages and phases, 
    /// and models used for each phase.
    /// 
    /// \startuml
    /// Sowing -> Germination : Germinating
    /// Germination -> Emergence : Emerging
    /// Emergence ->  TerminalSpikelet : Vegetative
    /// TerminalSpikelet-> FlagLeaf : FloralInitiation\nToFlagLeaf
    /// FlagLeaf -> Flowering : Spike\nDevelopment
    /// Flowering -> StartGrainFill: Grain\nDevelopment
    /// StartGrainFill -> EndGrainFill : GrainFilling
    /// EndGrainFill -> Maturity : Maturing
    /// Maturity -> Unused: ReadyFor\nHarvesting
    /// 
    /// note over Sowing, Germination : GerminatingPhase
    /// note over Germination, Emergence : EmergingPhase
    /// note over Emergence, TerminalSpikelet : GenericPhase
    /// note over TerminalSpikelet, FlagLeaf : LeafAppearancePhase
    /// note over FlagLeaf, Flowering : GenericPhase
    /// note over Flowering, StartGrainFill: GenericPhase
    /// note over StartGrainFill, EndGrainFill : GenericPhase
    /// note over EndGrainFill, Maturity : GenericPhase
    /// note over Maturity, Unused: EndPhase
    /// \enduml
    /// 
    /// On commencing simulation and sowing
    /// ----------------
    /// On commencing simulation and sowing
    /// \ref Models.PMF.Phen.Phenology "Phenology" function and all related 
    /// \ref Models.PMF.Phen.Phase "Phase" functions will be reset.
    /// On harvest
    /// -----------------
    /// On harvest, \ref Models.PMF.Phen.Phenology "Phenology" will 
    /// jump to the last phase function i.e. \ref Models.PMF.Phen.EndPhase 
    /// "EndPhase" function.
    /// On daily
    /// -----------------
    /// Phenology function performs a daily time step function, get the current 
    /// phase to do its development for the day. If thermal time is leftover after 
    /// Phase is progressed, and the time step for the subsequent phase is calculated 
    /// using leftover thermal time.
    /// 
    /// </remarks>
    [Serializable]
    [ValidParent(ParentType = typeof(Plant))]
    [ValidParent(ParentType = typeof(Plant15))]
    public class Phenology : Model
    {
        #region Links
        [Link(IsOptional = true)]
        private Plant Plant = null;

        [Link(IsOptional = true)]
        private Plant15 Plant15 = null;    // This can be deleted once we get rid of plant15.

        /// <summary>The clock</summary>
        [Link]
        private Clock Clock = null;
        /// <summary>The rewind due to biomass removed</summary>
        [Link(IsOptional = true)]
        private IFunction RewindDueToBiomassRemoved = null;
        /// <summary>The above ground period</summary>
        [Link(IsOptional = true)]
        private IFunction AboveGroundPeriod = null;
        /// <summary>The summary</summary>
        [Link]
        ISummary Summary = null;

        #endregion

        #region Events
        /// <summary>Occurs when [phase changed].</summary>
        public event EventHandler<PhaseChangedType> PhaseChanged;

        /// <summary>Occurs when phase is rewound.</summary>
        public event EventHandler PhaseRewind;

        /// <summary>Occurs when [growth stage].</summary>
        public event NullTypeDelegate GrowthStage;

        /// <summary>Occurs when daily phenology timestep completed</summary>
        public event EventHandler PostPhenology;
        #endregion

        #region Parameters
        /// <summary>The thermal time</summary>
        [Link]
        public IFunction ThermalTime = null;

        /// <summary>The phases</summary>
        private List<Phase> Phases;

        #endregion

        #region States
        /// <summary>The current phase index</summary>
        private int CurrentPhaseIndex;
        /// <summary>The Thermal time accumulated tt</summary>
        [XmlIgnore]
        public double AccumulatedTT {get; set;}
        /// <summary>The Thermal time accumulated tt following emergence</summary>
        [XmlIgnore]
        public double AccumulatedEmergedTT { get; set; }
        /// <summary>The currently on first day of phase.  This is an array that lists all the stages that are pased on this day</summary>
        private string[] CurrentlyOnFirstDayOfPhase = new string[] {"","","","","",""};
        /// <summary>The number of stages that have been passed today</summary>
        private int StagesPassedToday = 0;
        /// <summary>The just initialised</summary>
        private bool JustInitialised = true;
        /// <summary>The fraction biomass removed</summary>
        private double FractionBiomassRemoved = 0;
        /// <summary>The sow date</summary>
        private DateTime SowDate = DateTime.MinValue;
        /// <summary>The emerged</summary>
        [XmlIgnore]
        public bool Emerged = false;
        /// <summary>Germinated test</summary>
        [XmlIgnore]
        public bool Germinated = false;
        /// <summary>
        /// This is the difference in phase index between the current phase and the phas it runs parallel with.
        /// It is 0 for phases that are not run parallel
        /// </summary>
        private int PhaseIndexOffset = 0;

        /// <summary>A one based stage number.</summary>
        [XmlIgnore]
        public double Stage { get; set; }

        /// <summary>Clears this instance.</summary>
        public void Clear()
        {
            DaysAfterSowing = 0;
            Stage = 1;
            AccumulatedTT = 0;
            AccumulatedEmergedTT = 0;
            JustInitialised = true;
            Emerged = false;
            Germinated = false;
            SowDate = Clock.Today;
            CurrentlyOnFirstDayOfPhase = new string[] { "", "", "", "", "", "" };
            CurrentPhaseIndex = 0;
            FractionBiomassRemoved = 0;
            foreach (Phase phase in Phases)
                phase.ResetPhase();
        }

        #endregion

        #region Outputs
        /// <summary>This property is used to retrieve or set the current phase name.</summary>
        /// <value>The name of the current phase.</value>
        /// <exception cref="System.Exception">Cannot jump to phenology phase:  + value + . Phase not found.</exception>
        
        [XmlIgnore]
        public string CurrentPhaseName
        {
            get
            {
                if (CurrentPhase == null)
                    return "";
                else
                    return CurrentPhase.Name;
            }
            set
            {
                int PhaseIndex = IndexOfPhase(value);
                if (PhaseIndex == -1)
                    throw new Exception("Cannot jump to phenology phase: " + value + ". Phase not found.");
                CurrentPhase = Phases[PhaseIndex];
                Summary.WriteMessage(this, string.Format(this + " has set phase to " + CurrentPhase.Name));
            }
        }

        /// <summary>Return current stage name.</summary>
        /// <value>The name of the current stage.</value>
        
        public string CurrentStageName
        {
            get
            {
                if (OnDayOf(CurrentPhase.Start))
                    return CurrentPhase.Start;
                else
                    return "?";
            }
        }


        /// <summary>Gets the fraction in current phase.</summary>
        /// <value>The fraction in current phase.</value>
        public double FractionInCurrentPhase
        {
            get
            {
                return Stage - (int)Stage;
            }
        }

        /// <summary>Gets the days after sowing.</summary>
        /// <value>The days after sowing.</value>
        public int DaysAfterSowing { get; set; }
       
        #endregion

        /// <summary>Constructor</summary>
        public Phenology() { }
        /// <summary>Initialize the phase list of phenology.</summary>
        [EventSubscribe("Loaded")]
        private void OnLoaded()
        {
            Phases = new List<Phase>();
            foreach (Phase phase in Apsim.Children(this, typeof(Phase)))
                Phases.Add(phase);

       

        }

        /// <summary>Called when [simulation commencing].</summary>
        /// <param name="sender">The sender.</param>
        /// <param name="e">The <see cref="EventArgs"/> instance containing the event data.</param>
        [EventSubscribe("Commencing")]
        private void OnSimulationCommencing(object sender, EventArgs e)
        {
            Clear();
        }

        /// <summary>Called when crop is ending</summary>
        /// <param name="sender">The sender.</param>
        /// <param name="data">The <see cref="EventArgs"/> instance containing the event data.</param>
        [EventSubscribe("PlantSowing")]
        private void OnPlantSowing(object sender, SowPlant2Type data)
        {
            if (data.Plant == Plant)
                Clear();
<<<<<<< HEAD
=======
            bool hasEmergencePhase = false;
            for (int P = 0; P < Phases.Count; P++)
            {//if the plant has an emerging phase, set emerged to false so it become true when emerged otherwise leave true so perenial crops with no emergance phase start of emmerged 
                if (Phases[P] is EmergingPhase)
                    hasEmergencePhase = true;
            }
            if (hasEmergencePhase == false)
            {
                Emerged = true;
                if (Plant != null)
                    Plant.SendEmergingEvent();
>>>>>>> 6feec723
            }

        /// <summary>Called when crop is being harvested.</summary>
        /// <param name="sender">The sender.</param>
        /// <param name="e">The <see cref="EventArgs"/> instance containing the event data.</param>
        [EventSubscribe("Harvesting")]
        private void OnHarvesting(object sender, EventArgs e)
        {
            if (sender == Plant)
            {
                //Jump phenology to the end
                int EndPhase = Phases.Count;
                CurrentPhaseName = Phases[EndPhase - 1].Name;
            }
        }

        /// <summary>Called when crop is being prunned.</summary>
        /// <param name="sender">The sender.</param>
        /// <param name="e">The <see cref="EventArgs"/> instance containing the event data.</param>
        [EventSubscribe("Pruning")]
        private void OnPruning(object sender, EventArgs e)
        {
            Germinated = false;
            Emerged = false;
        }


        /// <summary>Called when crop is ending</summary>
        /// <param name="sender">The sender.</param>
        /// <param name="e">The <see cref="EventArgs"/> instance containing the event data.</param>
        [EventSubscribe("PlantEnding")]
        private void OnPlantEnding(object sender, EventArgs e)
        {
            if (sender == Plant)
                Clear();
        }
  
         /// <summary>Called at the start of each day</summary>
        /// <param name="sender">The sender.</param>
        /// <param name="e">The <see cref="EventArgs"/> instance containing the event data.</param>
        [EventSubscribe("StartOfDay")]
        private void OnStartOfDay(object sender, EventArgs e)
        {
            //reset all members to the CurrentlyOnFirstDayOfPhase array to nothing so new stages passed today can be inserted
            for (int i = 0; i < CurrentlyOnFirstDayOfPhase.Length; i++)
                CurrentlyOnFirstDayOfPhase[i] = "";
            //reset StagesPassedToday to zero to restart count for the new day
            StagesPassedToday = 0;
            if (PlantIsAlive)
                DaysAfterSowing += 1;
        }


        /// <summary>Look for a particular phase and return it's index or -1 if not found.</summary>
        /// <param name="Name">The name.</param>
        /// <returns></returns>
        public int IndexOfPhase(string Name)
        {
            for (int P = 0; P < Phases.Count; P++)
                if (Phases[P].Name.ToLower() == Name.ToLower())
                    return P;
            return -1;
        }

        /// <summary>
        /// A helper property that checks the parent plant (old or new) to see if it is alive.
        /// </summary>
        /// <value><c>true</c> if plant is alive; otherwise, <c>false</c>.</value>
        private bool PlantIsAlive
        {
            get
            {
                if (Plant != null && Plant.IsAlive)
                    return true;
                if (Plant15 != null && Plant15.IsAlive)
                    return true;
                return false;
            }
        }

        /// <summary>Called by sequencer to perform phenology.</summary>
        /// <remarks>
        /// Perform our daily timestep function. Get the current phase to do its
        /// development for the day. If TT is leftover after Phase is progressed,
        /// and the timestep for the subsequent phase is calculated using leftover TT
        /// </remarks>
        /// <param name="sender">The sender.</param>
        /// <param name="e">The <see cref="EventArgs"/> instance containing the event data.</param>
        /// <exception cref="System.Exception">Cannot transition to the next phase. No more phases exist</exception>
        [EventSubscribe("DoPhenology")]
        private void OnDoPhenology(object sender, EventArgs e)
        {
            if (PlantIsAlive)
            {
                if(ThermalTime.Value <0)
                    throw new Exception("Negative Thermal Time, check the set up of the ThermalTime Function in" + this);
                // If this is the first time through here then setup some variables.
                if (Phases == null || Phases.Count == 0)
                    OnSimulationCommencing(null, null);

                    if (CurrentlyOnFirstDayOfPhase[0] == "")
                        if (JustInitialised)
                        {
                            CurrentlyOnFirstDayOfPhase[0] = Phases[0].Start;
                            JustInitialised = false;
                        }

                double FractionOfDayLeftOver = CurrentPhase.DoTimeStep(1.0);

                if (FractionOfDayLeftOver > 0)
                {
                     while (FractionOfDayLeftOver > 0)// Transition to the next phase.
                    {
                        if (CurrentPhaseIndex + 1 >= Phases.Count)
                            throw new Exception("Cannot transition to the next phase. No more phases exist");

                        if (Stage >= 1)
                            Germinated = true;

<<<<<<< HEAD
                        if ((CurrentPhase is EmergingPhase) || (CurrentPhase is BuddingPhase))
                            Emerged = true;
                        
=======
                        if (CurrentPhase is EmergingPhase)
                        {
                            Plant.SendEmergingEvent();
                            Emerged = true;
                        }
>>>>>>> 6feec723

                        CurrentPhase = Phases[CurrentPhaseIndex + 1];
                        if (GrowthStage != null)
                            GrowthStage.Invoke();

                       // run the next phase with the left over time step from the phase we have just completed
                        FractionOfDayLeftOver = CurrentPhase.DoTimeStep(FractionOfDayLeftOver);
                       
                        Stage = (CurrentPhaseIndex + 1) + CurrentPhase.FractionComplete - PhaseIndexOffset;
                    }
                }
                else
                {
                    Stage = (CurrentPhaseIndex + 1) + CurrentPhase.FractionComplete - PhaseIndexOffset;
                }

                AccumulatedTT += CurrentPhase.TTForToday;

                if (Emerged)
                    AccumulatedEmergedTT += CurrentPhase.TTForToday;

                if (Plant != null)
                    if (Plant.IsAlive && PostPhenology != null)
                        PostPhenology.Invoke(this, new EventArgs());

                Util.Debug("Phenology.CurrentPhaseName=%s", CurrentPhase.Name.ToLower());
                Util.Debug("Phenology.CurrentStage=%f", Stage);
            }
        }

        /// <summary>A utility property to return the current phase.</summary>
        /// <value>The current phase.</value>
        /// <exception cref="System.Exception">
        /// Cannot jump to phenology phase:  + value + . Phase not found.
        /// or
        /// Cannot goto phase:  + GotoP.PhaseNameToGoto + . Phase not found.
        /// </exception>
        [XmlIgnore]
        public Phase CurrentPhase
        {
            get
            {
                if (CurrentPhaseIndex >= Phases.Count)
                    return null;
                else
                    return Phases[CurrentPhaseIndex];
            }
                    
            private set
            {
                string oldPhaseName = CurrentPhase.Name;
                string stageOnEvent = CurrentPhase.End;
                //double TTRewound;
                double OldPhaseINdex = IndexOfPhase(CurrentPhase.Name);
                CurrentPhaseIndex = IndexOfPhase(value.Name);
                PhaseIndexOffset = 0;
                if (CurrentPhaseIndex == -1)
                    throw new Exception("Cannot jump to phenology phase: " + value + ". Phase not found.");

                CurrentlyOnFirstDayOfPhase[StagesPassedToday] = CurrentPhase.Start;
                StagesPassedToday += 1;

                // If the new phase is a rewind or going ahead more that one phase(comming from a GoToPhase or PhaseSet Function), then reinitialise 
                // all phases that are being wound back over.
                if ((CurrentPhaseIndex < OldPhaseINdex)||(CurrentPhaseIndex - OldPhaseINdex > 1)||(Phases[CurrentPhaseIndex]is GotoPhase))
                {
                    foreach (Phase P in Phases)
                    {
                        //Work out how much tt was accumulated at the stage we are resetting to and adjust accumulated TT accordingly
                        if (Phases[CurrentPhaseIndex] is GotoPhase)
                        { //Dont rewind thermal time for Goto phase.  Although it is moving phenology back it is a ongoing progression in phenology of the plant so TT accumulates
                        }
                        else if (IndexOfPhase(P.Name) >= CurrentPhaseIndex)
                        {//for Phase Set function we rewind phenology.  This is called by cut or graze which removes biomass and changes plant phenology so TT rewinds
                            AccumulatedTT -= P.TTinPhase;
                            if (IndexOfPhase(P.Name) >= 2)
                                AccumulatedEmergedTT -= P.TTinPhase;
                        }
                        
                        //Reset phases we are rewinding over.
                        if (IndexOfPhase(P.Name) >= CurrentPhaseIndex)
                            P.ResetPhase();
                    }
                    if (Phases[CurrentPhaseIndex] is GotoPhase)
                    {
                        GotoPhase GotoP = (GotoPhase)Phases[CurrentPhaseIndex];
                        CurrentPhaseIndex = IndexOfPhase(GotoP.PhaseNameToGoto);
                        if (CurrentPhaseIndex == -1)
                            throw new Exception("Cannot goto phase: " + GotoP.PhaseNameToGoto + ". Phase not found.");
                    }
                    if (CurrentPhase.PhaseParallel != null)
                        PhaseIndexOffset = CurrentPhaseIndex - IndexOfPhase(CurrentPhase.PhaseParallel);
                }
                CurrentPhase.ResetPhase();
                // Send a PhaseChanged event.
                if (PhaseChanged != null)
                {
                    //_AccumulatedTT += CurrentPhase.TTinPhase;
                    PhaseChangedType PhaseChangedData = new PhaseChangedType();
                    PhaseChangedData.OldPhaseName = oldPhaseName;
                    PhaseChangedData.NewPhaseName = CurrentPhase.Name;
                    PhaseChangedData.EventStageName = stageOnEvent;
                    PhaseChanged.Invoke(Plant, PhaseChangedData);
                }
            }
        }

        /// <summary>A function that resets phenology to a specified stage</summary>
        /// <value>The current phase.</value>
        /// <exception cref="System.Exception">
        /// Cannot jump to phenology phase:  + value + . Phase not found.
        /// or
        /// Cannot goto phase:  + GotoP.PhaseNameToGoto + . Phase not found.
        /// </exception>
        public void ReSetToStage (double NewStage)
        {
            if (NewStage == 0)
                throw new Exception(this + "Must pass positive stage to set to");
            int SetPhaseIndex = Convert.ToInt32(Math.Floor(NewStage))-1;
            CurrentPhase = Phases[SetPhaseIndex];
            Phase Current = Phases[CurrentPhaseIndex];
            double proportionOfPhase = NewStage - CurrentPhaseIndex - 1;
            Current.FractionComplete = proportionOfPhase;
            if(PhaseRewind != null)
            PhaseRewind.Invoke(this, new EventArgs());
        }


        /// <summary>
        /// A utility function to return true if the simulation is on the first day of the
        /// specified stage.
        /// </summary>
        /// <param name="StageName">Name of the stage.</param>
        /// <returns></returns>
        public bool OnDayOf(String StageName)
        {
            bool StageToday = false;
            for (int i = 0; i < CurrentlyOnFirstDayOfPhase.Length; i++)
                if (CurrentlyOnFirstDayOfPhase[i] == StageName)
                    StageToday = true;
            
            return StageToday;
            //return (StageName.Equals(CurrentlyOnFirstDayOfPhase, StringComparison.CurrentCultureIgnoreCase));
        }

        /// <summary>
        /// A utility function to return true if the simulation is currently in the
        /// specified phase.
        /// </summary>
        /// <param name="PhaseName">Name of the phase.</param>
        /// <returns></returns>
        public bool InPhase(String PhaseName)
        {
            return CurrentPhase.Name.ToLower() == PhaseName.ToLower();
        }

        /// <summary>
        /// A utility function to return true if the simulation is currently between
        /// the specified start and end stages.
        /// </summary>
        /// <param name="Start">The start.</param>
        /// <param name="End">The end.</param>
        /// <returns></returns>
        /// <exception cref="System.Exception">Cannot test between stages  + Start +   + End</exception>
        public bool Between(String Start, String End)
        {
            if (Phases == null)
                return false;

            string StartFractionSt = StringUtilities.SplitOffBracketedValue(ref Start, '(', ')');
            double StartFraction = 0;
            if (StartFractionSt != "")
                StartFraction = Convert.ToDouble(StartFractionSt);

            string EndFractionSt = StringUtilities.SplitOffBracketedValue(ref Start, '(', ')');
            double EndFraction = 0;
            if (EndFractionSt != "")
                EndFraction = Convert.ToDouble(EndFractionSt);

            int StartPhaseIndex = Phases.IndexOf(PhaseStartingWith(Start));
            int EndPhaseIndex = Phases.IndexOf(PhaseEndingWith(End));
            int CurrentPhaseIndex = 0;
            //Set the index of the current phase, if it is a parallel phase set the index to that of its parallel
            if (CurrentPhase.PhaseParallel == null)
                CurrentPhaseIndex = IndexOfPhase(CurrentPhase.Name);
            else CurrentPhaseIndex = IndexOfPhase(CurrentPhase.PhaseParallel);

            if (StartPhaseIndex == -1 || EndPhaseIndex == -1)
                throw new Exception("Cannot test between stages " + Start + " " + End);

            if (CurrentPhaseIndex == StartPhaseIndex)
                return CurrentPhase.FractionComplete >= StartFraction;

            else if (CurrentPhaseIndex == EndPhaseIndex)
                return CurrentPhase.FractionComplete <= EndPhaseIndex;

            else
                return CurrentPhaseIndex >= StartPhaseIndex && CurrentPhaseIndex <= EndPhaseIndex;
        }

        /// <summary>
        /// A utility function to return true if the simulation is at or past
        /// the specified startstage.
        /// </summary>
        /// <param name="Start">The start.</param>
        /// <returns></returns>
        /// <exception cref="System.Exception">Cannot test between stages  + Start +   + End</exception>
        public bool Beyond(String Start)
        {
            string StartFractionSt = StringUtilities.SplitOffBracketedValue(ref Start, '(', ')');
            double StartFraction = 0;
            if (StartFractionSt != "")
                StartFraction = Convert.ToDouble(StartFractionSt);

            int StartPhaseIndex = Phases.IndexOf(PhaseStartingWith(Start));
            //Set the index of the current phase, if it is a parallel phase set the index to that of its parallel
            if (CurrentPhase.PhaseParallel == null)
                CurrentPhaseIndex = IndexOfPhase(CurrentPhase.Name);
            else CurrentPhaseIndex = IndexOfPhase(CurrentPhase.PhaseParallel);

            if (CurrentPhaseIndex >= StartPhaseIndex)
                return true;
            else
                return false;
        }

        /// <summary>
        /// A utility function to return the phenological phase that starts with
        /// the specified start stage name.
        /// </summary>
        /// <param name="Start">The start.</param>
        /// <returns></returns>
        /// <exception cref="System.Exception">Unable to find phase starting with  + Start</exception>
        public Phase PhaseStartingWith(String Start)
        {
            foreach (Phase P in Phases)
                if (P.Start == Start)
                    return P;
            throw new Exception("Unable to find phase starting with " + Start);
        }

        /// <summary>
        /// A utility function to return the phenological phase that ends with
        /// the specified start stage name.
        /// </summary>
        /// <param name="End">The end.</param>
        /// <returns></returns>
        /// <exception cref="System.Exception">Unable to find phase ending with  + End</exception>
        public Phase PhaseEndingWith(String End)
        {
            foreach (Phase P in Phases)
                if (P.End == End)
                    return P;
            throw new Exception("Unable to find phase ending with " + End);
        }

        /// <summary>A utility function to return true if a phenological phase is valid.</summary>
        /// <param name="Start">The start.</param>
        /// <returns></returns>
        public bool IsValidPhase(String Start)
        {
            foreach (Phase P in Phases)
                if (P.Start == Start)
                    return true;
            return false;
        }

        /// <summary>A utility function to return true if a phenological phase is valid.</summary>
        /// <param name="PhaseName">Name of the phase.</param>
        /// <returns></returns>
        public bool IsValidPhase2(String PhaseName)
        {
            foreach (Phase P in Phases)
                if (P.Name == PhaseName)
                    return true;
            return false;
        }

        /// <summary>Write phenology info to summary file.</summary>
        /// <param name="writer">The writer.</param>
        internal void WriteSummary(TextWriter writer)
        {
            writer.WriteLine("   Phases:");
            foreach (Phase P in Phases)
                P.WriteSummary(writer);
        }

        /// <summary>Respond to a remove biomass event.</summary>
        /// <param name="removeBiomPheno">The remove biom pheno.</param>
        internal void OnRemoveBiomass(double removeBiomPheno)
        {
            string existingStage = CurrentStageName;
            if (RewindDueToBiomassRemoved != null)
            {
                FractionBiomassRemoved = removeBiomPheno; // The RewindDueToBiomassRemoved function will use this.

                double ttCritical = TTInAboveGroundPhase;
                double removeFractPheno = RewindDueToBiomassRemoved.Value;
                double removeTTPheno = ttCritical * removeFractPheno;

                string msg;
                msg = "Phenology change:-\r\n";
                msg += "    Fraction DM removed  = " + removeBiomPheno.ToString() + "\r\n";
                msg += "    Fraction TT removed  = " + removeFractPheno.ToString() + "\r\n";
                msg += "    Critical TT          = " + ttCritical.ToString() + "\r\n";
                msg += "    Remove TT            = " + removeTTPheno.ToString() + "\r\n";

                double ttRemaining = removeTTPheno;
                for (int i = Phases.Count - 1; i >= 0; i--)
                {
                    Phase Phase = Phases[i];
                    if (Phase.TTinPhase > 0)
                    {
                        double ttCurrentPhase = Phase.TTinPhase;
                        if (ttRemaining > ttCurrentPhase)
                        {
                            Phase.ResetPhase();
                            ttRemaining -= ttCurrentPhase;
                            CurrentPhaseIndex -= 1;
                            if (CurrentPhaseIndex < 4)  //FIXME - hack to stop onEmergence being fired which initialises biomass parts
                            {
                                CurrentPhaseIndex = 4;
                                break;
                            }
                        }
                        else
                        {
                            Phase.Add(-ttRemaining);
                            // Return fraction of thermal time we are through the current
                            // phenological phase (0-1)
                            //double frac = Phase.FractionComplete;
                            //if (frac > 0.0 && frac < 1.0)  // Don't skip out of this stage - some have very low targets, eg 1.0 in "maturity"
                            //    currentStage = frac + floor(currentStage);

                            break;
                        }
                    }
                    else
                    { // phase is empty - not interested in it
                    }
                }
                Stage = (CurrentPhaseIndex + 1) + CurrentPhase.FractionComplete - PhaseIndexOffset;

                if (existingStage != CurrentStageName)
                {
                    PhaseChangedType PhaseChangedData = new PhaseChangedType();
                    PhaseChangedData.OldPhaseName = existingStage;
                    PhaseChangedData.NewPhaseName = CurrentPhase.Name;
                    PhaseChanged.Invoke(Plant, PhaseChangedData);
                    //Fixme MyPaddock.Publish(CurrentPhase.Start);
                }
            }
        }

        /// <summary>Gets the tt in above ground phase.</summary>
        /// <value>The tt in above ground phase.</value>
        /// <exception cref="System.Exception">Cannot find Phenology.AboveGroundPeriod function in xml file</exception>
        private double TTInAboveGroundPhase
        {
            get
            {
                if (AboveGroundPeriod == null)
                    throw new Exception("Cannot find Phenology.AboveGroundPeriod function in xml file");

                int SavedCurrentPhaseIndex = CurrentPhaseIndex;
                double TTInPhase = 0.0;
                for (CurrentPhaseIndex = 0; CurrentPhaseIndex < Phases.Count; CurrentPhaseIndex++)
                {
                    if (AboveGroundPeriod.Value == 1)
                        TTInPhase += Phases[CurrentPhaseIndex].TTinPhase;
                }
                CurrentPhaseIndex = SavedCurrentPhaseIndex;
                return TTInPhase;
            }
        }
    }
}<|MERGE_RESOLUTION|>--- conflicted
+++ resolved
@@ -300,20 +300,6 @@
         {
             if (data.Plant == Plant)
                 Clear();
-<<<<<<< HEAD
-=======
-            bool hasEmergencePhase = false;
-            for (int P = 0; P < Phases.Count; P++)
-            {//if the plant has an emerging phase, set emerged to false so it become true when emerged otherwise leave true so perenial crops with no emergance phase start of emmerged 
-                if (Phases[P] is EmergingPhase)
-                    hasEmergencePhase = true;
-            }
-            if (hasEmergencePhase == false)
-            {
-                Emerged = true;
-                if (Plant != null)
-                    Plant.SendEmergingEvent();
->>>>>>> 6feec723
             }
 
         /// <summary>Called when crop is being harvested.</summary>
@@ -433,17 +419,11 @@
                         if (Stage >= 1)
                             Germinated = true;
 
-<<<<<<< HEAD
                         if ((CurrentPhase is EmergingPhase) || (CurrentPhase is BuddingPhase))
-                            Emerged = true;
-                        
-=======
-                        if (CurrentPhase is EmergingPhase)
                         {
                             Plant.SendEmergingEvent();
                             Emerged = true;
                         }
->>>>>>> 6feec723
 
                         CurrentPhase = Phases[CurrentPhaseIndex + 1];
                         if (GrowthStage != null)
