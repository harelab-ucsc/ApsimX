--- conflicted
+++ resolved
@@ -19,7 +19,7 @@
     public class Converter
     {
         /// <summary>Gets the latest .apsimx file format version.</summary>
-        public static int LatestVersion { get { return 89; } }
+        public static int LatestVersion { get { return 90; } }
 
         /// <summary>Converts a .apsimx string to the latest version.</summary>
         /// <param name="st">XML or JSON string to convert.</param>
@@ -1915,28 +1915,28 @@
         }
 
         /// <summary>
-<<<<<<< HEAD
+        /// Replace 'avg' with 'mean' in report variables.
+        /// </summary>
+        /// <param name="root"></param>
+        /// <param name="fileName"></param>
+        private static void UpgradeToVersion89(JObject root, string fileName)
+        {
+            foreach (var report in JsonUtilities.ChildrenOfType(root, "Report"))
+                JsonUtilities.SearchReplaceReportVariableNames(report, "avg of ", "mean of ");
+        }
+
+        /// <summary>
         /// Fixes a bug where a manager script's children were being serialized.
         /// When attempting to reopen the file, the script's type cannot be resolved.
         /// This converter will strip out all script children of managers under replacements.
         /// </summary>
         /// <param name="root">Root node.</param>
         /// <param name="fileName">Path to the .apsimx file.</param>
-        private static void UpgradeToVersion89(JObject root, string fileName)
+        private static void UpgradeToVersion90(JObject root, string fileName)
         {
             foreach (JObject replacements in JsonUtilities.ChildrenRecursively(root, "Replacements"))
                 foreach (JObject manager in JsonUtilities.ChildrenRecursively(root, "Manager"))
                     JsonUtilities.RemoveChild(manager, "Script");
-=======
-        /// Replace 'avg' with 'mean' in report variables.
-        /// </summary>
-        /// <param name="root"></param>
-        /// <param name="fileName"></param>
-        private static void UpgradeToVersion89(JObject root, string fileName)
-        {
-            foreach (var report in JsonUtilities.ChildrenOfType(root, "Report"))
-                JsonUtilities.SearchReplaceReportVariableNames(report, "avg of ", "mean of ");
->>>>>>> 59c2734b
         }
 
         /// <summary>
