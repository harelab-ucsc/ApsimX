﻿namespace Models.Core.ApsimFile
{
    using APSIM.Shared.Utilities;
    using Models.Functions;
    using Models.LifeCycle;
    using Models.PMF;
    using Newtonsoft.Json.Linq;
    using System;
    using System.Collections.Generic;
    using System.Globalization;
    using System.IO;
    using System.Linq;
    using System.Reflection;
    using System.Xml;

    /// <summary>
    /// Converts the .apsim file from one version to the next
    /// </summary>
    public class Converter
    {
        /// <summary>Gets the latest .apsimx file format version.</summary>
        public static int LatestVersion { get { return 94; } }

        /// <summary>Converts a .apsimx string to the latest version.</summary>
        /// <param name="st">XML or JSON string to convert.</param>
        /// <param name="toVersion">The optional version to convert to.</param>
        /// <param name="fileName">The optional filename where the string came from.</param>
        /// <returns>Returns true if something was changed.</returns>
        public static ConverterReturnType DoConvert(string st, int toVersion = -1, string fileName = null)
        {
            ConverterReturnType returnData = new ConverterReturnType();

            if (toVersion == -1)
                toVersion = LatestVersion;

            int offset = st.TakeWhile(c => char.IsWhiteSpace(c)).Count();
            char firstNonBlankChar = st[offset];

            if (firstNonBlankChar == '<')
            {
                bool changed = XmlConverters.DoConvert(ref st, Math.Min(toVersion, XmlConverters.LastVersion), fileName);
                XmlDocument doc = new XmlDocument();
                doc.LoadXml(st);
                int fileVersion = Convert.ToInt32(XmlUtilities.Attribute(doc.DocumentElement, "Version"), CultureInfo.InvariantCulture);
                if (fileVersion == toVersion)
                    return new ConverterReturnType()
                    { DidConvert = changed, RootXml = doc };

                st = ConvertToJSON(st, fileName);
                returnData.Root = JObject.Parse(st);
            }
            else if (firstNonBlankChar == '{')
            {
                // json
                returnData.Root = JObject.Parse(st);
            }
            else
            {
                throw new Exception("Unknown string encountered. Not JSON or XML. String: " + st);
            }

            if (returnData.Root.ContainsKey("Version"))
            {
                int fileVersion = (int)returnData.Root["Version"];

                if (fileVersion > LatestVersion)
                    throw new Exception(string.Format("Unable to open file '{0}'. File version is greater than the latest file version. Has this file been opened in a more recent version of Apsim?", fileName));

                // Run converters if not at the latest version.
                while (fileVersion < toVersion)
                {
                    returnData.DidConvert = true;

                    // Find the method to call to upgrade the file by one version.
                    int versionFunction = fileVersion + 1;
                    MethodInfo method = typeof(Converter).GetMethod("UpgradeToVersion" + versionFunction, BindingFlags.NonPublic | BindingFlags.Static);
                    if (method == null)
                        throw new Exception("Cannot find converter to go to version " + versionFunction);

                    // Found converter method so call it.
                    method.Invoke(null, new object[] { returnData.Root, fileName });

                    fileVersion++;
                }

                if (returnData.DidConvert)
                {
                    returnData.Root["Version"] = fileVersion;
                    st = returnData.Root.ToString();
                }
            }
            returnData.DidConvert = EnsureSoilHasInitWaterAndSample(returnData.Root) || returnData.DidConvert;

            return returnData;
        }

        /// <summary>
        /// If root is a soil then make sure it has a sample or init water.
        /// </summary>
        /// <param name="root">The root node of the JSON to look at.</param>
        /// <returns>True if model was changed.</returns>
        private static bool EnsureSoilHasInitWaterAndSample(JObject root)
        {
            string rootType = JsonUtilities.Type(root, true);

            if (rootType != null && rootType == "Models.Soils.Soil")
            {
                JArray soilChildren = root["Children"] as JArray;
                if (soilChildren != null && soilChildren.Count > 0)
                {
                    var initWater = soilChildren.FirstOrDefault(c => c["$type"].Value<string>().Contains(".InitWater"));
                    var sample = soilChildren.FirstOrDefault(c => c["$type"].Value<string>().Contains(".Sample"));

                    if (sample == null && initWater == null)
                    {
                        // Add in an initial water and initial conditions models.
                        initWater = new JObject();
                        initWater["$type"] = "Models.Soils.InitialWater, Models";
                        JsonUtilities.RenameModel(initWater as JObject, "Initial water");
                        initWater["PercentMethod"] = "FilledFromTop";
                        initWater["FractionFull"] = 1;
                        initWater["DepthWetSoil"] = "NaN";
                        soilChildren.Add(initWater);

                        sample = new JObject();
                        sample["$type"] = "Models.Soils.Sample, Models";
                        JsonUtilities.RenameModel(sample as JObject, "Initial conditions");
                        sample["Thickness"] = new JArray(new double[] { 1800 });
                        sample["NO3N"] = new JArray(new double[] { 3 });
                        sample["NH4"] = new JArray(new double[] { 1 });
                        sample["SWUnits"] = "Volumetric";
                        soilChildren.Add(sample);
                        return true;
                    }
                }
            }

            return false;
        }

        /// <summary>Upgrades to version 47 - the first JSON version.</summary>
        private static string ConvertToJSON(string st, string fileName)
        {
            string json = XmlToJson.Convert(st);
            JObject j = JObject.Parse(json);
            j["Version"] = 47;
            return j.ToString();
        }

        private static void UpgradeToVersion47(JObject root, string fileName)
        {
            // Nothing to do as conversion to JSON has already happened.
        }

        /// <summary>
        /// Upgrades to version 48. Iterates through all manager scripts, and replaces
        /// all instances of the text "DisplayTypeEnum" with "DisplayType".
        /// </summary>
        /// <param name="root"></param>
        /// <param name="fileName"></param>
        private static void UpgradeToVersion48(JObject root, string fileName)
        {
            foreach (JObject manager in JsonUtilities.ChildrenRecursively(root, "Manager"))
                JsonUtilities.ReplaceManagerCode(manager, "DisplayTypeEnum", "DisplayType");
        }


        /// <summary>
        /// Upgrades to version 49. Renames Models.Morris+Parameter to Models.Sensitivity.Parameter.
        /// </summary>
        /// <param name="root"></param>
        /// <param name="fileName"></param>
        private static void UpgradeToVersion49(JObject root, string fileName)
        {
            foreach (JObject morris in JsonUtilities.ChildrenRecursively(root, "Models.Morris"))
                foreach (var parameter in morris["Parameters"])
                    parameter["$type"] = parameter["$type"].ToString().Replace("Models.Morris+Parameter", "Models.Sensitivity.Parameter");
        }

        ///<summary>
        /// Upgrades to version 50. Fixes the RelativeTo property of 
        /// InitialWater components of soils copied from Apsim Classic.
        /// </summary>
        /// <param name="root"></param>
        /// <param name="fileName"></param>
        /// <remarks>
        /// ll15 must be renamed to LL15.
        /// Wheat must be renamed to WheatSoil.
        /// Maize must be renamed to MaizeSoil.
        /// </remarks>
        private static void UpgradeToVersion50(JObject root, string fileName)
        {
            foreach (JObject initialWater in JsonUtilities.ChildrenRecursively(root, "InitialWater"))
            {
                if (initialWater["RelativeTo"] != null)
                {
                    if (initialWater["RelativeTo"].ToString().ToUpper().Contains("LL15"))
                        initialWater["RelativeTo"] = initialWater["RelativeTo"].ToString().Replace("ll15", "LL15");
                    else if (!string.IsNullOrEmpty(initialWater["RelativeTo"].ToString()) && !initialWater["RelativeTo"].ToString().EndsWith("Soil"))
                        initialWater["RelativeTo"] = initialWater["RelativeTo"].ToString() + "Soil";
                }
            }
        }
        /// <summary>
        /// Changes GsMax to Gsmax350 in all models that implement ICanopy.
        /// </summary>
        /// <param name="root">The root JSON token.</param>
        /// <param name="fileName">The name of the apsimx file.</param>
        private static void UpgradeToVersion51(JObject root, string fileName)
        {
            // Create a list of models that might have gsmax.
            // Might need to add in other models that implement ICanopy 
            // e.g. OilPalm, AgPastureSpecies, SimpleTree, Sugarcane

            var models = new List<JObject>();
            models.AddRange(JsonUtilities.ChildrenOfType(root, "Leaf"));
            models.AddRange(JsonUtilities.ChildrenOfType(root, "SimpleLeaf"));
            models.AddRange(JsonUtilities.ChildrenOfType(root, "PerennialLeaf"));
            models.AddRange(JsonUtilities.ChildrenOfType(root, "SorghumLeaf"));

            // Loop through all models and rename Gsmax to Gsmax350.
            foreach (var model in models)
            {
                JsonUtilities.RenameProperty(model, "Gsmax", "Gsmax350");
                JsonUtilities.AddConstantFunctionIfNotExists(model, "StomatalConductanceCO2Modifier", "1.0");
            }
        }
        
        /// <summary>
        /// </summary>
        /// <param name="root">The root JSON token.</param>
        /// <param name="fileName">The name of the apsimx file.</param>
        private static void UpgradeToVersion52(JObject root, string fileName)
        {
            foreach (var SOM in JsonUtilities.ChildrenOfType(root, "SoilOrganicMatter"))
            {
                double rootWt;
                if (SOM["RootWt"] is JArray)
                    rootWt = Convert.ToDouble(SOM["RootWt"][0], CultureInfo.InvariantCulture); // This can happen when importing old APSIM file.
                else
                    rootWt = Convert.ToDouble(SOM["RootWt"], CultureInfo.InvariantCulture);
                SOM.Remove("RootWt");
                double[] thickness = MathUtilities.StringsToDoubles(JsonUtilities.Values(SOM, "Thickness"));

                double profileDepth = MathUtilities.Sum(thickness);
                double cumDepth = 0;
                double[] rootWtFraction = new double[thickness.Length];

                for (int layer = 0; layer < thickness.Length; layer++)
                {
                    double fracLayer = Math.Min(1.0, MathUtilities.Divide(profileDepth - cumDepth, thickness[layer], 0.0));
                    cumDepth += thickness[layer];
                    rootWtFraction[layer] = fracLayer * Math.Exp(-3.0 * Math.Min(1.0, MathUtilities.Divide(cumDepth, profileDepth, 0.0)));
                }
                // get the actuall FOM distribution through layers (adds up to one)
                double totFOMfraction = MathUtilities.Sum(rootWtFraction);
                for (int layer = 0; layer < thickness.Length; layer++)
                    rootWtFraction[layer] /= totFOMfraction;
                double[] rootWtVector = MathUtilities.Multiply_Value(rootWtFraction, rootWt);

                JsonUtilities.SetValues(SOM, "RootWt", rootWtVector);
            }

        }

        /// <summary>
        /// Adds solutes under SoilNitrogen.
        /// </summary>
        /// <param name="root">The root JSON token.</param>
        /// <param name="fileName">The name of the apsimx file.</param>
        private static void UpgradeToVersion53(JObject root, string fileName)
        {
            foreach (var soilNitrogen in JsonUtilities.ChildrenOfType(root, "SoilNitrogen"))
            {
                JsonUtilities.CreateNewChildModel(soilNitrogen, "NO3", "Models.Soils.SoilNitrogenNO3");
                JsonUtilities.CreateNewChildModel(soilNitrogen, "NH4", "Models.Soils.SoilNitrogenNH4");
                JsonUtilities.CreateNewChildModel(soilNitrogen, "Urea", "Models.Soils.SoilNitrogenUrea");
                JsonUtilities.CreateNewChildModel(soilNitrogen, "PlantAvailableNO3", "Models.Soils.SoilNitrogenPlantAvailableNO3");
                JsonUtilities.CreateNewChildModel(soilNitrogen, "PlantAvailableNH4", "Models.Soils.SoilNitrogenPlantAvailableNH4");
            }

            foreach (var report in JsonUtilities.ChildrenOfType(root, "Report"))
            {
                JsonUtilities.SearchReplaceReportVariableNames(report, "SoilNitrogen.NO3", "SoilNitrogen.NO3.kgha");
                JsonUtilities.SearchReplaceReportVariableNames(report, "SoilNitrogen.NH4", "SoilNitrogen.NH4.kgha");
                JsonUtilities.SearchReplaceReportVariableNames(report, "SoilNitrogen.urea", "SoilNitrogen.Urea.kgha");
                JsonUtilities.SearchReplaceReportVariableNames(report, "SoilNitrogen.PlantAvailableNO3", "SoilNitrogen.PlantAvailableNO3.kgha");
                JsonUtilities.SearchReplaceReportVariableNames(report, "SoilNitrogen.PlantAvailableNH4", "SoilNitrogen.PlantAvailableNH4.kgha");
                JsonUtilities.SearchReplaceReportVariableNames(report, "[SoilNitrogen].no3", "[SoilNitrogen].NO3.kgha");
                JsonUtilities.SearchReplaceReportVariableNames(report, "[SoilNitrogen].nh4", "[SoilNitrogen].NH4.kgha");
                JsonUtilities.SearchReplaceReportVariableNames(report, "[SoilNitrogen].urea", "[SoilNitrogen].Urea.kgha");
            }
            foreach (var manager in JsonUtilities.ChildManagers(root))
            {
                var originalCode = manager.ToString();
                if (originalCode != null)
                {
                    if (originalCode.Contains("SoilNitrogen.NO3"))
                    {
                        manager.Replace("Soil.SoilNitrogen.NO3", "NO3.kgha");
                        manager.Replace("SoilNitrogen.NO3", "NO3.kgha");
                        manager.AddDeclaration("ISolute", "NO3", new string[] { "[ScopedLinkByName]" });
                    }
                    if (originalCode.Contains("SoilNitrogen.NH4"))
                    {
                        manager.Replace("Soil.SoilNitrogen.NH4", "NH4.kgha");
                        manager.Replace("SoilNitrogen.NH4", "NH4.kgha");
                        manager.AddDeclaration("ISolute", "NH4", new string[] { "[ScopedLinkByName]" });
                    }
                    if (originalCode.Contains("SoilNitrogen.urea"))
                    {
                        manager.Replace("Soil.SoilNitrogen.urea", "Urea.kgha");
                        manager.Replace("SoilNitrogen.urea", "Urea.kgha");
                        manager.AddDeclaration("ISolute", "Urea", new string[] { "[ScopedLinkByName]" });
                    }
                    if (originalCode.Contains("SoilNitrogen.PlantAvailableNO3"))
                    {
                        manager.Replace("Soil.SoilNitrogen.PlantAvailableNO3", "PlantAvailableNO3.kgha");
                        manager.Replace("SoilNitrogen.PlantAvailableNO3", "PlantAvailableNO3.kgha");
                        manager.AddDeclaration("ISolute", "PlantAvailableNO3", new string[] { "[ScopedLinkByName]" });
                    }
                    if (originalCode.Contains("SoilNitrogen.PlantAvailableNH4"))
                    {
                        manager.Replace("Soil.SoilNitrogen.PlantAvailableNH4", "PlantAvailableNH4.kgha");
                        manager.Replace("SoilNitrogen.PlantAvailableNH4", "PlantAvailableNH4.kgha");
                        manager.AddDeclaration("ISolute", "PlantAvailableNH4", new string[] { "[ScopedLinkByName]" });
                    }
                    if (originalCode != manager.ToString())
                    {
                        var usingLines = manager.GetUsingStatements().ToList();
                        usingLines.Add("Models.Interfaces");
                        manager.SetUsingStatements(usingLines);
                        manager.Save();
                    }
                }
            }

            foreach (var series in JsonUtilities.ChildrenOfType(root, "Series"))
            {
                if (series["XFieldName"] != null)
                {
                    series["XFieldName"] = series["XFieldName"].ToString().Replace("SoilNitrogen.NO3", "SoilNitrogen.NO3.kgha");
                    series["XFieldName"] = series["XFieldName"].ToString().Replace("SoilNitrogen.NH4", "SoilNitrogen.NH4.kgha");
                    series["XFieldName"] = series["XFieldName"].ToString().Replace("SoilNitrogen.urea", "SoilNitrogen.Urea.kgha");
                    series["XFieldName"] = series["XFieldName"].ToString().Replace("SoilNitrogen.PlantAvailableNO3", "SoilNitrogen.PlantAvailableNO3.kgha");
                    series["XFieldName"] = series["XFieldName"].ToString().Replace("SoilNitrogen.PlantAvailableNH4", "SoilNitrogen.PlantAvailableNH4.kgha");
                }
                if (series["YFieldName"] != null)
                {
                    series["YFieldName"] = series["YFieldName"].ToString().Replace("SoilNitrogen.NO3", "SoilNitrogen.NO3.kgha");
                    series["YFieldName"] = series["YFieldName"].ToString().Replace("SoilNitrogen.NH4", "SoilNitrogen.NH4.kgha");
                    series["YFieldName"] = series["YFieldName"].ToString().Replace("SoilNitrogen.urea", "SoilNitrogen.Urea.kgha");
                    series["YFieldName"] = series["YFieldName"].ToString().Replace("SoilNitrogen.PlantAvailableNO3", "SoilNitrogen.PlantAvailableNO3.kgha");
                    series["YFieldName"] = series["YFieldName"].ToString().Replace("SoilNitrogen.PlantAvailableNH4", "SoilNitrogen.PlantAvailableNH4.kgha");
                }
            }
        }

        /// <summary>
        /// Remove SoluteManager.
        /// </summary>
        /// <param name="root">The root JSON token.</param>
        /// <param name="fileName">The name of the apsimx file.</param>
        private static void UpgradeToVersion54(JObject root, string fileName)
        {
            foreach (var soluteManager in JsonUtilities.ChildrenOfType(root, "SoluteManager"))
                soluteManager.Remove();

            foreach (var report in JsonUtilities.ChildrenOfType(root, "Report"))
            {
                JsonUtilities.SearchReplaceReportVariableNames(report, "[Soil].NO3N", "[Soil].SoilNitrogen.NO3.kgha");
                JsonUtilities.SearchReplaceReportVariableNames(report, "[Soil].NH4N", "[Soil].SoilNitrogen.NH4.kgha");
                JsonUtilities.SearchReplaceReportVariableNames(report, "[Soil].UreaN", "[Soil].SoilNitrogen.Urea.kgha");
            }

            foreach (var manager in JsonUtilities.ChildManagers(root))
            {
                bool managerChanged = false;
                if (manager.Replace("mySoil.NO3N", "NO3.kgha"))
                {
                    manager.AddDeclaration("ISolute", "NO3", new string[] { "[ScopedLinkByName]" });
                    managerChanged = true;
                }
                if (manager.Replace("mySoil.NH4N", "NH4.kgha"))
                {
                    manager.AddDeclaration("ISolute", "NH4", new string[] { "[ScopedLinkByName]" });
                    managerChanged = true;
                }
                if (manager.Replace("mySoil.UreaN", "Urea.kgha"))
                {
                    manager.AddDeclaration("ISolute", "Urea", new string[] { "[ScopedLinkByName]" });
                    managerChanged = true;
                }
                if (manager.Replace("Soil.NO3N", "NO3.kgha"))
                {
                    manager.AddDeclaration("ISolute", "NO3", new string[] { "[ScopedLinkByName]" });
                    managerChanged = true;
                }
                if (manager.Replace("Soil.NH4N", "NH4.kgha"))
                {
                    manager.AddDeclaration("ISolute", "NH4", new string[] { "[ScopedLinkByName]" });
                    managerChanged = true;
                }
                if (manager.Replace("Soil.UreaN", "Urea.kgha"))
                {
                    manager.AddDeclaration("ISolute", "Urea", new string[] { "[ScopedLinkByName]" });
                    managerChanged = true;
                }
                if (manager.Replace("mySoil.SoilNitrogen.", "SoilNitrogen."))
                {
                    manager.AddDeclaration("SoilNitrogen", "SoilNitrogen", new string[] { "[ScopedLinkByName]" });
                    managerChanged = true;
                }
                if (manager.Replace("Soil.SoilNitrogen.", "SoilNitrogen."))
                {
                    manager.AddDeclaration("SoilNitrogen", "SoilNitrogen", new string[] { "[ScopedLinkByName]" });
                    managerChanged = true;
                }
                if (manager.Replace("soil.SoilNitrogen.", "SoilNitrogen."))
                {
                    manager.AddDeclaration("SoilNitrogen", "SoilNitrogen", new string[] { "[ScopedLinkByName]" });
                    managerChanged = true;
                }
                if (manager.Replace("soil1.SoilNitrogen.", "SoilNitrogen."))
                {
                    manager.AddDeclaration("SoilNitrogen", "SoilNitrogen", new string[] { "[ScopedLinkByName]" });
                    managerChanged = true;
                }
                var declarations = manager.GetDeclarations();
                if (declarations.RemoveAll(declaration => declaration.TypeName == "SoluteManager") > 0)
                {
                    manager.SetDeclarations(declarations);
                    managerChanged = true;
                }

                if (managerChanged)
                {
                    var usingLines = manager.GetUsingStatements().ToList();
                    usingLines.Add("Models.Interfaces");
                    manager.SetUsingStatements(usingLines);
                    manager.Save();
                }
            }
        }


        /// <summary>
        /// Changes initial Root Wt to an array.
        /// </summary>
        /// <param name="root">The root JSON token.</param>
        /// <param name="fileName">The name of the apsimx file.</param>
        private static void UpgradeToVersion55(JObject root, string fileName)
        {
            foreach (var SOM in JsonUtilities.ChildrenOfType(root, "SoilOrganicMatter"))
            {
                double soilcnr;
                if (SOM["SoilCN"] is JArray)
                    soilcnr = Convert.ToDouble(SOM["SoilCN"][0], CultureInfo.InvariantCulture); // This can happen when importing old APSIM file.
                else
                    soilcnr = Convert.ToDouble(SOM["SoilCN"], CultureInfo.InvariantCulture);
                SOM.Remove("SoilCN");
                double[] thickness = MathUtilities.StringsToDoubles(JsonUtilities.Values(SOM, "Thickness"));

                double[] SoilCNVector = new double[thickness.Length];

                for (int layer = 0; layer < thickness.Length; layer++)
                    SoilCNVector[layer] = soilcnr;

                JsonUtilities.SetValues(SOM, "SoilCN", SoilCNVector);
            }

        }

        /// <summary>
        /// Change Factor.Specifications to Factor.Specification. Also FactorValue
        /// becomes CompositeFactor.
        /// </summary>
        /// <param name="root"></param>
        /// <param name="fileName"></param>
        private static void UpgradeToVersion56(JToken root, string fileName)
        {
            foreach (var factor in JsonUtilities.ChildrenRecursively(root as JObject, "Factor"))
            {
                var parent = JsonUtilities.Parent(factor);

                string parentModelType = JsonUtilities.Type(parent);
                if (parentModelType == "Factors")
                {
                    var specifications = factor["Specifications"] as JArray;
                    if (specifications != null)
                    {
                        if (specifications.Count > 1)
                        {
                            // must be a compound factor. 

                            // Change our Factor to a CompositeFactor
                            factor["$type"] = "Models.Factorial.CompositeFactor, Models";

                            // Remove the Factor from it's parent.
                            var parentChildren = parent["Children"] as JArray;
                            parentChildren.Remove(factor);

                            // Create a new site factor and add our CompositeFactor to the children list.
                            var siteFactor = JsonUtilities.ChildWithName(parent as JObject, "Site") as JObject;
                            if (siteFactor == null)
                            {
                                // Create a site factor 
                                siteFactor = new JObject();
                                siteFactor["$type"] = "Models.Factorial.Factor, Models";
                                JsonUtilities.RenameModel(siteFactor, "Site");
                                JArray siteFactorChildren = new JArray();
                                siteFactor["Children"] = siteFactorChildren;

                                // Add our new site factor to our models parent.
                                parentChildren.Add(siteFactor);
                            }
                            (siteFactor["Children"] as JArray).Add(factor);

                        }
                        else
                        {
                            // Convert array to string.
                            if (specifications.Count > 0)
                                factor["Specification"] = specifications[0].ToString();
                        }
                    }
                }
                else if (parentModelType == "Factor")
                {
                    factor["$type"] = "Models.Factorial.CompositeFactor, Models";
                }
            }

            foreach (var series in JsonUtilities.ChildrenRecursively(root as JObject, "Series"))
            {
                var factorToVaryColours = series["FactorToVaryColours"];
                if (factorToVaryColours != null && factorToVaryColours.Value<string>() == "Simulation")
                    series["FactorToVaryColours"] = "SimulationName";
                var factorToVaryMarkers = series["FactorToVaryMarkers"];
                if (factorToVaryMarkers != null && factorToVaryMarkers.Value<string>() == "Simulation")
                    series["FactorToVaryMarkers"] = "SimulationName";
                var factorToVaryLines = series["FactorToVaryLines"];
                if (factorToVaryLines != null && factorToVaryLines.Value<string>() == "Simulation")
                    series["FactorToVaryLines"] = "SimulationName";
            }
        }

        /// <summary>
        /// Upgrades to version 57. Adds a RetranslocateNonStructural node to
        /// all GenericOrgans which do not have a child called
        /// RetranslocateNitrogen.
        /// </summary>
        /// <param name="root">The root JSON token.</param>
        /// <param name="fileName">The name of the apsimx file.</param>
        private static void UpgradeToVersion57(JObject root, string fileName)
        {
            foreach (JObject organ in JsonUtilities.ChildrenRecursively(root, "GenericOrgan"))
                if (JsonUtilities.ChildWithName(organ, "RetranslocateNitrogen") == null)
                    JsonUtilities.AddModel(organ, typeof(RetranslocateNonStructural), "RetranslocateNitrogen");
        }

        /// <summary>
        /// Upgrades to version 58. Renames 'ParamThickness' to 'Thickness' in Weirdo.
        /// Also change calls to property soil.SWAtWaterThickness to soil.Thickness.
        /// </summary>
        /// <param name="root">The root JSON token.</param>
        /// <param name="fileName">The name of the apsimx file.</param>
        private static void UpgradeToVersion58(JObject root, string fileName)
        {
            foreach (JObject weirdo in JsonUtilities.ChildrenRecursively(root, "WEIRDO"))
            {
                var paramThicknessNode = weirdo["ParamThickness"];
                if (paramThicknessNode != null)
                {
                    weirdo["Thickness"] = paramThicknessNode;
                    weirdo.Remove("ParamThickness");
                }
            }

            foreach (var manager in JsonUtilities.ChildManagers(root))
            {
                if (manager.Replace(".SWAtWaterThickness", ".Thickness"))
                    manager.Save();
            }
        }

        /// <summary>
        /// Upgrades to version 59. Renames 'SoilCropOilPalm' to 'SoilCrop'.
        /// Renames Soil.SoilOrganicMatter.OC to Soil.Initial.OC
        /// </summary>
        /// <param name="root">The root JSON token.</param>
        /// <param name="fileName">The name of the apsimx file.</param>
        private static void UpgradeToVersion59(JObject root, string fileName)
        {
            foreach (var sample in JsonUtilities.ChildrenRecursively(root, "Sample"))
            {
                var array = sample["NO3"] as JArray;
                if (array != null)
                {
                    var nitrogenValue = new JObject();
                    nitrogenValue["$type"] = "Models.Soils.NitrogenValue, Models";

                    var storedAsPPM = sample["NO3Units"]?.ToString() == "0" ||
                                      sample["NO3Units"]?.ToString() == "ppm" ||
                                      sample["NO3Units"] == null; 

                    nitrogenValue["Values"] = array;
                    nitrogenValue["StoredAsPPM"] = storedAsPPM;
                    sample.Remove("NO3");
                    sample["NO3N"] = nitrogenValue;
                }

                array = sample["NH4"] as JArray;
                if (array != null)
                {
                    var nitrogenValue = new JObject();
                    nitrogenValue["$type"] = "Models.Soils.NitrogenValue, Models";

                    var storedAsPPM = sample["NH4Units"]?.ToString() == "0" ||
                                      sample["NH4Units"]?.ToString() == "ppm" ||
                                      sample["NH4Units"] == null;

                    nitrogenValue["Values"] = array;
                    nitrogenValue["StoredAsPPM"] = storedAsPPM;
                    sample.Remove("NH4");
                    sample["NH4N"] = nitrogenValue;
                }
            }
            foreach (var soilCropOilPalmNode in JsonUtilities.ChildrenRecursively(root, "SoilCropOilPalm"))
                soilCropOilPalmNode["$type"] = "Models.Soils.SoilCrop, Models";

            foreach (var report in JsonUtilities.ChildrenRecursively(root, "Report"))
            {
                JsonUtilities.SearchReplaceReportVariableNames(report, ".SoilOrganicMatter.OC", ".Initial.OC");
                JsonUtilities.SearchReplaceReportVariableNames(report, "[Soil].PH", "[Soil].Initial.PH");
                JsonUtilities.SearchReplaceReportVariableNames(report, "[Soil].EC", "[Soil].Initial.EC");
                JsonUtilities.SearchReplaceReportVariableNames(report, "[Soil].ESP", "[Soil].Initial.ESP");
                JsonUtilities.SearchReplaceReportVariableNames(report, "[Soil].Cl", "[Soil].Initial.CL");
                JsonUtilities.SearchReplaceReportVariableNames(report, "[Soil].OC", "[Soil].Initial.OC");
                JsonUtilities.SearchReplaceReportVariableNames(report, "[Soil].InitialNO3N", "[Soil].Initial.NO3N.PPM");
                JsonUtilities.SearchReplaceReportVariableNames(report, "[Soil].InitialNH4N", "[Soil].Initial.NH4N.PPM");
            }

            foreach (var series in JsonUtilities.ChildrenRecursively(root, "Series"))
            {
                if (series["XFieldName"] != null)
                    series["XFieldName"] = series["XFieldName"].ToString().Replace(".SoilOrganicMatter.OC", ".Initial.OC");
                if (series["YFieldName"] != null)
                    series["YFieldName"] = series["YFieldName"].ToString().Replace(".SoilOrganicMatter.OC", ".Initial.OC");
            }

            foreach (var expressionFunction in JsonUtilities.ChildrenRecursively(root, "ExpressionFunction"))
            {
                var expression = expressionFunction["Expression"].ToString();
                expression = expression.Replace(".SoilOrganicMatter.OC", ".Initial.OC");
                expressionFunction["Expression"] = expression;
            }

            foreach (var manager in JsonUtilities.ChildManagers(root))
            {
                var changeMade = manager.Replace("Soil.ToCumThickness(soil.Thickness)", "soil.ThicknessCumulative");

                if (manager.Replace("mySoil.Depth.Length", "mySoil.Thickness.Length"))
                    changeMade = true;

                if (manager.Replace("soil.Depth.Length", "soil.Thickness.Length"))
                    changeMade = true;

                if (changeMade)
                    manager.Save();
            }
        }

        /// <summary>
        /// Convert no3 and nh4 parameters from ppm to kg/ha.
        /// </summary>
        /// <param name="values"></param>
        private static void ConvertToPPM(JArray values)
        {
            var sample = JsonUtilities.Parent(JsonUtilities.Parent(values));
            var soil = JsonUtilities.Parent(sample) as JObject;
            var water = JsonUtilities.Children(soil).Find(child => JsonUtilities.Type(child) == "Water");
            if (water == null)
                water = JsonUtilities.Children(soil).Find(child => JsonUtilities.Type(child) == "WEIRDO");

            // Get soil thickness and bulk density.
            var soilThickness = water["Thickness"].Values<double>().ToArray();
            var soilBD = water["BD"].Values<double>().ToArray();

            // Get sample thickness and bulk density.
            var sampleThickness = sample["Thickness"].Values<double>().ToArray();
            var sampleBD = Soils.Standardiser.Layers.MapConcentration(soilBD, soilThickness, sampleThickness, soilBD.Last());

            for (int i = 0; i < values.Count; i++)
                values[i] = values[i].Value<double>() * 100 / (sampleBD[i] * sampleThickness[i]);
        }

        /// <summary>
        /// Does the specified array have non NaN values?
        /// </summary>
        /// <param name="no3Values">The array to remove them from.</param>
        private static bool HasValues(JArray no3Values)
        {
            foreach (var value in no3Values)
                if (value.ToString() != "NaN")
                    return true;
            return false;
        }

        /// <summary>
        /// Upgrades to version 60. Move NO3 and NH4 from sample to Analaysis node
        /// and always store as ppm.
        /// </summary>
        /// <param name="root">The root JSON token.</param>
        /// <param name="fileName">The name of the apsimx file.</param>
        private static void UpgradeToVersion60(JObject root, string fileName)
        {
            foreach (var sample in JsonUtilities.ChildrenRecursively(root, "Sample"))
            {
                var soil = JsonUtilities.Parent(sample) as JObject;
                var analysis = JsonUtilities.Children(soil).Find(child => JsonUtilities.Type(child) == "Analysis");
                var water = JsonUtilities.Children(soil).Find(child => JsonUtilities.Type(child) == "Water");
                if (water == null)
                    water = JsonUtilities.Children(soil).Find(child => JsonUtilities.Type(child) == "WEIRDO");

                var no3Node = sample["NO3N"];
                if (no3Node != null && no3Node.HasValues)
                {
                    if (analysis == null)
                        throw new Exception("Cannot find an analysis node while converting a soil sample.");

                    // Convert units to ppm if necessary.
                    var no3Values = no3Node["Values"] as JArray;

                    // Only overlay values if they are not NaN values.
                    if (HasValues(no3Values))
                    {
                        if (!no3Node["StoredAsPPM"].Value<bool>())
                            ConvertToPPM(no3Values);

                        // Make sure layers match analysis layers.
                        var analysisThickness = analysis["Thickness"].Values<double>().ToArray();
                        var sampleThickness = sample["Thickness"].Values<double>().ToArray();
                        var values = no3Values.Values<double>().ToArray();
                        var mappedValues = Soils.Standardiser.Layers.MapConcentration(values, sampleThickness, analysisThickness, 1.0);
                        no3Values = new JArray(mappedValues);

                        // Move from sample to analysis
                        analysis["NO3N"] = no3Values;
                    }
                }
                sample["NO3N"] = null;
                var nh4Node = sample["NH4N"];
                if (nh4Node != null && nh4Node.HasValues)
                {
                    if (analysis == null)
                        throw new Exception("Cannot find an analysis node while converting a soil sample.");

                    // Convert units to ppm if necessary.
                    var nh4Values = nh4Node["Values"] as JArray;

                    // Only overlay values if they are not NaN values.
                    if (HasValues(nh4Values))
                    {
                        if (!nh4Node["StoredAsPPM"].Value<bool>())
                            ConvertToPPM(nh4Values);

                        // Make sure layers match analysis layers.
                        var analysisThickness = analysis["Thickness"].Values<double>().ToArray();
                        var sampleThickness = sample["Thickness"].Values<double>().ToArray();
                        var values = nh4Values.Values<double>().ToArray();
                        var mappedValues = Soils.Standardiser.Layers.MapConcentration(values, sampleThickness, analysisThickness, 0.2);
                        nh4Values = new JArray(mappedValues);

                        // Move from sample to analysis
                        analysis["NH4N"] = nh4Values;
                    }
                }
                sample["NH4N"] = null;
            }
        }

        /// <summary>
        /// Upgrade to version 60. Ensures that a micromet model is within every simulation.
        /// </summary>
        /// <param name="root"></param>
        /// <param name="fileName"></param>
        private static void UpgradeToVersion61(JObject root, string fileName)
        {
            foreach (JObject Sim in JsonUtilities.ChildrenRecursively(root, "Simulation"))
            {
                List<JObject> MicroClimates = JsonUtilities.ChildrenRecursively(root, "MicroClimate");
                if (MicroClimates.Count == 0)
                    AddMicroClimate(Sim);
            }

        }

        /// <summary>
        /// Add a MicroClimate model to the specified JSON model token.
        /// </summary>
        /// <param name="simulation">An APSIM Simulation</param>
        public static void AddMicroClimate(JObject simulation)
        {
            JArray children = simulation["Children"] as JArray;
            if (children == null)
            {
                children = new JArray();
                simulation["Children"] = children;
            }

            JObject microClimateModel = new JObject();
            microClimateModel["$type"] = "Models.MicroClimate, Models";
            JsonUtilities.RenameModel(microClimateModel, "MicroClimate");
            microClimateModel["a_interception"] = "0.0";
            microClimateModel["b_interception"] = "1.0";
            microClimateModel["c_interception"] = "0.0";
            microClimateModel["d_interception"] = "0.0";
            microClimateModel["soil_albedo"] = "0.13";
            microClimateModel["SoilHeatFluxFraction"] = "0.4";
            microClimateModel["NightInterceptionFraction"] = "0.5";
            microClimateModel["ReferenceHeight"] = "2.0";
            microClimateModel["IncludeInDocumentation"] = "true";
            microClimateModel["Enabled"] = "true";
            microClimateModel["ReadOnly"] = "false";
            var weathers = JsonUtilities.ChildrenOfType(simulation, "Weather");

            // Don't bother with microclimate if no weather component
            if (weathers.Count != 0)
            {
                var weather = weathers.First();
                int index = children.IndexOf(weather);
                children.Insert(index + 1, microClimateModel);
            }
        }

        /// <summary>
        /// Upgrades to version 62. Fixes SimpleLeaf variable names
        /// following a refactor of this class.
        /// </summary>
        /// <param name="root">The root JSON token.</param>
        /// <param name="fileName">The name of the apsimx file.</param>
        private static void UpgradeToVersion62(JObject root, string fileName)
        {
            // We renamed a lot of IFunctions and removed the 'Function' suffix.
            // ie HeightFunction -> Height.
            Dictionary<string, string> changedProperties = new Dictionary<string, string>();
            changedProperties.Add("Tallness", "HeightFunction");
            changedProperties.Add("Area", "LAIFunction");
            changedProperties.Add("LaiDead", "LaiDeadFunction");
            changedProperties.Add("WaterDemand", "WaterDemandFunction");
            changedProperties.Add("Cover", "CoverFunction");
            changedProperties.Add("ExtinctionCoefficient", "ExtinctionCoefficientFunction");
            changedProperties.Add("BaseHeight", "BaseHeightFunction");
            changedProperties.Add("Wideness", "WidthFunction");
            changedProperties.Add("DetachmentRate", "DetachmentRateFunction");
            changedProperties.Add("InitialWt", "InitialWtFunction");
            changedProperties.Add("MaintenanceRespiration", "MaintenanceRespirationFunction");
            changedProperties.Add("FRGR", "FRGRFunction");

            // Names of nodes which are probably simple leaf. The problem is that
            // in released models, the model is stored in a separate file to the
            // simulations. Therefore when we parse/convert the simulation file,
            // we don't know the names of the simple leaf models, so we are forced
            // take a guess.
            List<string> modelNames = new List<string>() { "Leaf", "Stover" };

            // Names of nodes which are definitely simple leaf.
            List<string> definiteSimpleLeaves = new List<string>();

            // Go through all SimpleLeafs and rename the appropriate children.
            foreach (JObject leaf in JsonUtilities.ChildrenRecursively(root, "SimpleLeaf"))
            {
                modelNames.Add(leaf["Name"].ToString());
                definiteSimpleLeaves.Add(leaf["Name"].ToString());
                // We removed the Leaf.AppearedCohortNo property.
                JObject relativeArea = JsonUtilities.FindFromPath(leaf, "DeltaLAI.Vegetative.Delta.RelativeArea");
                if (relativeArea != null && relativeArea["XProperty"].ToString() == "[Leaf].AppearedCohortNo")
                    relativeArea["XProperty"] = "[Leaf].NodeNumber";

                foreach (var change in changedProperties)
                {
                    string newName = change.Key;
                    string old = change.Value;
                    JsonUtilities.RenameChildModel(leaf, old, newName);
                }
            }

            foreach (JObject reference in JsonUtilities.ChildrenRecursively(root, "VariableReference"))
            {
                foreach (string leafName in definiteSimpleLeaves)
                {
                    foreach (KeyValuePair<string, string> property in changedProperties)
                    {
                        string oldName = property.Value;
                        string newName = property.Key;

                        string toReplace = $"{leafName}.{oldName}";
                        string replaceWith = $"{leafName}.{newName}";
                        reference["VariableName"] = reference["VariableName"].ToString().Replace(toReplace, replaceWith);

                        toReplace = $"[{leafName}].{oldName}";
                        replaceWith = $"[{leafName}].{newName}";
                        reference["VariableName"] = reference["VariableName"].ToString().Replace(toReplace, replaceWith);
                    }
                }
            }

            // Attempt some basic find/replace in manager scripts.
            foreach (ManagerConverter manager in JsonUtilities.ChildManagers(root))
            {
                foreach (var change in changedProperties)
                {
                    string newName = change.Key;
                    string old = change.Value;

                    bool changed = false;
                    foreach (string modelName in modelNames)
                    {
                        string toReplace = $"{modelName}.{old}";
                        string replaceWith = $"{modelName}.{newName}";
                        changed |= manager.Replace(toReplace, replaceWith, true);

                        foreach (KeyValuePair<string, string> parameter in manager.Parameters)
                        {
                            string newParam = parameter.Value.Replace(toReplace, replaceWith);
                            manager.UpdateParameter(parameter.Key, newParam);
                        }

                        toReplace = $"[{modelName}].{old}";
                        replaceWith = $"[{modelName}].{newName}";
                        changed |= manager.Replace(toReplace, replaceWith, true);

                        foreach (KeyValuePair<string, string> parameter in manager.Parameters)
                        {
                            string newParam = parameter.Value.Replace(toReplace, replaceWith);
                            manager.UpdateParameter(parameter.Key, newParam);
                        }
                    }
                    if (changed)
                        manager.Save();
                }
            }

            // Fix some cultivar commands.
            foreach (JObject cultivar in JsonUtilities.ChildrenRecursively(root, "Cultivar"))
            {
                if (!cultivar["Command"].HasValues)
                    continue;

                foreach (JValue command in cultivar["Command"].Children())
                {
                    foreach (var change in changedProperties)
                    {
                        string newName = change.Key;
                        string old = change.Value;
                        foreach (string modelName in modelNames)
                        {
                            command.Value = command.Value.ToString().Replace($"{modelName}.{old}", $"{modelName}.{newName}");
                            command.Value = command.Value.ToString().Replace($"[{modelName}].{old}", $"[{modelName}].{newName}");
                        }
                    }
                }
            }
        }

        /// <summary>
        /// Upgrades to version 63. Rename the 'Water' node under soil to 'Physical'
        /// </summary>
        /// <param name="root">The root JSON token.</param>
        /// <param name="fileName">The name of the apsimx file.</param>
        private static void UpgradeToVersion63(JObject root, string fileName)
        {
            foreach (var water in JsonUtilities.ChildrenRecursively(root, "Water"))
            {
                water["$type"] = "Models.Soils.Physical, Models";
                JsonUtilities.RenameModel(water, "Physical");
            }

            foreach (var report in JsonUtilities.ChildrenOfType(root, "Report"))
            {
                JsonUtilities.SearchReplaceReportVariableNames(report, ".Water.", ".Physical.");
            }

            foreach (var factor in JsonUtilities.ChildrenOfType(root, "Factor"))
            {
                var specification = factor["Specification"];
                if (specification != null)
                {
                    var specificationString = specification.ToString();
                    specificationString = specificationString.Replace(".Water.", ".Physical.");
                    specificationString = specificationString.Replace("[Water]", "[Physical]");
                    factor["Specification"] = specificationString;
                }
            }

            foreach (var factor in JsonUtilities.ChildrenOfType(root, "CompositeFactor"))
            {
                var specifications = factor["Specifications"];
                if (specifications != null)
                {
                    for (int i = 0; i < specifications.Count(); i++)
                    {
                        var specificationString = specifications[i].ToString();
                        specificationString = specificationString.Replace(".Water.", ".Physical.");
                        specificationString = specificationString.Replace("[Water]", "[Physical]");
                        specifications[i] = specificationString;
                    }
                }
            }
        }


        /// <summary>
        /// Upgrades to version 64. Rename the 'SoilOrganicMatter' node under soil to 'Organic'
        /// </summary>
        /// <param name="root">The root JSON token.</param>
        /// <param name="fileName">The name of the apsimx file.</param>
        private static void UpgradeToVersion64(JObject root, string fileName)
        {
            foreach (var organic in JsonUtilities.ChildrenRecursively(root, "SoilOrganicMatter"))
            {
                organic["$type"] = "Models.Soils.Organic, Models";
                JsonUtilities.RenameModel(organic, "Organic");
                organic["FOMCNRatio"] = organic["RootCN"];
                organic["FOM"] = organic["RootWt"];
                organic["SoilCNRatio"] = organic["SoilCN"];
                organic["Carbon"] = organic["OC"];
                var ocUnits = organic["OCUnits"];
                if (ocUnits != null)
                {
                    string ocUnitsString = ocUnits.ToString();
                    if (ocUnitsString == "1" || ocUnitsString == "WalkleyBlack")
                    {
                        var oc = organic["Carbon"].Values<double>().ToArray();
                        oc = MathUtilities.Multiply_Value(oc, 1.3);
                        organic["Carbon"] = new JArray(oc);
                    }
                }
            }

            foreach (var report in JsonUtilities.ChildrenOfType(root, "Report"))
            {
                JsonUtilities.SearchReplaceReportVariableNames(report, ".SoilOrganicMatter.", ".Organic.");
                JsonUtilities.SearchReplaceReportVariableNames(report, ".RootCN", ".FOMCNRatio");
                JsonUtilities.SearchReplaceReportVariableNames(report, ".RootWt", ".FOM");
                JsonUtilities.SearchReplaceReportVariableNames(report, ".SoilCN", ".SoilCNRatio");
                JsonUtilities.SearchReplaceReportVariableNames(report, ".Organic.OC", ".Organic.Carbon");
            }

            foreach (var factor in JsonUtilities.ChildrenOfType(root, "Factor"))
            {
                var specification = factor["Specification"];
                if (specification != null)
                {
                    var specificationString = specification.ToString();
                    specificationString = specificationString.Replace(".SoilOrganicMatter.", ".Organic.");
                    specificationString = specificationString.Replace("[SoilOrganicMatter]", "[Organic]");
                    specificationString = specificationString.Replace(".Organic.OC", ".Organic.Carbon");
                    specificationString = specificationString.Replace(".RootCN", ".FOMCNRatio");
                    specificationString = specificationString.Replace(".RootWt", ".FOM");
                    specificationString = specificationString.Replace(".SoilCN", ".SoilCNRatio");
                    factor["Specification"] = specificationString;
                }
            }

            foreach (var factor in JsonUtilities.ChildrenOfType(root, "CompositeFactor"))
            {
                var specifications = factor["Specifications"];
                if (specifications != null)
                {
                    for (int i = 0; i < specifications.Count(); i++)
                    {
                        var specificationString = specifications[i].ToString();
                        specificationString = specificationString.Replace(".SoilOrganicMatter.", ".Organic.");
                        specificationString = specificationString.Replace("[SoilOrganicMatter]", "[Organic]");
                        specificationString = specificationString.Replace(".OC", ".Carbon");
                        specificationString = specificationString.Replace(".RootCN", ".FOMCNRatio");
                        specificationString = specificationString.Replace(".RootWt", ".FOM");
                        specificationString = specificationString.Replace(".SoilCN", ".SoilCNRatio");
                        specifications[i] = specificationString;
                    }
                }
            }

            foreach (var series in JsonUtilities.ChildrenOfType(root, "Series"))
            {
                if (series["XFieldName"] != null)
                {
                    series["XFieldName"] = series["XFieldName"].ToString().Replace("SoilOrganicMatter", "Organic");
                    series["XFieldName"] = series["XFieldName"].ToString().Replace(".Organic.OC", ".Organic.Carbon");
                }
                if (series["YFieldName"] != null)
                {
                    series["YFieldName"] = series["YFieldName"].ToString().Replace("SoilOrganicMatter", "Organic");
                    series["YFieldName"] = series["YFieldName"].ToString().Replace(".Organic.OC", ".Organic.Carbon");
                }
            }

            foreach (var child in JsonUtilities.ChildrenRecursively(root))
            {
                if (JsonUtilities.Type(child) == "Morris" || JsonUtilities.Type(child) == "Sobol")
                {
                    var parameters = child["Parameters"];
                    for (int i = 0; i < parameters.Count(); i++)
                    {
                        var parameterString = parameters[i]["Path"].ToString();
                        parameterString = parameterString.Replace(".SoilOrganicMatter.", ".Organic.");
                        parameterString = parameterString.Replace("[SoilOrganicMatter]", "[Organic]");
                        parameterString = parameterString.Replace(".OC", ".Carbon");
                        parameters[i]["Path"] = parameterString;
                    }
                }
            }
        }

        /// <summary>
        /// Upgrades to version 65. Rename the 'Analysis' node under soil to 'Chemical'
        /// </summary>
        /// <param name="root">The root JSON token.</param>
        /// <param name="fileName">The name of the apsimx file.</param>
        private static void UpgradeToVersion65(JObject root, string fileName)
        {
            foreach (var chemical in JsonUtilities.ChildrenRecursively(root, "Analysis"))
            {
                var soil = JsonUtilities.Parent(chemical);
                var physical = JsonUtilities.ChildWithName(soil as JObject, "Physical");

                chemical["$type"] = "Models.Soils.Chemical, Models";
                JsonUtilities.RenameModel(chemical, "Chemical");
                if (physical != null && physical["Thickness"] != null)
                {
                    // Move particle size numbers from chemical to physical and make sure layers are mapped.
                    var physicalThickness = physical["Thickness"].Values<double>().ToArray();
                    var chemicalThickness = chemical["Thickness"].Values<double>().ToArray();

                    if (chemical["ParticleSizeSand"] != null && chemical["ParticleSizeSand"].HasValues)
                    {
                        var values = chemical["ParticleSizeSand"].Values<double>().ToArray();
                        if (values.Length < physicalThickness.Length)
                            Array.Resize(ref values, chemicalThickness.Length);
                        var mappedValues = Soils.Standardiser.Layers.MapConcentration(values, chemicalThickness, physicalThickness, values.Last());
                        physical["ParticleSizeSand"] = new JArray(mappedValues);
                    }

                    if (chemical["ParticleSizeSilt"] != null && chemical["ParticleSizeSilt"].HasValues)
                    {
                        var values = chemical["ParticleSizeSilt"].Values<double>().ToArray();
                        if (values.Length < physicalThickness.Length)
                            Array.Resize(ref values, chemicalThickness.Length);
                        var mappedValues = Soils.Standardiser.Layers.MapConcentration(values, chemicalThickness, physicalThickness, values.Last());
                        physical["ParticleSizeSilt"] = new JArray(mappedValues);
                    }

                    if (chemical["ParticleSizeClay"] != null && chemical["ParticleSizeClay"].HasValues)
                    {
                        var values = chemical["ParticleSizeClay"].Values<double>().ToArray();
                        if (values.Length < physicalThickness.Length)
                            Array.Resize(ref values, chemicalThickness.Length);
                        var mappedValues = Soils.Standardiser.Layers.MapConcentration(values, chemicalThickness, physicalThickness, values.Last());
                        physical["ParticleSizeClay"] = new JArray(mappedValues);
                    }

                    // convert ph units
                    var phUnits = physical["PHUnits"];
                    if (phUnits != null)
                    {
                        string phUnitsString = phUnits.ToString();
                        if (phUnitsString == "1")
                        {
                            // pH in water = (pH in CaCl X 1.1045) - 0.1375
                            var ph = physical["PH"].Values<double>().ToArray();
                            ph = MathUtilities.Subtract_Value(MathUtilities.Multiply_Value(ph, 1.1045), 0.1375);
                            chemical["PH"] = new JArray(ph);
                        }
                    }
                }
            }

            foreach (var report in JsonUtilities.ChildrenOfType(root, "Report"))
            {
                JsonUtilities.SearchReplaceReportVariableNames(report, ".Analysis.", ".Chemical.");
            }

            foreach (var factor in JsonUtilities.ChildrenOfType(root, "Factor"))
            {
                var specification = factor["Specification"];
                if (specification != null)
                {
                    var specificationString = specification.ToString();
                    specificationString = specificationString.Replace(".Analysis.", ".Chemical.");
                    specificationString = specificationString.Replace("[Analysis]", "[Chemical]");
                    factor["Specification"] = specificationString;
                }
            }

            foreach (var factor in JsonUtilities.ChildrenOfType(root, "CompositeFactor"))
            {
                var specifications = factor["Specifications"];
                if (specifications != null)
                {
                    for (int i = 0; i < specifications.Count(); i++)
                    {
                        var specificationString = specifications[i].ToString();
                        specificationString = specificationString.Replace(".Analysis.", ".Chemical.");
                        specificationString = specificationString.Replace("[Analysis]", "[Chemical]");
                        specifications[i] = specificationString;
                    }
                }
            }

            foreach (var series in JsonUtilities.ChildrenOfType(root, "Series"))
            {
                if (series["XFieldName"] != null)
                {
                    series["XFieldName"] = series["XFieldName"].ToString().Replace("Analysis", "Chemical");
                }
                if (series["YFieldName"] != null)
                {
                    series["YFieldName"] = series["YFieldName"].ToString().Replace("Analysis", "Chemical");
                }
            }

            foreach (var child in JsonUtilities.ChildrenRecursively(root))
            {
                if (JsonUtilities.Type(child) == "Morris" || JsonUtilities.Type(child) == "Sobol")
                {
                    var parameters = child["Parameters"];
                    for (int i = 0; i < parameters.Count(); i++)
                    {
                        var parameterString = parameters[i]["Path"].ToString();
                        parameterString = parameterString.Replace(".Analysis.", ".Chemical.");
                        parameterString = parameterString.Replace("[Analysis]", "[Chemical]");
                        parameters[i]["Path"] = parameterString;
                    }
                }
            }
        }

        /// <summary>
        /// When a factor is under a factors model, insert a permutation model.
        /// </summary>
        /// <param name="root"></param>
        /// <param name="fileName"></param>
        private static void UpgradeToVersion66(JToken root, string fileName)
        {
            foreach (var factors in JsonUtilities.ChildrenRecursively(root as JObject, "Factors"))
            {
                if (JsonUtilities.Children(factors).Count > 1)
                {
                    var permutationsNode = new JObject();
                    permutationsNode["$type"] = "Models.Factorial.Permutation, Models";
                    JsonUtilities.RenameModel(permutationsNode, "Permutation");
                    permutationsNode["Children"] = factors["Children"];
                    var children = new JArray(permutationsNode);
                    factors["Children"] = children;
                }
            }
        }

        /// <summary>
        /// Upgrades to version 67. Sets the Start and End properties
        /// in clock to the values previously stored in StartDate and EndDate.
        /// </summary>
        /// <param name="root"></param>
        /// <param name="fileName"></param>
        private static void UpgradeToVersion67(JObject root, string fileName)
        {
            foreach (JObject clock in JsonUtilities.ChildrenRecursively(root, "Clock"))
            {
                clock["Start"] = clock["StartDate"];
                clock["End"] = clock["EndDate"];
            }
        }

        /// <summary>
        /// Upgrades to version 68. Removes AgPasture.Sward
        /// </summary>
        /// <param name="root"></param>
        /// <param name="fileName"></param>
        private static void UpgradeToVersion68(JObject root, string fileName)
        {
            foreach (JObject sward in JsonUtilities.ChildrenRecursively(root, "Sward"))
            {
                foreach (JObject pastureSpecies in JsonUtilities.Children(sward))
                {
                    if (pastureSpecies["Name"].ToString().Equals("Ryegrass", StringComparison.InvariantCultureIgnoreCase))
                        JsonUtilities.RenameModel(pastureSpecies, "AGPRyegrass");
                    if (pastureSpecies["Name"].ToString().Equals("WhiteClover", StringComparison.InvariantCultureIgnoreCase))
                        JsonUtilities.RenameModel(pastureSpecies, "AGPWhiteClover");
                    pastureSpecies["ResourceName"] = pastureSpecies["Name"];

                    var swardParentChildren = JsonUtilities.Parent(sward)["Children"] as JArray;
                    swardParentChildren.Add(pastureSpecies);
                }
                sward.Remove();
            }

            bool foundAgPastureWhiteClover = false; // as opposed to a PMF whiteclover
            foreach (JObject pastureSpecies in JsonUtilities.ChildrenRecursively(root, "PastureSpecies"))
            {
                if (pastureSpecies["Name"].ToString().Equals("Ryegrass", StringComparison.InvariantCultureIgnoreCase))
                    JsonUtilities.RenameModel(pastureSpecies, "AGPRyegrass");
                if (pastureSpecies["Name"].ToString().Equals("WhiteClover", StringComparison.InvariantCultureIgnoreCase))
                {
                    JsonUtilities.RenameModel(pastureSpecies, "AGPWhiteClover");
                    foundAgPastureWhiteClover = true;
                }

                pastureSpecies["ResourceName"] = pastureSpecies["Name"];
            }

            foreach (JObject soilCrop in JsonUtilities.ChildrenRecursively(root, "SoilCrop"))
            {
                if (soilCrop["Name"].ToString().Equals("SwardSoil", StringComparison.InvariantCultureIgnoreCase))
                    soilCrop.Remove();
                if (soilCrop["Name"].ToString().Equals("RyegrassSoil", StringComparison.InvariantCultureIgnoreCase))
                    JsonUtilities.RenameModel(soilCrop, "AGPRyegrassSoil");
                if (foundAgPastureWhiteClover && soilCrop["Name"].ToString().Equals("WhiteCloverSoil", StringComparison.InvariantCultureIgnoreCase))
                    JsonUtilities.RenameModel(soilCrop, "AGPWhiteCloverSoil");
            }
        }

        /// <summary>
        /// Upgrades to version 69. Fixes link attributes in manager scripts after
        /// link refactoring.
        /// </summary>
        /// <param name="root">The root JSON token.</param>
        /// <param name="fileName">The name of the .apsimx file.</param>
        private static void UpgradeToVersion69(JObject root, string fileName)
        {
            foreach (ManagerConverter manager in JsonUtilities.ChildManagers(root))
            {
                // The linking code previously had a hack which automatically enabled link by name if the target
                // model type is IFunction or Biomass (or any inherited class thereof). I've removed this hack 
                // from the link resolution code, which means that all such links must be adjusted accordingly.

                // [Link(...)] [Units] [...] Biomass -> [Link(ByName = true, ...)] [Units] [...] Biomass
                manager.ReplaceRegex(@"\[Link\(([^\)]+)\)\]((\s*\[[^\]]+\])*\s*(public|private|protected|internal|static|readonly| )*\s*(IFunction|Biomass|CNReductionForCover|CNReductionForTillage|RunoffModel|WaterTableModel|HeightFunction|DecumulateFunction|EndOfDayFunction|LiveOnEventFunction|AccumulateAtEvent|DailyMeanVPD|CERESDenitrificationWaterFactor|CERESDenitrificationTemperatureFactor|CERESMineralisationFOMCNRFactor|DayCentN2OFractionModel|CERESNitrificationpHFactor|CERESNitrificationWaterFactor|CERESUreaHydrolysisModel|CERESMineralisationWaterFactor|CERESMineralisationTemperatureFactor|CERESNitrificationModel|StringComparisonFunction|AccumulateByDate|AccumulateByNumericPhase|TrackerFunction|ArrayFunction|WangEngelTempFunction|BoundFunction|LinearAfterThresholdFunction|SoilWaterScale|MovingAverageFunction|HoldFunction|DeltaFunction|MovingSumFunction|QualitativePPEffect|AccumulateFunction|AddFunction|AgeCalculatorFunction|AirTemperatureFunction|BellCurveFunction|Constant|DivideFunction|ExponentialFunction|ExpressionFunction|ExternalVariable|LessThanFunction|LinearInterpolationFunction|MaximumFunction|MinimumFunction|MultiplyFunction|OnEventFunction|PhaseBasedSwitch|PhaseLookup|PhaseLookupValue|PhotoperiodDeltaFunction|PhotoperiodFunction|PowerFunction|SigmoidFunction|SoilTemperatureDepthFunction|SoilTemperatureFunction|SoilTemperatureWeightedFunction|SplineInterpolationFunction|StageBasedInterpolation|SubtractFunction|VariableReference|WeightedTemperatureFunction|XYPairs|CanopyPhotosynthesis|RUECO2Function|RUEModel|StorageDMDemandFunction|StorageNDemandFunction|InternodeCohortDemandFunction|BerryFillingRateFunction|TEWaterDemandFunction|FillingRateFunction|AllometricDemandFunction|InternodeDemandFunction|PartitionFractionDemandFunction|PopulationBasedDemandFunction|PotentialSizeDemandFunction|RelativeGrowthRateDemandFunction))", @"[Link(Type = LinkType.Child, ByName = true, $1)]$2");

                // [Link] IFunction -> [Link(ByName = true)] IFunction
                manager.ReplaceRegex(@"\[Link\]((\s*\[[^\]]+\])*\s*(public|private|protected|internal|static|readonly| )*\s*(IFunction|Biomass|CNReductionForCover|CNReductionForTillage|RunoffModel|WaterTableModel|HeightFunction|DecumulateFunction|EndOfDayFunction|LiveOnEventFunction|AccumulateAtEvent|DailyMeanVPD|CERESDenitrificationWaterFactor|CERESDenitrificationTemperatureFactor|CERESMineralisationFOMCNRFactor|DayCentN2OFractionModel|CERESNitrificationpHFactor|CERESNitrificationWaterFactor|CERESUreaHydrolysisModel|CERESMineralisationWaterFactor|CERESMineralisationTemperatureFactor|CERESNitrificationModel|StringComparisonFunction|AccumulateByDate|AccumulateByNumericPhase|TrackerFunction|ArrayFunction|WangEngelTempFunction|BoundFunction|LinearAfterThresholdFunction|SoilWaterScale|MovingAverageFunction|HoldFunction|DeltaFunction|MovingSumFunction|QualitativePPEffect|AccumulateFunction|AddFunction|AgeCalculatorFunction|AirTemperatureFunction|BellCurveFunction|Constant|DivideFunction|ExponentialFunction|ExpressionFunction|ExternalVariable|LessThanFunction|LinearInterpolationFunction|MaximumFunction|MinimumFunction|MultiplyFunction|OnEventFunction|PhaseBasedSwitch|PhaseLookup|PhaseLookupValue|PhotoperiodDeltaFunction|PhotoperiodFunction|PowerFunction|SigmoidFunction|SoilTemperatureDepthFunction|SoilTemperatureFunction|SoilTemperatureWeightedFunction|SplineInterpolationFunction|StageBasedInterpolation|SubtractFunction|VariableReference|WeightedTemperatureFunction|XYPairs|CanopyPhotosynthesis|RUECO2Function|RUEModel|StorageDMDemandFunction|StorageNDemandFunction|InternodeCohortDemandFunction|BerryFillingRateFunction|TEWaterDemandFunction|FillingRateFunction|AllometricDemandFunction|InternodeDemandFunction|PartitionFractionDemandFunction|PopulationBasedDemandFunction|PotentialSizeDemandFunction|RelativeGrowthRateDemandFunction))", @"[Link(Type = LinkType.Child, ByName = true)]$1");

                // Here I assume that all [LinkByPath] links will have a path argument supplied.
                // [LinkByPath(...)] -> [Link(Type = LinkType.Path, ...)]
                manager.ReplaceRegex(@"\[LinkByPath\(([^\)]+)\)", @"[Link(Type = LinkType.Path, $1)");

                // [ParentLink(...)] -> [Link(Type = LinkType.Ancestor, ...)]
                manager.ReplaceRegex(@"\[ParentLink\(([^\)]+)\)", @"[Link(Type = LinkType.Ancestor, $1)");

                // [ParentLink] -> [Link(Type = LinkType.Ancestor, ByName = false)]
                manager.Replace("[ParentLink]", "[Link(Type = LinkType.Ancestor)]", caseSensitive: true);

                // [ScopedLinkByName(...)] -> [Link(ByName = true, ...)]
                manager.ReplaceRegex(@"\[ScopedLinkByName\(([^\)]+)\)", @"[Link(ByName = true, $1)");

                // [ScopedLinkByName] -> [Link(ByName = true)]
                manager.Replace("[ScopedLinkByName]", "[Link(ByName = true)]", caseSensitive: true);

                // [ScopedLink(...)] -> [Link(...)]
                manager.ReplaceRegex(@"\[ScopedLink\(([^\)]+)\)", @"[Link($1)");

                // [ScopedLink] -> [Link]
                manager.Replace("[ScopedLink]", "[Link]", caseSensitive: true);

                // [ChildLinkByName(...)] -> [Link(Type = LinkType.Child, ByName = true, ...)]
                manager.ReplaceRegex(@"\[ChildLinkByName\(([^\)]+)\)", @"[Link(Type = LinkType.Child, ByName = true, $1)");

                // [ChildLinkByName] -> [Link(Type = LinkType.Child, ByName = true)]
                manager.Replace("[ChildLinkByName]", "[Link(Type = LinkType.Child, ByName = true)]", caseSensitive: true);

                // [ChildLink(...)] -> [Link(Type = LinkType.Child, ...)]
                manager.ReplaceRegex(@"\[ChildLink\(([^\)]+)\)", @"[Link(Type = LinkType.Child, $1)");

                // [ChildLink] -> [Link(Type = LinkType.Child)]
                manager.Replace("[ChildLink]", "[Link(Type = LinkType.Child)]", caseSensitive: true);

                manager.Save();
            }
        }

        /// <summary>
        /// Changes the type of the Stock component inital values genotypes array
        /// from StockGeno to SingleGenotypeInits.
        /// </summary>
        /// <param name="root">The root JSON token.</param>
        /// <param name="fileName">The name of the apsimx file.</param>
        private static void UpgradeToVersion70(JObject root, string fileName)
        {
            foreach (var stockNode in JsonUtilities.ChildrenOfType(root, "Stock"))
            {
                // for each element of GenoTypes[]
                var genotypes = stockNode["GenoTypes"];
                for (int i = 0; i < genotypes.Count(); i++)
                {
                    genotypes[i]["$type"] = "Models.GrazPlan.SingleGenotypeInits, Models";
                    double dr = Convert.ToDouble(genotypes[i]["DeathRate"]);
                    double drw = Convert.ToDouble(genotypes[i]["WnrDeathRate"]);
                    genotypes[i]["DeathRate"] = new JArray(new double[] {dr , drw });
                    genotypes[i]["PotFleeceWt"] = genotypes[i]["RefFleeceWt"];
                    genotypes[i]["Conceptions"] = genotypes[i]["Conception"];
                    genotypes[i]["GenotypeName"] = genotypes[i]["Name"];
                }
            }
        }

        /// <summary>
        /// Alters all existing linint functions to have a child variable reference IFunction called XValue instead of a
        /// string property called XProperty that IFunction then had to locate
        /// </summary>
        /// <param name="root">The root JSON token.</param>
        /// <param name="fileName">The name of the apsimx file.</param>
        private static void UpgradeToVersion71(JObject root, string fileName)
        {
            foreach (JObject linint in JsonUtilities.ChildrenRecursively(root, "LinearInterpolationFunction"))
            {
                VariableReference varRef = new VariableReference();
                varRef.Name = "XValue";
                varRef.VariableName = linint["XProperty"].ToString();
                JsonUtilities.AddModel(linint, varRef);
                linint.Remove("XProperty");
            }
        }

        /// <summary>
        /// Remove .Value() from all variable references because it is redundant
        /// </summary>
        /// <param name="root">The root JSON token.</param>
        /// <param name="fileName">The name of the apsimx file.</param>
        private static void UpgradeToVersion72(JObject root, string fileName)
        {
            foreach (var varRef in JsonUtilities.ChildrenRecursively(root, "VariableReference"))
                varRef["VariableName"] = varRef["VariableName"].ToString().Replace(".Value()", "");

            foreach (var report in JsonUtilities.ChildrenOfType(root, "Report"))
                JsonUtilities.SearchReplaceReportVariableNames(report, ".Value()", "");

            foreach (var graph in JsonUtilities.ChildrenOfType(root, "Series"))
            {
                if(graph["XFieldName"] != null)
                    graph["XFieldName"] = graph["XFieldName"].ToString().Replace(".Value()", "");
                if (graph["X2FieldName"] != null)
                    graph["X2FieldName"] = graph["X2FieldName"].ToString().Replace(".Value()", "");
                if (graph["YFieldName"] != null)
                    graph["YFieldName"] = graph["YFieldName"].ToString().Replace(".Value()", "");
                if (graph["Y2FieldName"] != null)
                    graph["Y2FieldName"] = graph["Y2FieldName"].ToString().Replace(".Value()", "");
            }
        }

        /// <summary>
        /// Alters all existing AllometricDemand functions to have a child variable reference IFunction called XValue and YValue instead of 
        /// string property called XProperty and YProperty that it then had to locate.  Aiming to get all things using get for properties
        /// to be doing it via Variable reference so we can stream line scoping rules
        /// </summary>
        /// <param name="root">The root JSON token.</param>
        /// <param name="fileName">The name of the apsimx file.</param>
        private static void UpgradeToVersion73(JObject root, string fileName)
        {
            foreach (JObject Alomet in JsonUtilities.ChildrenRecursively(root, "AllometricDemandFunction"))
            {
                VariableReference XvarRef = new VariableReference();
                XvarRef.Name = "XValue";
                XvarRef.VariableName = Alomet["XProperty"].ToString();
                JsonUtilities.AddModel(Alomet, XvarRef);
                Alomet.Remove("XProperty");
                VariableReference YvarRef = new VariableReference();
                YvarRef.Name = "YValue";
                YvarRef.VariableName = Alomet["YProperty"].ToString();
                JsonUtilities.AddModel(Alomet, YvarRef);
                Alomet.Remove("YProperty");

            }
        }

        /// <summary>
        /// Changes the Surface Organic Matter property FractionFaecesAdded to 1.0
        /// </summary>
        /// <param name="root">The root JSON token.</param>
        /// <param name="fileName">The name of the apsimx file.</param>
        private static void UpgradeToVersion74(JObject root, string fileName)
        {
            foreach (JObject som in JsonUtilities.ChildrenRecursively(root, "SurfaceOrganicMatter"))
                som["FractionFaecesAdded"] = "1.0";
        }

        /// <summary>
        /// Change TreeLeafAreas to ShadeModiers in Tree Proxy
        /// </summary>
        /// <param name="root">The root JSON token.</param>
        /// <param name="fileName">The name of the apsimx file.</param>
        private static void UpgradeToVersion75(JObject root, string fileName)
        {
            foreach (JObject TreeProxy in JsonUtilities.ChildrenRecursively(root, "TreeProxy"))
            {
                TreeProxy["ShadeModifiers"] = TreeProxy["TreeLeafAreas"];
                // ShadeModifiers is sometimes null (not sure why) so fill it with 1s using Heights to get array length
                var SM = TreeProxy["Heights"].Values<double>().ToArray();  
                for (int i = 0; i < SM.Count(); i++)
                    SM[i] = 1.0;
                TreeProxy["ShadeModifiers"] = new JArray(SM);
            }
        }

        /// <summary>
        /// Change flow_urea to FlowUrea in soil water
        /// </summary>
        /// <param name="root">The root JSON token.</param>
        /// <param name="fileName">The name of the apsimx file.</param>
        private static void UpgradeToVersion76(JObject root, string fileName)
        {
            foreach (var manager in JsonUtilities.ChildManagers(root))
            {
                if (manager.Replace(".flow_urea", ".FlowUrea"))
                    manager.Save();
            }
            foreach (var report in JsonUtilities.ChildrenOfType(root, "Report"))
            {
                JsonUtilities.SearchReplaceReportVariableNames(report, ".flow_urea", ".FlowUrea");
            }
        }

        /// <summary>
        /// Change the property in Stock to Genotypes
        /// </summary>
        /// <param name="root"></param>
        /// <param name="fileName"></param>
        private static void UpgradeToVersion77(JObject root, string fileName)
        {
            foreach (var manager in JsonUtilities.ChildManagers(root))
            {
                if (manager.Replace(".GenoTypes", ".Genotypes"))
                    manager.Save();
            }
            foreach (var stock in JsonUtilities.ChildrenOfType(root, "Stock"))
            {
                JsonUtilities.SearchReplaceReportVariableNames(stock, ".GenoTypes", ".Genotypes");
            }
        }

        /// <summary>
        /// Change the namespace for SimpleGrazing
        /// </summary>
        /// <param name="root"></param>
        /// <param name="fileName"></param>
        private static void UpgradeToVersion78(JObject root, string fileName)
        {
            foreach (var simpleGrazing in JsonUtilities.ChildrenOfType(root, "SimpleGrazing"))
            {
                simpleGrazing["$type"] = "Models.AgPasture.SimpleGrazing, Models";
            }
        }

        /// <summary>
        /// Change manager method and AgPasture variable names.
        /// </summary>
        /// <param name="root"></param>
        /// <param name="fileName"></param>
        private static void UpgradeToVersion79(JObject root, string fileName)
        {
            Tuple<string, string>[] changes =
            {
                new Tuple<string, string>(".Graze(", ".RemoveBiomass("),
                new Tuple<string, string>(".EmergingTissuesWt",   ".EmergingTissue.Wt"),
                new Tuple<string, string>(".EmergingTissuesN",    ".EmergingTissue.N"),
                new Tuple<string, string>(".DevelopingTissuesWt", ".DevelopingTissue.Wt"),
                new Tuple<string, string>(".DevelopingTissuesN",  ".DevelopingTissue.N"),
                new Tuple<string, string>(".MatureTissuesWt", ".MatureTissue.Wt"),
                new Tuple<string, string>(".MatureTissuesN",  ".MatureTissue.N"),
                new Tuple<string, string>(".DeadTissuesWt", ".DeadTissue.Wt"),
                new Tuple<string, string>(".DeadTissuesN",  ".DeadTissue.N")
            };

            JsonUtilities.RenameVariables(root, changes);
        }

        /// <summary>
        /// Replace ExcelMultiInput with ExcelInput.
        /// Change ExcelInput.FileName from a string into a string[].
        /// </summary>
        /// <param name="root"></param>
        /// <param name="fileName"></param>
        private static void UpgradeToVersion80(JObject root, string fileName)
        {
            // Rename ExcelInput.FileName to FileNames and make it an array.
            foreach (JObject excelInput in JsonUtilities.ChildrenRecursively(root, "ExcelInput"))
            {
                if (excelInput["FileName"] != null)
                    excelInput["FileNames"] = new JArray(excelInput["FileName"].Value<string>());
            }

            // Replace ExcelMultiInput with an ExcelInput.
            foreach (JObject excelMultiInput in JsonUtilities.ChildrenRecursively(root, "ExcelMultiInput"))
            {
                excelMultiInput["$type"] = "Models.PostSimulationTools.ExcelInput, Models";
            }
        }


        /// <summary>
        /// Seperate life cycle process class into Growth, Transfer and Mortality classes.
        /// </summary>
        /// <param name="root"></param>
        /// <param name="fileName"></param>
        private static void UpgradeToVersion81(JObject root, string fileName)
        {
            // Rename ExcelInput.FileName to FileNames and make it an array.
            foreach (JObject LSP in JsonUtilities.ChildrenRecursively(root, "LifeStageProcess"))
            {
                if (int.Parse(LSP["ProcessAction"].ToString()) == 0) //Process is Transfer
                {
                    LSP["$type"] = "Models.LifeCycle.LifeStageTransfer, Models";
                }
                else if (int.Parse(LSP["ProcessAction"].ToString()) == 1) //Process is PhysiologicalGrowth
                {
                    LSP["$type"] = "Models.LifeCycle.LifeStageGrowth, Models";
                }
                else if (int.Parse(LSP["ProcessAction"].ToString()) == 2) //Process is Mortality
                {
                    LSP["$type"] = "Models.LifeCycle.LifeStageMortality, Models";
                }
                
            }

            foreach (JObject LSRP in JsonUtilities.ChildrenRecursively(root, "LifeStageReproductionProcess"))
            {
                LSRP["$type"] = "Models.LifeCycle.LifeStageReproduction, Models";
            }

            foreach (JObject LSIP in JsonUtilities.ChildrenRecursively(root, "LifeStageImmigrationProcess"))
            {
                LSIP["$type"] = "Models.LifeCycle.LifeStageImmigration, Models";
            }
        }

        /// <summary>
        /// Add Critical N Conc (if not existing) to all Root Objects by copying the maximum N conc
        /// </summary>
        /// <param name="root"></param>
        /// <param name="fileName"></param>
        private static void UpgradeToVersion82(JObject root, string fileName)
        {
            foreach (JObject r in JsonUtilities.ChildrenRecursively(root, "Root"))
            {
                if (JsonUtilities.ChildWithName(r, "CriticalNConc") == null)
                {
                    JObject minNConc = JsonUtilities.ChildWithName(r, "MinimumNConc");
                    if (minNConc == null)
                        throw new Exception("Root has no CriticalNConc or MaximumNConc");

                    VariableReference varRef = new VariableReference();
                    varRef.Name = "CriticalNConc";
                    varRef.VariableName = "[Root].MinimumNConc";
                    JsonUtilities.AddModel(r, varRef);                    
                }
            }
        }

        /// <summary>
        /// Remove .Value() from everywhere possible.
        /// </summary>
        /// <param name="root"></param>
        /// <param name="fileName"></param>
        private static void UpgradeToVersion83(JObject root, string fileName)
        {
            // 1. Report
            foreach (JObject report in JsonUtilities.ChildrenRecursively(root, "Report"))
            {
                JArray variables = report["VariableNames"] as JArray;
                if (variables == null)
                    continue;

                for (int i = 0; i < variables.Count; i++)
                    variables[i] = variables[i].ToString().Replace(".Value()", "");
            }

            // 2. ExpressionFunction
            foreach (JObject function in JsonUtilities.ChildrenRecursively(root, "ExpressionFunction"))
                function["Expression"] = function["Expression"].ToString().Replace(".Value()", "");
        }

        /// <summary>
        /// Renames the Input.FileName property to FileNames and makes it an array.
        /// </summary>
        /// <param name="root"></param>
        /// <param name="fileName"></param>
        private static void UpgradeToVersion84(JObject root, string fileName)
        {
            foreach (JObject input in JsonUtilities.ChildrenRecursively(root, "Input"))
                if (input["FileName"] != null)
                    input["FileNames"] = new JArray(input["FileName"]);
        }

        /// <summary>
        /// Add a field to the Checkpoints table.
        /// </summary>
        /// <param name="root"></param>
        /// <param name="fileName"></param>
        private static void UpgradeToVersion85(JObject root, string fileName)
        {
            SQLite db = new SQLite();
            var dbFileName = Path.ChangeExtension(fileName, ".db");
            if (File.Exists(dbFileName))
            {
                db.OpenDatabase(dbFileName, false);
                if (db.TableExists("_Checkpoints"))
                {
                    if (!db.GetTableColumns("_Checkpoints").Contains("OnGraphs"))
                    {
                        db.AddColumn("_Checkpoints", "OnGraphs", "integer");
                    }
                }
            }
        }


        /// <summary>
        /// Add new methods structure to OrganArbitrator.
        /// </summary>
        /// <param name="root"></param>
        /// <param name="fileName"></param>
        private static void UpgradeToVersion86(JObject root, string fileName)
        {
            foreach (var arbitrator in JsonUtilities.ChildrenOfType(root, "OrganArbitrator"))
            {
                //remove DMArbitrator, and NArbitrator
                var children = JsonUtilities.Children(arbitrator);
                var exdm = children.Find(c => JsonUtilities.Name(c).Equals("dmArbitrator", StringComparison.OrdinalIgnoreCase));
                JsonUtilities.RemoveChild(arbitrator, JsonUtilities.Name(exdm));

                var exn = children.Find(c => JsonUtilities.Name(c).Equals("nArbitrator", StringComparison.OrdinalIgnoreCase));
                JsonUtilities.RemoveChild(arbitrator, JsonUtilities.Name(exn));

                JsonUtilities.RenameModel(exdm, "ArbitrationMethod");
                JsonUtilities.RenameModel(exn, "ArbitrationMethod");

                //Add DMArbitration
                var dm = JsonUtilities.CreateNewChildModel(arbitrator, "DMArbitration", "Models.PMF.BiomassTypeArbitrator");
                var folder = JsonUtilities.CreateNewChildModel(dm, "PotentialPartitioningMethods", "Models.Core.Folder");
                JsonUtilities.CreateNewChildModel(folder, "ReallocationMethod", "Models.PMF.Arbitrator.ReallocationMethod");
                JsonUtilities.CreateNewChildModel(folder, "AllocateFixationMethod", "Models.PMF.Arbitrator.AllocateFixationMethod");
                JsonUtilities.CreateNewChildModel(folder, "RetranslocationMethod", "Models.PMF.Arbitrator.RetranslocationMethod");
                JsonUtilities.CreateNewChildModel(folder, "SendPotentialDMAllocationsMethod", "Models.PMF.Arbitrator.SendPotentialDMAllocationsMethod");

                folder = JsonUtilities.CreateNewChildModel(dm, "AllocationMethods", "Models.Core.Folder");
                JsonUtilities.CreateNewChildModel(folder, "NutrientConstrainedAllocationMethod", "Models.PMF.Arbitrator.NutrientConstrainedAllocationMethod");
                JsonUtilities.CreateNewChildModel(folder, "DryMatterAllocationsMethod", "Models.PMF.Arbitrator.DryMatterAllocationsMethod");

                JArray dmChildren = dm["Children"] as JArray;
                dmChildren.Add(exdm);

                //Add N Arbitration
                var n = JsonUtilities.CreateNewChildModel(arbitrator, "NArbitration", "Models.PMF.BiomassTypeArbitrator");
                folder = JsonUtilities.CreateNewChildModel(n, "PotentialPartitioningMethods", "Models.Core.Folder");
                JsonUtilities.CreateNewChildModel(folder, "ReallocationMethod", "Models.PMF.Arbitrator.ReallocationMethod");

                folder = JsonUtilities.CreateNewChildModel(n, "ActualPartitioningMethods", "Models.Core.Folder");
                JsonUtilities.CreateNewChildModel(folder, "AllocateFixationMethod", "Models.PMF.Arbitrator.AllocateFixationMethod");
                JsonUtilities.CreateNewChildModel(folder, "RetranslocationMethod", "Models.PMF.Arbitrator.RetranslocationMethod");

                folder = JsonUtilities.CreateNewChildModel(n, "AllocationMethods", "Models.Core.Folder");
                JsonUtilities.CreateNewChildModel(folder, "NitrogenAllocationsMethod", "Models.PMF.Arbitrator.NitrogenAllocationsMethod");

                JArray nChildren = n["Children"] as JArray;
                nChildren.Add(exn);
                var allocatesMethod = JsonUtilities.CreateNewChildModel(n, "AllocateUptakesMethod", "Models.PMF.Arbitrator.AllocateUptakesMethod");

                var water = JsonUtilities.CreateNewChildModel(arbitrator, "WaterUptakeMethod", "Models.PMF.Arbitrator.WaterUptakeMethod");
                var nitrogen = JsonUtilities.CreateNewChildModel(arbitrator, "NitrogenUptakeMethod", "Models.PMF.Arbitrator.NitrogenUptakeMethod");
            }
        }

        /// <summary>
        /// Remove Models.Report namespace.
        /// </summary>
        /// <param name="root"></param>
        /// <param name="fileName"></param>
        private static void UpgradeToVersion87(JObject root, string fileName)
        {
            // Fix type of Report nodes
            foreach (JObject report in JsonUtilities.ChildrenRecursively(root, "Report"))
                report["$type"] = report["$type"].ToString().Replace("Report.Report", "Report");

            // Fix type of all models in the now-removed Models.Graph namespace
            foreach (JObject model in JsonUtilities.ChildrenRecursively(root))
                model["$type"] = model["$type"].ToString().Replace("Models.Graph.", "Models.");

            // Fix graph axes - these are a property of graphs, not a model themselves
            foreach (JObject graph in JsonUtilities.ChildrenRecursively(root, "Graph"))
            {
                JArray axes = graph["Axis"] as JArray;
                if (axes != null)
                    foreach (JObject axis in axes)
                        axis["$type"] = axis["$type"].ToString().Replace("Models.Graph", "Models");
            }

            // Fix nutrient directed graphs - the nodes/arcs are not children, but
            // need to have their types fixed.
            foreach (JObject nutrient in JsonUtilities.ChildrenRecursively(root, "Nutrient"))
            {
                JObject directedGraph = nutrient["DirectedGraphInfo"] as JObject;
                if (directedGraph != null)
                {
                    directedGraph["$type"] = directedGraph["$type"].ToString().Replace("Models.Graph.", "Models.");
                    JArray nodes = directedGraph["Nodes"] as JArray;
                    if (nodes != null)
                        foreach (JObject node in nodes)
                            node["$type"] = node["$type"].ToString().Replace("Models.Graph.", "Models.");
                    JArray arcs = directedGraph["Arcs"] as JArray;
                    if (arcs != null)
                        foreach (JObject arc in arcs)
                            arc["$type"] = arc["$type"].ToString().Replace("Models.Graph.", "Models.");
                }
            }

            // Replace ExcelMultiInput with an ExcelInput.
            foreach (ManagerConverter manager in JsonUtilities.ChildManagers(root))
            {
                manager.Replace("Models.Report", "Models");
                manager.Replace("using Report", "using Models");
                //manager.ReplaceRegex("(using Models.+)using Models", "$1");
                manager.Replace("Report.Report", "Report");

                manager.Replace("Models.Graph", "Models");
                manager.Replace("Graph.Graph", "Graph");

                List<string> usingStatements = manager.GetUsingStatements().ToList();
                usingStatements.Remove("Models.Graph");
                usingStatements.Remove("Graph");

                manager.SetUsingStatements(usingStatements.Distinct());

                manager.Save();
            }
        }
		
        /// <summary>
        /// Replace SoilWater model with WaterBalance model.
        /// </summary>
        /// <param name="root"></param>
        /// <param name="fileName"></param>
        private static void UpgradeToVersion88(JObject root, string fileName)
        {
            foreach (JObject soilWater in JsonUtilities.ChildrenRecursively(root, "SoilWater"))
            {
                soilWater["$type"] = "Models.WaterModel.WaterBalance, Models";
                soilWater["ResourceName"] = "WaterBalance";
                if (soilWater["discharge_width"] != null)
                    soilWater["DischargeWidth"] = soilWater["discharge_width"];
                if (soilWater["catchment_area"] != null)
                    soilWater["CatchmentArea"] = soilWater["catchment_area"];
            }

            foreach (var manager in JsonUtilities.ChildManagers(root))
            {
                bool managerChanged = false;

                var declarations = manager.GetDeclarations();
                foreach (var declaration in declarations)
                {
                    if (declaration.TypeName == "SoilWater")
                    {
                        declaration.TypeName = "ISoilWater";
                        managerChanged = true;
                    }
                }

                if (managerChanged)
                {
                    manager.SetDeclarations(declarations);

                    var usings = manager.GetUsingStatements().ToList();
                    if (!usings.Contains("Models.Interfaces"))
                    {
                        usings.Add("Models.Interfaces");
                        manager.SetUsingStatements(usings);
                    }
                }

                if (manager.Replace(" as SoilWater", ""))
                    managerChanged = true;
                if (manager.Replace("solute_flow_eff", "SoluteFlowEfficiency"))
                    managerChanged = true;
                if (manager.Replace("solute_flux_eff", "SoluteFluxEfficiency"))
                    managerChanged = true;
                if (manager.Replace("[EventSubscribe(\"Commencing\")", "[EventSubscribe(\"StartOfSimulation\")"))
                    managerChanged = true;

                if (managerChanged)
                    manager.Save();
            }

            foreach (var report in JsonUtilities.ChildrenOfType(root, "Report"))
            {
                JsonUtilities.SearchReplaceReportVariableNames(report, "solute_flow_eff", "SoluteFlowEfficiency");
                JsonUtilities.SearchReplaceReportVariableNames(report, "solute_flux_eff", "SoluteFluxEfficiency");
            }

        }

        /// <summary>
        /// Replace 'avg' with 'mean' in report variables.
        /// </summary>
        /// <param name="root"></param>
        /// <param name="fileName"></param>
        private static void UpgradeToVersion89(JObject root, string fileName)
        {
            foreach (var report in JsonUtilities.ChildrenOfType(root, "Report"))
                JsonUtilities.SearchReplaceReportVariableNames(report, "avg of ", "mean of ");
        }

        /// <summary>
        /// Fixes a bug where a manager script's children were being serialized.
        /// When attempting to reopen the file, the script's type cannot be resolved.
        /// This converter will strip out all script children of managers under replacements.
        /// </summary>
        /// <param name="root">Root node.</param>
        /// <param name="fileName">Path to the .apsimx file.</param>
        private static void UpgradeToVersion90(JObject root, string fileName)
        {
            foreach (JObject replacements in JsonUtilities.ChildrenRecursively(root, "Replacements"))
                foreach (JObject manager in JsonUtilities.ChildrenRecursively(root, "Manager"))
                    JsonUtilities.RemoveChild(manager, "Script");
        }

        /// <summary>
        /// </summary>
        /// <param name="root"></param>
        /// <param name="fileName"></param>
        private static void UpgradeToVersion91(JObject root, string fileName)
        {
            Tuple<string, string>[] changes =
            {
                new Tuple<string, string>(".HarvestableWt",          ".Harvestable.Wt"),
                new Tuple<string, string>(".HarvestableN",           ".Harvestable.N"),
                new Tuple<string, string>(".StandingHerbageWt",      ".Standing.Wt"),
                new Tuple<string, string>(".StandingHerbageN",       ".Standing.N"),
                new Tuple<string, string>(".StandingHerbageNConc",   ".Standing.NConc"),
                new Tuple<string, string>(".StandingLiveHerbageWt",  ".StandingLive.Wt"),
                new Tuple<string, string>(".StandingLiveHerbageN",   ".StandingLive.N"),
                new Tuple<string, string>(".StandingDeadHerbageWt",  ".StandingDead.Wt"),
                new Tuple<string, string>(".StandingDeadHerbageN",   ".StandingDead.N"),
                new Tuple<string, string>(".HerbageDigestibility",   ".Standing.Digestibility"),
                new Tuple<string, string>(".RootDepthMaximum",       ".Root.RootDepthMaximum"),
                new Tuple<string, string>("[AGPRyeGrass].RootLengthDensity", "[AGPRyeGrass].Root.RootLengthDensity"),
                new Tuple<string, string>("[AGPWhiteClover].RootLengthDensity", "[AGPWhiteClover].Root.RootLengthDensity"),
                new Tuple<string, string>("[AGPLucerne].RootLengthDensity", "[AGPLucerne].Root.RootLengthDensity")
            };
            JsonUtilities.RenameVariables(root, changes);
        }
		
        /// <summary>
        /// Change names of a couple of parameters in SimpleGrazing.
        /// </summary>
        /// <param name="root">Root node.</param>
        /// <param name="fileName">Path to the .apsimx file.</param>
        private static void UpgradeToVersion92(JObject root, string fileName)
        {
            foreach (JObject simpleGrazing in JsonUtilities.ChildrenRecursively(root, "SimpleGrazing"))
            {
                simpleGrazing["FractionExcretedNToDung"] = simpleGrazing["FractionOfBiomassToDung"];
                if (simpleGrazing["FractionNExportedInAnimal"] == null)
                    simpleGrazing["FractionNExportedInAnimal"] = 0.75;
            }

            Tuple<string, string>[] changes =
            {
                new Tuple<string, string>(".AmountDungCReturned",  ".AmountDungWtReturned")
            };
            JsonUtilities.RenameVariables(root, changes);
        }

        /// <summary>
        /// In SimpleGrazin, Turn "Fraction of defoliated N leaving the system" into a fraction of defoliated N going to soil.
        /// </summary>
        /// <param name="root">Root node.</param>
        /// <param name="fileName">Path to the .apsimx file.</param>
        private static void UpgradeToVersion93(JObject root, string fileName)
        {
            foreach (JObject simpleGrazing in JsonUtilities.ChildrenRecursively(root, "SimpleGrazing"))
            {
                if (simpleGrazing["FractionNExportedInAnimal"] != null)
                {
                    var fractionNExportedInAnimal = Convert.ToDouble(simpleGrazing["FractionNExportedInAnimal"].Value<double>());
                    simpleGrazing["FractionDefoliatedNToSoil"] = 1 - fractionNExportedInAnimal;

                }
                if (simpleGrazing["FractionExcretedNToDung"] != null)
                {
                    var fractionExcretedNToDung = simpleGrazing["FractionExcretedNToDung"] as JArray;
                    if (fractionExcretedNToDung.Count > 0)
                        simpleGrazing["CNRatioDung"] = "NaN";
                }
            }
        }

        /// <summary>
<<<<<<< HEAD
        /// Change initialDM on Generic organ and root from a single value to a BiomassPoolType so each type can be sepcified
=======
        /// Convert stock genotypes array into GenotypeCross child models.
>>>>>>> c160fb5e
        /// </summary>
        /// <param name="root">Root node.</param>
        /// <param name="fileName">Path to the .apsimx file.</param>
        private static void UpgradeToVersion94(JObject root, string fileName)
        {
<<<<<<< HEAD
            // Remove initalDM model and replace with initialBiomass object
            foreach (string org in new List<string>() { "GenericOrgan", "Root" })
            {
                foreach (JObject O in JsonUtilities.ChildrenRecursively(root, org))
                {
                    string initName = org == "GenericOrgan" ? "InitialWtFunction" : "InitialDM";
                    JObject InitialWt = JsonUtilities.CreateNewChildModel(O, "InitialWt", "Models.PMF.BiomassDemand");
                    JObject Structural = JsonUtilities.ChildWithName(O, initName).DeepClone() as JObject;
                    Structural["Name"] = "Structural";
                    JArray ChildFunctions = new JArray();
                    ChildFunctions.Add(Structural);
                    InitialWt["Children"] = ChildFunctions;
                    JsonUtilities.AddConstantFunctionIfNotExists(InitialWt, "Metabolic", "0.0");
                    JsonUtilities.AddConstantFunctionIfNotExists(InitialWt, "Storage", "0.0");
                    JsonUtilities.RemoveChild(O, initName);
                }
            }
            // Altermanager code where initial root wt is being set.
            foreach (var manager in JsonUtilities.ChildrenOfType(root,"Manager"))
            {
                string code = manager["Code"].ToString();
                string[] lines = code.Split('\n');
                bool ContainsZoneInitalDM = false;
                for (int i = 0; i < lines.Count(); i++)
                {
                    if (lines[i].Contains("Root.ZoneInitialDM.Add("))
                    {
                        ContainsZoneInitalDM = true;
                        string InitialDM = lines[i].Split('(')[1].Replace(";", "").Replace(")", "").Replace("\r","").Replace("\n", "");
                        string NewCode = "BiomassDemand InitialDM = new BiomassDemand();\r\n" +
                                         "Constant InitStruct = new Constant();\r\n" +
                                         "InitStruct.FixedValue = " + InitialDM + ";\r\n" +
                                         "InitialDM.Structural = InitStruct;\r\n" +
                                         "Constant InitMetab = new Constant();\r\n" +
                                         "InitMetab.FixedValue = 0;\r\n" +
                                         "InitialDM.Metabolic = InitMetab;\r\n" +
                                         "Constant InitStor = new Constant();\r\n" +
                                         "InitStor.FixedValue = 0;\r\n" +
                                         "InitialDM.Storage = InitStor;\r\n" +
                                         lines[i].Split('(')[0] + "(InitialDM);\r\n";
                        lines[i] = NewCode;
                    }
                }

                if (ContainsZoneInitalDM)
                {
                    string newCode = "using Models.Functions;\r\n";
                    foreach (string line in lines)
                    {
                        newCode += line + "\n";
                    }
                    manager["Code"] = newCode;
                }
            }
        }

=======
            foreach (JObject stock in JsonUtilities.ChildrenRecursively(root, "Stock"))
            {
                var oldGenotypes = stock["Genotypes"] as JArray;
                if (oldGenotypes != null)
                {
                    var newGenotypes = new JArray();
                    foreach (var oldgenotype in oldGenotypes)
                    {
                        var genotypeCross = new JObject();
                        genotypeCross["$type"] = "Models.GrazPlan.GenotypeCross, Models";
                        genotypeCross["Name"] = oldgenotype["GenotypeName"];
                        var oldgenotypeDeathRates = oldgenotype["DeathRate"] as JArray;
                        if (oldgenotypeDeathRates != null && oldgenotypeDeathRates.Count == 2)
                        {
                            genotypeCross["MatureDeathRate"] = oldgenotypeDeathRates[0];
                            genotypeCross["WeanerDeathRate"] = oldgenotypeDeathRates[1];
                        }
                        genotypeCross["Conception"] = oldgenotype["Conceptions"];

                        if (string.IsNullOrEmpty(oldgenotype["DamBreed"].ToString()))
                            genotypeCross["PureBredBreed"] = oldgenotype["GenotypeName"];
                        else if (string.IsNullOrEmpty(oldgenotype["SireBreed"].ToString()))
                            genotypeCross["PureBredBreed"] = oldgenotype["DamBreed"];
                        else
                            genotypeCross["DamBreed"] = oldgenotype["DamBreed"];
                        genotypeCross["SireBreed"] = oldgenotype["SireBreed"];
                        genotypeCross["Generation"] = oldgenotype["Generation"];
                        genotypeCross["SRW"] = oldgenotype["SRW"];
                        genotypeCross["PotFleeceWt"] = oldgenotype["PotFleeceWt"];
                        genotypeCross["MaxFibreDiam"] = oldgenotype["MaxFibreDiam"];
                        genotypeCross["FleeceYield"] = oldgenotype["FleeceYield"];
                        genotypeCross["PeakMilk"] = oldgenotype["PeakMilk"];
                        newGenotypes.Add(genotypeCross);
                    }
                    stock.Remove("Genotypes");
                    if (newGenotypes.Count > 0)
                        stock["Children"] = newGenotypes;
                }
            }
            Tuple<string, string>[] changes =
            {
                new Tuple<string, string>(".GenotypeNamesAll()",  ".Genotypes.Names.ToArray()")
            };
            if (JsonUtilities.RenameVariables(root,  changes))
            {
                // The replacement is in a manager. Need to make sure that LINQ is added as a using
                // because the .ToArray() depends on it.
                foreach (var manager in JsonUtilities.ChildManagers(root))
                {
                    var usings = manager.GetUsingStatements().ToList();
                    if (usings.Find(u => u.Contains("System.Linq")) == null)
                    {
                        usings.Add("System.Linq");
                        manager.SetUsingStatements(usings);
                        manager.Save();
                    }
                }
            }
        }


>>>>>>> c160fb5e
        /// <summary>
        /// Add progeny destination phase and mortality function.
        /// </summary>
        /// <param name="root"></param>
        /// <param name="fileName"></param>
        private static void UpgradeToVersion900(JObject root, string fileName)
        {
            foreach (JObject LC in JsonUtilities.ChildrenRecursively(root, "LifeCycle"))
            {
                foreach (JObject LP in JsonUtilities.ChildrenRecursively(LC, "LifeCyclePhase"))
                {
                    JsonUtilities.AddConstantFunctionIfNotExists(LP, "Migration", "0.0");
                    JObject ProgDest = JsonUtilities.CreateNewChildModel(LP, "ProgenyDestination", "Models.LifeCycle.ProgenyDestinationPhase");
                    ProgDest["NameOfLifeCycleForProgeny"] = LC["Name"].ToString();
                    ProgDest["NameOfPhaseForProgeny"] = LP["NameOfPhaseForProgeny"].ToString();
                }
            }
        }

        /// <summary>
        /// Refactor LifeCycle model
        /// </summary>
        /// <param name="root">The root JSON token.</param>
        /// <param name="fileName">The name of the apsimx file.</param>
        private static void UpgradeToVersion890(JObject root, string fileName)
        {
            //Method to convert LifeCycleProcesses to functions
            void ChangeToFunction(JObject LifePhase, string OldType, string NewName, string FunctType, string SubFunctType = "")
            {
                JArray children = LifePhase["Children"] as JArray;
                var Process = JsonUtilities.ChildrenOfType(LifePhase, OldType);
                if (Process.Count >= 1)
                {
                    bool FirstProc = true;
                    JObject funct = new JObject();
                    JArray ChildFunctions = new JArray();
                    foreach (var proc in Process)
                    {
                        if (FunctType == "Add")
                        {
                            if (FirstProc)
                            {
                                funct["$type"] = "Models.Functions.AddFunction, Models";
                                funct["Name"] = NewName;
                                FirstProc = false;
                            }
                            foreach (var c in proc["Children"])
                            {
                                if ((SubFunctType == "All") && (c["$type"].ToString() != "Models.Memo, Models"))
                                {
                                    JObject cld = new JObject();
                                    cld["$type"] = "Models.Functions.MultiplyFunction, Models";
                                    cld["Name"] = c["Name"].ToString();
                                    JObject Popn = new JObject();
                                    Popn["$type"] = "Models.Functions.VariableReference, Models";
                                    Popn["Name"] = "CohortPopulation";
                                    Popn["VariableName"] = "[" + LifePhase["Name"].ToString() + "].CurrentCohort.Population";
                                    JArray kids = new JArray();
                                    kids.Add(Popn);
                                    kids.Add(c);
                                    cld["Children"] = kids;
                                    ChildFunctions.Add(cld);
                                }
                                else
                                    ChildFunctions.Add(c);
                            }
                        }
                        else if (FunctType == "Multiply")
                        {
                            if (FirstProc)
                            {
                                funct["$type"] = "Models.Functions.MultiplyFunction, Models";
                                funct["Name"] = NewName;
                                JObject Popn = new JObject();
                                Popn["$type"] = "Models.Functions.VariableReference, Models";
                                Popn["Name"] = "CohortPopulation";
                                Popn["VariableName"] = "[" + LifePhase["Name"].ToString() + "].CurrentCohort.Population";
                                ChildFunctions.Add(Popn);
                                FirstProc = false;
                            }
                            if (SubFunctType == "All")
                            {
                                foreach (JObject kid in proc["Children"])
                                    ChildFunctions.Add(kid);
                            }
                            else if (SubFunctType == "Min")
                            {
                                JObject Min = new JObject();
                                Min["$type"] = "Models.Functions.MinimumFunction, Models";
                                Min["Name"] = "ProgenyRate";
                                Min["Children"] = proc["Children"];
                                ChildFunctions.Add(Min);
                            }
                        }
                        else
                            throw new Exception("Something got Funct up");

                        JsonUtilities.RemoveChild(LifePhase, proc["Name"].ToString());
                    }
                    funct["Children"] = ChildFunctions;
                    children.Add(funct);
                }
                else
                    JsonUtilities.AddConstantFunctionIfNotExists(LifePhase, NewName, "0.0");
            }

            // Method to add infestation object
            void AddInfestObject(string Name, JToken zone, string Org, string Phase, JArray ChildFunction, int typeIndex)
            {
                JObject Infest = JsonUtilities.CreateNewChildModel(zone, Name, "Models.LifeCycle.Infestation");
                Infest["TypeOfInfestation"] = typeIndex;
                Infest["InfestingOrganisumName"] = Org;
                Infest["InfestingPhaseName"] = Phase;
                Infest["ChronoAgeOfImmigrants"] = 0;
                Infest["PhysAgeOfImmigrants"] = 0.2;
                Infest["Children"] = ChildFunction;
            }

            foreach (JObject LC in JsonUtilities.ChildrenRecursively(root, "LifeCycle"))
            {
                List<string> ChildPhases = new List<string>();
                JToken zone = JsonUtilities.Parent(LC);

                foreach (JObject LP in JsonUtilities.ChildrenRecursively(LC, "LifeStage"))
                {
                    LP["$type"] = "Models.LifeCycle.LifeCyclePhase, Models";
                    var ReproductiveProcess = JsonUtilities.ChildrenOfType(LP, "LifeStageReproduction");
                    //Convert LifeCycleProcesses to functions
                    ChangeToFunction(LP, "LifeStageImmigration", "Immigration", "Add");
                    ChangeToFunction(LP, "LifeStageGrowth", "Development", "Add");
                    ChangeToFunction(LP, "LifeStageMortality", "Mortality", "Add", "All");
                    ChangeToFunction(LP, "LifeStageReproduction", "Reproduction", "Multiply", "Min");
                    ChangeToFunction(LP, "LifeStageTransfer", "Graduation", "Multiply", "All");

                    //If functionality present in Graduation, move to development and delete graduation
                    var Dev = JsonUtilities.ChildWithName(LP, "Development");
                    var Grad = JsonUtilities.ChildWithName(LP, "Graduation");
                    if (Dev["$type"].ToString() == "Models.Functions.Constant, Models") //There was no functionality in Development
                    {
                        JsonUtilities.RemoveChild(LP, "Development");
                        Grad["Name"] = "Development"; //Set Graduation function to be Development
                        JsonUtilities.RemoveChild(Grad, "CohortPopulation");
                    }
                    else
                        JsonUtilities.RemoveChild(LP, "Graduation");

                    //Fix variable references
                    foreach (JObject xv in JsonUtilities.ChildrenOfType(LP, "VariableReference"))
                    {
                        if (xv["VariableName"].ToString() == "[LifeCycle].CurrentLifeStage.CurrentCohort.PhenoAge")
                            xv["VariableName"] = "[" + LP["Name"] + "].CurrentCohort.ChronologicalAge";
                    }
                    foreach (JObject xv in JsonUtilities.ChildrenOfType(LP, "LinearAfterThresholdFunction"))
                    {
                        if (xv["XProperty"].ToString() == "[LifeCycle].CurrentLifeStage.CurrentCohort.PhenoAge")
                            xv["XProperty"] = "[" + LP["Name"] + "].CurrentCohort.ChronologicalAge";
                    }

                    if (ReproductiveProcess.Count >= 1)
                    {
                        LP["NameOfPhaseForProgeny"] = ReproductiveProcess[0]["TransferTo"].ToString();
                    }
                    ChildPhases.Add(LP["Name"].ToString());
                }

                //Move immigration function from life phase to infestation event
                foreach (JObject LP in JsonUtilities.ChildrenRecursively(LC, "LifeCyclePhase"))
                {
                    JObject NumberFunction = JsonUtilities.ChildWithName(LP, "Immigration");
                    NumberFunction["Name"] = "NumberOfImmigrants";
                    JArray ChildFunction = new JArray();
                    ChildFunction.Add(NumberFunction);
                    if ((NumberFunction["$type"].ToString() == "Models.Functions.Constant, Models") &&
                        (double.Parse(NumberFunction["FixedValue"].ToString()) == 0.0))
                    {
                        //Don't add immigration event, not needed
                    }
                    else
                    {
                        AddInfestObject("Ongoing Infestation " + LP["Name"], zone, LC["Name"].ToString(), LP["Name"].ToString(), ChildFunction, 3);
                    }
                    JsonUtilities.RemoveChild(LP, "NumberOfImmigrants");
                }

                // Add infestation phase for initial populations
                int cou = 0;
                foreach (double init in LC["InitialPopulation"])
                {
                    if (init > 0)
                    {
                        string Name = "Initial Infestation " + ChildPhases[cou];
                        JObject NumberFunction = new JObject();
                        NumberFunction["$type"] = "Models.Functions.Constant, Models";
                        NumberFunction["Name"] = "NumberOfImmigrants";
                        NumberFunction["FixedValue"] = init;
                        JArray ChildFunction = new JArray();
                        ChildFunction.Add(NumberFunction);
                        AddInfestObject(Name, zone, LC["Name"].ToString(), ChildPhases[cou], ChildFunction, 0);
                        cou += 1;
                    }
                }
            }
            foreach (var report in JsonUtilities.ChildrenOfType(root, "Report"))
            {
                JsonUtilities.SearchReplaceReportVariableNames(report, "Migrants", "Graduates");
                JsonUtilities.SearchReplaceReportVariableNames(report, "Mortality", "Mortalities");
                JsonUtilities.SearchReplaceReportVariableNames(report, "PhenologicalAge", "PhysiologicalAge");
            }

            foreach (var manager in JsonUtilities.ChildManagers(root))
            {
                manager.Replace("LifeCycle.LifeStage", "LifeCycle.LifeCyclePhase");
                manager.Save();
            }
        }

        /// <summary>
        /// Changes initial Root Wt to an array.
        /// </summary>
        /// <param name="root">The root JSON token.</param>
        /// <param name="fileName">The name of the apsimx file.</param>
        private static void UpgradeToVersion99(JObject root, string fileName)
        {
            // Delete all alias children.
            foreach (var soilNitrogen in JsonUtilities.ChildrenOfType(root, "SoilNitrogen"))
            {
                var parent = JsonUtilities.Parent(soilNitrogen);
                var nutrient = JsonUtilities.CreateNewChildModel(parent, "Nutrient", "Models.Soils.Nutrients.Nutrient");
                nutrient["ResourceName"] = "Nutrient";
                soilNitrogen.Remove();
            }

            foreach (var manager in JsonUtilities.ChildManagers(root))
            {
                manager.Replace("using Models.Soils;", "using Models.Soils;\r\nusing Models.Soils.Nutrients;");

                manager.Replace("SoilNitrogen.FOMN", ".Nutrient.FOMN");
                manager.Replace("SoilNitrogen.FOMC", ".Nutrient.FOMC");

                if (manager.Replace("Soil.SoilNitrogen.HumicN", "Humic.N"))
                    manager.AddDeclaration("NutrientPool", "Humic", new string[] { "[ScopedLinkByName]" });
                if (manager.Replace("Soil.SoilNitrogen.HumicC", "Humic.C"))
                    manager.AddDeclaration("NutrientPool", "Humic", new string[] { "[ScopedLinkByName]" });

                if (manager.Replace("Soil.SoilNitrogen.MicrobialN", "Microbial.N"))
                    manager.AddDeclaration("NutrientPool", "Microbial", new string[] { "[ScopedLinkByName]" });
                if (manager.Replace("Soil.SoilNitrogen.MicrobialC", "Microbial.C"))
                    manager.AddDeclaration("NutrientPool", "Microbial", new string[] { "[ScopedLinkByName]" });

                if (manager.Replace("Soil.SoilNitrogen.dlt_n_min_res", "SurfaceResidueDecomposition.MineralisedN"))
                    manager.AddDeclaration("CarbonFlow", "SurfaceResidueDecomposition", new string[] { "[LinkByPath(Path=\"[Nutrient].SurfaceResidue.Decomposition\")]" });
                
                manager.Replace("SoilNitrogen.MineralisedN", "Nutrient.MineralisedN");

                manager.Replace("SoilNitrogen.TotalN", "Nutrient.TotalN");
                if (manager.Replace("SoilNitrogen.TotalN", "Nutrient.TotalN"))
                {
                    manager.RemoveDeclaration("SoilNitrogen");
                    manager.AddDeclaration("INutrient", "Nutrient", new string[] { "[ScopedLinkByName]" });
                }

                manager.Replace("SoilNitrogen.TotalC", "Nutrient.TotalC");
                if (manager.Replace("SoilNitrogen.TotalC", "Nutrient.TotalC"))
                {
                    manager.RemoveDeclaration("SoilNitrogen");
                    manager.AddDeclaration("INutrient", "Nutrient", new string[] { "[ScopedLinkByName]" });
                }

                manager.Replace("SoilNitrogen.mineral_n", "Nutrient.MineralN");
                manager.Replace("SoilNitrogen.Denitrification", "Nutrient.Natm");
                manager.Replace("SoilNitrogen.n2o_atm", "Nutrient.N2Oatm");
                manager.Save();
            }

            foreach (var report in JsonUtilities.ChildrenOfType(root, "Report"))
            {
                JsonUtilities.SearchReplaceReportVariableNames(report, "SoilNitrogen.NO3.kgha", "Nutrient.NO3.kgha");
                JsonUtilities.SearchReplaceReportVariableNames(report, "SoilNitrogen.NH4.kgha", "Nutrient.NH4.kgha");
                JsonUtilities.SearchReplaceReportVariableNames(report, "SoilNitrogen.Urea.kgha", "Nutrient.Urea.kgha");
                JsonUtilities.SearchReplaceReportVariableNames(report, "SoilNitrogen.PlantAvailableNO3.kgha", "Nutrient.PlantAvailableNO3.kgha");
                JsonUtilities.SearchReplaceReportVariableNames(report, "SoilNitrogen.PlantAvailableNH4.kgha", "Nutrient.PlantAvailableNH4.kgha");
                JsonUtilities.SearchReplaceReportVariableNames(report, "[SoilNitrogen].NO3.kgha", "[Nutrient].NO3.kgha");
                JsonUtilities.SearchReplaceReportVariableNames(report, "[SoilNitrogen].NH4.kgha", "[Nutrient].NH4.kgha");
                JsonUtilities.SearchReplaceReportVariableNames(report, "[SoilNitrogen].Urea.kgha", "[Nutrient].Urea.kgha");

                JsonUtilities.SearchReplaceReportVariableNames(report, ".SoilNitrogen.FOMN", ".Nutrient.FOMN");
                JsonUtilities.SearchReplaceReportVariableNames(report, ".SoilNitrogen.FOMC", ".Nutrient.FOMC");
                JsonUtilities.SearchReplaceReportVariableNames(report, ".SoilNitrogen.HumicN", ".Nutrient.Humic.N");
                JsonUtilities.SearchReplaceReportVariableNames(report, ".SoilNitrogen.HumicC", ".Nutrient.Humic.C");
                JsonUtilities.SearchReplaceReportVariableNames(report, ".SoilNitrogen.MicrobialN", ".Nutrient.Microbial.N");
                JsonUtilities.SearchReplaceReportVariableNames(report, ".SoilNitrogen.MicrobialC", ".Nutrient.Microbial.C");
                JsonUtilities.SearchReplaceReportVariableNames(report, ".SoilNitrogen.urea", ".Nutrient.Urea.kgha");
                JsonUtilities.SearchReplaceReportVariableNames(report, ".SoilNitrogen.dlt_n_min_res", ".Nutrient.SurfaceResidue.Decomposition.MineralisedN");
                JsonUtilities.SearchReplaceReportVariableNames(report, ".SoilNitrogen.MineralisedN", ".Nutrient.MineralisedN");
                JsonUtilities.SearchReplaceReportVariableNames(report, ".SoilNitrogen.Denitrification", ".Nutrient.Natm");
                JsonUtilities.SearchReplaceReportVariableNames(report, ".SoilNitrogen.n2o_atm", ".Nutrient.N2Oatm");
                JsonUtilities.SearchReplaceReportVariableNames(report, ".SoilNitrogen.TotalC", ".Nutrient.TotalC");
                JsonUtilities.SearchReplaceReportVariableNames(report, ".SoilNitrogen.TotalN", ".Nutrient.TotalN");
                JsonUtilities.SearchReplaceReportVariableNames(report, ".SoilNitrogen.mineral_n", ".Nutrient.MineralN");
                JsonUtilities.SearchReplaceReportVariableNames(report, ".SoilNitrogen.Nitrification", ".Nutrient.NH4.Nitrification");
            }

            foreach (var series in JsonUtilities.ChildrenOfType(root, "Series"))
            {
                if (series["XFieldName"] != null)
                {
                    series["XFieldName"] = series["XFieldName"].ToString().Replace("SoilNitrogen.NO3.kgha", "Nutrient.NO3.kgha");
                    series["XFieldName"] = series["XFieldName"].ToString().Replace("SoilNitrogen.NH4.kgha", "Nutrient.NH4.kgha");
                    series["XFieldName"] = series["XFieldName"].ToString().Replace("SoilNitrogen.Urea.kgha", "Nutrient.Urea.kgha");
                    series["XFieldName"] = series["XFieldName"].ToString().Replace("SoilNitrogen.PlantAvailableNO3.kgha", "Nutrient.PlantAvailableNO3.kgha");
                    series["XFieldName"] = series["XFieldName"].ToString().Replace("SoilNitrogen.PlantAvailableNH4.kgha", "Nutrient.PlantAvailableNH4.kgha");
                }
                if (series["YFieldName"] != null)
                {
                    series["YFieldName"] = series["YFieldName"].ToString().Replace("SoilNitrogen.NO3.kgha", "Nutrient.NO3.kgha");
                    series["YFieldName"] = series["YFieldName"].ToString().Replace("SoilNitrogen.NH4.kgha", "Nutrient.NH4.kgha");
                    series["YFieldName"] = series["YFieldName"].ToString().Replace("SoilNitrogen.Urea.kgha", "Nutrient.Urea.kgha");
                    series["YFieldName"] = series["YFieldName"].ToString().Replace("SoilNitrogen.PlantAvailableNO3.kgha", "Nutrient.PlantAvailableNO3.kgha");
                    series["YFieldName"] = series["YFieldName"].ToString().Replace("SoilNitrogen.PlantAvailableNH4.kgha", "Nutrient.PlantAvailableNH4.kgha");
                }
            }

        }
    }
}
<|MERGE_RESOLUTION|>--- conflicted
+++ resolved
@@ -1995,74 +1995,12 @@
         }
 
         /// <summary>
-<<<<<<< HEAD
-        /// Change initialDM on Generic organ and root from a single value to a BiomassPoolType so each type can be sepcified
-=======
         /// Convert stock genotypes array into GenotypeCross child models.
->>>>>>> c160fb5e
         /// </summary>
         /// <param name="root">Root node.</param>
         /// <param name="fileName">Path to the .apsimx file.</param>
         private static void UpgradeToVersion94(JObject root, string fileName)
         {
-<<<<<<< HEAD
-            // Remove initalDM model and replace with initialBiomass object
-            foreach (string org in new List<string>() { "GenericOrgan", "Root" })
-            {
-                foreach (JObject O in JsonUtilities.ChildrenRecursively(root, org))
-                {
-                    string initName = org == "GenericOrgan" ? "InitialWtFunction" : "InitialDM";
-                    JObject InitialWt = JsonUtilities.CreateNewChildModel(O, "InitialWt", "Models.PMF.BiomassDemand");
-                    JObject Structural = JsonUtilities.ChildWithName(O, initName).DeepClone() as JObject;
-                    Structural["Name"] = "Structural";
-                    JArray ChildFunctions = new JArray();
-                    ChildFunctions.Add(Structural);
-                    InitialWt["Children"] = ChildFunctions;
-                    JsonUtilities.AddConstantFunctionIfNotExists(InitialWt, "Metabolic", "0.0");
-                    JsonUtilities.AddConstantFunctionIfNotExists(InitialWt, "Storage", "0.0");
-                    JsonUtilities.RemoveChild(O, initName);
-                }
-            }
-            // Altermanager code where initial root wt is being set.
-            foreach (var manager in JsonUtilities.ChildrenOfType(root,"Manager"))
-            {
-                string code = manager["Code"].ToString();
-                string[] lines = code.Split('\n');
-                bool ContainsZoneInitalDM = false;
-                for (int i = 0; i < lines.Count(); i++)
-                {
-                    if (lines[i].Contains("Root.ZoneInitialDM.Add("))
-                    {
-                        ContainsZoneInitalDM = true;
-                        string InitialDM = lines[i].Split('(')[1].Replace(";", "").Replace(")", "").Replace("\r","").Replace("\n", "");
-                        string NewCode = "BiomassDemand InitialDM = new BiomassDemand();\r\n" +
-                                         "Constant InitStruct = new Constant();\r\n" +
-                                         "InitStruct.FixedValue = " + InitialDM + ";\r\n" +
-                                         "InitialDM.Structural = InitStruct;\r\n" +
-                                         "Constant InitMetab = new Constant();\r\n" +
-                                         "InitMetab.FixedValue = 0;\r\n" +
-                                         "InitialDM.Metabolic = InitMetab;\r\n" +
-                                         "Constant InitStor = new Constant();\r\n" +
-                                         "InitStor.FixedValue = 0;\r\n" +
-                                         "InitialDM.Storage = InitStor;\r\n" +
-                                         lines[i].Split('(')[0] + "(InitialDM);\r\n";
-                        lines[i] = NewCode;
-                    }
-                }
-
-                if (ContainsZoneInitalDM)
-                {
-                    string newCode = "using Models.Functions;\r\n";
-                    foreach (string line in lines)
-                    {
-                        newCode += line + "\n";
-                    }
-                    manager["Code"] = newCode;
-                }
-            }
-        }
-
-=======
             foreach (JObject stock in JsonUtilities.ChildrenRecursively(root, "Stock"))
             {
                 var oldGenotypes = stock["Genotypes"] as JArray;
@@ -2124,7 +2062,6 @@
         }
 
 
->>>>>>> c160fb5e
         /// <summary>
         /// Add progeny destination phase and mortality function.
         /// </summary>
