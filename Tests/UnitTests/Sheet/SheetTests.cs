--- conflicted
+++ resolved
@@ -19,26 +19,12 @@
                                                            new object[] {   "a3", "b3",  "c3", "d3" },
                                                            new object[] {   "a4", "b4",  "c4", "d4" }});
             var units = new string[] { null, "g/m2", null, null };
-<<<<<<< HEAD
-            Gtk.Application.Init();
-            var container = new Gtk.Box(Gtk.Orientation.Vertical, 0);
-            var sheet = new SheetWidget(container,
-                                        dataProvider: new DataTableProvider(data, units),
-                                        multiSelect: false,
-                                        numberFrozenColumns: 0,
-                                        numberFrozenRows: 1,
-                                        columnWidths: new int[] { 30, 40, 50, 60 },
-                                        onException: null);
-            Utilities.CallMethod(sheet, "OnSizeAllocated", new object[] { new Gdk.Rectangle(x:0, y:0, width: 80, height: 80) });
-            Utilities.CallMethod(sheet, "Initialise", new object[] { null });
-=======
             var sheet = new Sheet(new DataTableProvider(data, isReadOnly: true, units),
                                   numberFrozenRows: 1,
                                   numberFrozenColumns: 0,
                                   columnWidths: new int[] { 30, 40, 50, 60 }); 
             sheet.Width = 80;
             sheet.Height = 80;
->>>>>>> f8210456
 
             // assumes cellpadding of 2 x 10, rowHeight = 35
             // Row 0
@@ -76,20 +62,6 @@
                                                            new object[] {   "a3", "b3",  "c3", "d3" },
                                                            new object[] {   "a4", "b4",  "c4", "d4" }});
             var units = new string[] { null, "g/m2", null, null };
-<<<<<<< HEAD
-            Gtk.Application.Init();
-            var container = new Gtk.Box(Gtk.Orientation.Vertical, 0);
-            var sheet = new SheetWidget(container,
-                                        dataProvider: new DataTableProvider(data, units),
-                                        multiSelect: false,
-                                        numberFrozenColumns: 0,
-                                        numberFrozenRows: 1,
-                                        columnWidths: new int[] { 20, 20, 20, 20 },
-                                        onException: null);
-            Utilities.CallMethod(sheet, "OnSizeAllocated", new object[] { new Gdk.Rectangle(x:0, y:0, width: 60, height: 80) });
-            Utilities.CallMethod(sheet, "Initialise", new object[] { null });
-                                        
-=======
             var sheet = new Sheet(new DataTableProvider(data, isReadOnly: true, units),
                                   numberFrozenRows: 1,
                                   numberFrozenColumns: 0,
@@ -97,7 +69,6 @@
             sheet.Width = 60;
             sheet.Height = 80;
 
->>>>>>> f8210456
             sheet.ScrollRight();
 
             // assumes cellpadding of 2 x 10, rowHeight = 35
@@ -135,26 +106,12 @@
                                                            new object[] {   "a3", "b3",  "c3", "d3" },
                                                            new object[] {   "a4", "b4",  "c4", "d4" }});
             var units = new string[] { null, "g/m2", null, null };
-<<<<<<< HEAD
-            Gtk.Application.Init();
-            var container = new Gtk.Box(Gtk.Orientation.Vertical, 0);
-            var sheet = new SheetWidget(container,
-                                        dataProvider: new DataTableProvider(data, units),
-                                        multiSelect: false,
-                                        numberFrozenColumns: 0,
-                                        numberFrozenRows: 1,
-                                        columnWidths: new int[] { 10, 20, 20, 20 },
-                                        onException: null);
-            Utilities.CallMethod(sheet, "OnSizeAllocated", new object[] { new Gdk.Rectangle(x:0, y:0, width: 80, height: 80) });
-            Utilities.CallMethod(sheet, "Initialise", new object[] { null });
-=======
             var sheet = new Sheet(new DataTableProvider(data, isReadOnly: true, units),
                       numberFrozenRows: 1,
                       numberFrozenColumns: 0,
                       columnWidths: new int[] { 10, 20, 20, 20 });
             sheet.Width = 80;
             sheet.Height = 80;
->>>>>>> f8210456
 
             sheet.ScrollRight();
 
@@ -196,26 +153,12 @@
                                                            new object[] {   "a3", "b3",  "c3", "d3" },
                                                            new object[] {   "a4", "b4",  "c4", "d4" }});
             var units = new string[] { null, "g/m2", null, null };
-<<<<<<< HEAD
-            Gtk.Application.Init();
-            var container = new Gtk.Box(Gtk.Orientation.Vertical, 0);
-            var sheet = new SheetWidget(container,
-                                        dataProvider: new DataTableProvider(data, units),
-                                        multiSelect: false,
-                                        numberFrozenColumns: 1,
-                                        numberFrozenRows: 1,
-                                        columnWidths: new int[] { 10, 20, 30, 40 },
-                                        onException: null);
-            Utilities.CallMethod(sheet, "OnSizeAllocated", new object[] { new Gdk.Rectangle(x:0, y:0, width: 80, height: 80) });
-            Utilities.CallMethod(sheet, "Initialise", new object[] { null });
-=======
             var sheet = new Sheet(new DataTableProvider(data, isReadOnly: true, units),
                                   numberFrozenRows: 1,
                                   numberFrozenColumns: 1,
                                   columnWidths: new int[] { 10, 20, 30, 40 });
             sheet.Width = 80;
             sheet.Height = 80;
->>>>>>> f8210456
 
             sheet.ScrollRight(); // This will have to scroll right 2 columns because column indexes 1,2,3 won't fit into a width of 80 pixels.
 
@@ -255,26 +198,12 @@
                                                            new object[] {   "a3", "b3",  "c3", "d3" },
                                                            new object[] {   "a4", "b4",  "c4", "d4" }});
             var units = new string[] { null, "g/m2", null, null };
-<<<<<<< HEAD
-            Gtk.Application.Init();
-            var container = new Gtk.Box(Gtk.Orientation.Vertical, 0);
-            var sheet = new SheetWidget(container,
-                                        dataProvider: new DataTableProvider(data, units),
-                                        multiSelect: false,
-                                        numberFrozenColumns: 1,
-                                        numberFrozenRows: 1,
-                                        columnWidths: new int[] { 10, 20, 30, 40 },
-                                        onException: null);
-            Utilities.CallMethod(sheet, "OnSizeAllocated", new object[] { new Gdk.Rectangle(x:0, y:0, width: 80, height: 80) });
-            Utilities.CallMethod(sheet, "Initialise", new object[] { null });
-=======
             var sheet = new Sheet(new DataTableProvider(data, isReadOnly: true, units),
                                   numberFrozenRows: 1,
                                   numberFrozenColumns: 1,
                                   columnWidths: new int[] { 10, 20, 30, 40 });
             sheet.Width = 80;
             sheet.Height = 80;
->>>>>>> f8210456
 
             sheet.ScrollRight(); // This will have to scroll right 2 columns because column indexes 1,2,3 won't fit into a width of 80 pixels.
             sheet.ScrollLeft();
@@ -315,19 +244,6 @@
                                                            new object[] {   "a3", "b3",  "c3", "d3" },
                                                            new object[] {   "a4", "b4",  "c4", "d4" }});
             var units = new string[] { null, "g/m2", null, null };
-<<<<<<< HEAD
-            Gtk.Application.Init();
-            var container = new Gtk.Box(Gtk.Orientation.Vertical, 0);
-            var sheet = new SheetWidget(container,
-                                        dataProvider: new DataTableProvider(data, units),
-                                        multiSelect: false,
-                                        numberFrozenColumns: 1,
-                                        numberFrozenRows: 1,
-                                        columnWidths: new int[] { 30, 40, 50, 60 },
-                                        onException: null);
-            Utilities.CallMethod(sheet, "OnSizeAllocated", new object[] { new Gdk.Rectangle(x:0, y:0, width: 80, height: 80) });
-            Utilities.CallMethod(sheet, "Initialise", new object[] { null });
-=======
             var dataProvider = new DataTableProvider(data, isReadOnly: true, units);
             var sheet = new Sheet(dataProvider,
                                   numberFrozenRows: 1,
@@ -336,7 +252,6 @@
             sheet.Width = 80;
             sheet.Height = 80;
             sheet.RowCount = sheet.DataProvider.RowCount;
->>>>>>> f8210456
 
             sheet.ScrollDown();
 
