--- conflicted
+++ resolved
@@ -31,13 +31,8 @@
     <ProjectReference Include="..\..\APSIM.Interop\APSIM.Interop.csproj" />
 
     <!-- nuget -->
-<<<<<<< HEAD
-    <PackageReference Include="NUnit" Version="3.12.0" />
-    <PackageReference Include="NUnit3TestAdapter" Version="3.16.1" />
-=======
     <PackageReference Include="NUnit" Version="3.13.3" />
     <PackageReference Include="NUnit3TestAdapter" Version="4.2.1" />
->>>>>>> 33704bb7
     <PackageReference Include="System.Resources.Extensions" Version="5.0.0-preview.1.20120.5" />
     <PackageReference Include="Microsoft.NET.Test.Sdk" Version="17.3.0" />
     <PackageReference Include="Moq" Version="4.18.2" />
