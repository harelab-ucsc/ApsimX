--- conflicted
+++ resolved
@@ -1,203 +1,20 @@
 ﻿<?xml version="1.0" encoding="utf-8"?>
 <Project ToolsVersion="12.0" DefaultTargets="Build" xmlns="http://schemas.microsoft.com/developer/msbuild/2003">
   <PropertyGroup>
-<<<<<<< HEAD
-    <Configuration Condition=" '$(Configuration)' == '' ">Debug</Configuration>
-    <Platform Condition=" '$(Platform)' == '' ">AnyCPU</Platform>
-    <ProductVersion>8.0.30703</ProductVersion>
-    <SchemaVersion>2.0</SchemaVersion>
-    <ProjectGuid>{E243AE8D-35E3-4397-B180-EF1E8A91AE8C}</ProjectGuid>
-    <OutputType>Library</OutputType>
-    <AppDesignerFolder>Properties</AppDesignerFolder>
-    <RootNamespace>APSIM.Shared</RootNamespace>
-    <AssemblyName>APSIM.Shared</AssemblyName>
-    <TargetFrameworkVersion>v4.6</TargetFrameworkVersion>
-    <FileAlignment>512</FileAlignment>
-    <TargetFrameworkProfile />
-  </PropertyGroup>
-  <PropertyGroup Condition=" '$(Configuration)|$(Platform)' == 'Debug|AnyCPU' ">
-    <DebugSymbols>true</DebugSymbols>
-    <DebugType>full</DebugType>
-    <Optimize>false</Optimize>
-    <OutputPath>..\Bin\</OutputPath>
-    <DefineConstants>DEBUG;TRACE</DefineConstants>
-    <ErrorReport>prompt</ErrorReport>
-    <WarningLevel>4</WarningLevel>
-    <PlatformTarget>AnyCPU</PlatformTarget>
-    <DocumentationFile>..\Bin\APSIM.Shared.XML</DocumentationFile>
-    <TreatWarningsAsErrors>true</TreatWarningsAsErrors>
-    <Prefer32Bit>false</Prefer32Bit>
-    <AllowUnsafeBlocks>true</AllowUnsafeBlocks>
-  </PropertyGroup>
-  <PropertyGroup Condition=" '$(Configuration)|$(Platform)' == 'Release|AnyCPU' ">
-    <DebugType>pdbonly</DebugType>
-    <Optimize>true</Optimize>
-    <OutputPath>bin\Release\</OutputPath>
-    <DefineConstants>TRACE</DefineConstants>
-    <ErrorReport>prompt</ErrorReport>
-    <WarningLevel>4</WarningLevel>
-    <DocumentationFile>bin\Release\APSIM.Shared.XML</DocumentationFile>
-    <PlatformTarget>AnyCPU</PlatformTarget>
-    <Prefer32Bit>false</Prefer32Bit>
-    <AllowUnsafeBlocks>true</AllowUnsafeBlocks>
-  </PropertyGroup>
-  <PropertyGroup Condition="'$(Configuration)|$(Platform)' == 'DebugAnyCPU|AnyCPU'">
-    <DebugSymbols>true</DebugSymbols>
-    <OutputPath>bin\DebugAnyCPU\</OutputPath>
-    <DefineConstants>DEBUG;TRACE</DefineConstants>
-    <DocumentationFile>bin\Debug\APSIM.Shared.XML</DocumentationFile>
-    <TreatWarningsAsErrors>true</TreatWarningsAsErrors>
-    <DebugType>full</DebugType>
-    <PlatformTarget>AnyCPU</PlatformTarget>
-    <ErrorReport>prompt</ErrorReport>
-    <CodeAnalysisRuleSet>MinimumRecommendedRules.ruleset</CodeAnalysisRuleSet>
-    <Prefer32Bit>false</Prefer32Bit>
-    <AllowUnsafeBlocks>true</AllowUnsafeBlocks>
-  </PropertyGroup>
-  <PropertyGroup Condition="'$(Configuration)|$(Platform)' == 'Debug|x86'">
-    <DebugSymbols>true</DebugSymbols>
-    <OutputPath>bin\x86\Debug\</OutputPath>
-    <DefineConstants>DEBUG;TRACE</DefineConstants>
-    <DocumentationFile>bin\Debug\APSIM.Shared.XML</DocumentationFile>
-    <TreatWarningsAsErrors>true</TreatWarningsAsErrors>
-    <DebugType>full</DebugType>
-    <PlatformTarget>x86</PlatformTarget>
-    <ErrorReport>prompt</ErrorReport>
-    <CodeAnalysisRuleSet>MinimumRecommendedRules.ruleset</CodeAnalysisRuleSet>
-    <Prefer32Bit>false</Prefer32Bit>
-=======
     <TargetFrameworks>net472;netcoreapp3.0</TargetFrameworks>
   </PropertyGroup>
 
   <PropertyGroup>
     <GenerateAssemblyInfo>false</GenerateAssemblyInfo>
     <GenerateTargetFrameworkAttribute>false</GenerateTargetFrameworkAttribute>
->>>>>>> f922b830
     <AllowUnsafeBlocks>true</AllowUnsafeBlocks>
     <AppendTargetFrameworkToOutputPath>false</AppendTargetFrameworkToOutputPath>
     <IntermediateOutputPath>$(BaseIntermediateOutputPath)\$(Configuration)\$(TargetFramework.ToLowerInvariant())\</IntermediateOutputPath>
   </PropertyGroup>
-<<<<<<< HEAD
-  <PropertyGroup Condition="'$(Configuration)|$(Platform)' == 'Release|x86'">
-    <OutputPath>bin\x86\Release\</OutputPath>
-    <DefineConstants>TRACE</DefineConstants>
-    <DocumentationFile>bin\Release\APSIM.Shared.XML</DocumentationFile>
-    <Optimize>true</Optimize>
-    <DebugType>pdbonly</DebugType>
-    <PlatformTarget>AnyCPU</PlatformTarget>
-    <ErrorReport>prompt</ErrorReport>
-    <CodeAnalysisRuleSet>MinimumRecommendedRules.ruleset</CodeAnalysisRuleSet>
-    <Prefer32Bit>false</Prefer32Bit>
-    <AllowUnsafeBlocks>true</AllowUnsafeBlocks>
-  </PropertyGroup>
-  <PropertyGroup Condition="'$(Configuration)|$(Platform)' == 'DebugAnyCPU|x86'">
-    <DebugSymbols>true</DebugSymbols>
-    <OutputPath>bin\x86\DebugAnyCPU\</OutputPath>
-    <DefineConstants>DEBUG;TRACE</DefineConstants>
-    <DocumentationFile>bin\Debug\APSIM.Shared.XML</DocumentationFile>
-    <TreatWarningsAsErrors>true</TreatWarningsAsErrors>
-    <DebugType>full</DebugType>
-    <PlatformTarget>x86</PlatformTarget>
-    <ErrorReport>prompt</ErrorReport>
-    <CodeAnalysisRuleSet>MinimumRecommendedRules.ruleset</CodeAnalysisRuleSet>
-    <Prefer32Bit>false</Prefer32Bit>
-    <AllowUnsafeBlocks>true</AllowUnsafeBlocks>
-  </PropertyGroup>
-  <ItemGroup>
-    <Reference Include="DocumentFormat.OpenXml, Version=2.7.2.0, Culture=neutral, PublicKeyToken=8fb06cb64d019a17, processorArchitecture=MSIL">
-      <HintPath>..\packages\DocumentFormat.OpenXml.2.7.2\lib\net46\DocumentFormat.OpenXml.dll</HintPath>
-    </Reference>
-    <Reference Include="ExcelDataReader, Version=3.4.0.0, Culture=neutral, PublicKeyToken=93517dbe6a4012fa, processorArchitecture=MSIL">
-      <HintPath>..\packages\ExcelDataReader.3.4.0\lib\net45\ExcelDataReader.dll</HintPath>
-    </Reference>
-    <Reference Include="ExcelDataReader.DataSet, Version=3.4.0.0, Culture=neutral, PublicKeyToken=93517dbe6a4012fa, processorArchitecture=MSIL">
-      <HintPath>..\packages\ExcelDataReader.DataSet.3.4.0\lib\net45\ExcelDataReader.DataSet.dll</HintPath>
-    </Reference>
-    <Reference Include="FirebirdSql.Data.FirebirdClient">
-      <HintPath>..\packages\FirebirdSql.Data.FirebirdClient.6.1.0\lib\net452\FirebirdSql.Data.FirebirdClient.dll</HintPath>
-    </Reference>
-    <Reference Include="Newtonsoft.Json, Version=12.0.0.0, Culture=neutral, PublicKeyToken=30ad4fe6b2a6aeed, processorArchitecture=MSIL">
-      <HintPath>..\packages\Newtonsoft.Json.12.0.2\lib\net45\Newtonsoft.Json.dll</HintPath>
-    </Reference>
-    <Reference Include="System" />
-    <Reference Include="System.Core" />
-    <Reference Include="System.Drawing" />
-    <Reference Include="System.IO.Compression" />
-    <Reference Include="System.Runtime.Serialization" />
-    <Reference Include="System.Xml.Linq" />
-    <Reference Include="System.Data.DataSetExtensions" />
-    <Reference Include="System.Data" />
-    <Reference Include="System.Xml" />
-    <Reference Include="WindowsBase" />
-  </ItemGroup>
-  <ItemGroup>
-    <Compile Include="OldAPSIM\ConvertSoilNode.cs" />
-    <Compile Include="OldAPSIM\Shortcuts.cs" />
-    <Compile Include="Properties\AssemblyInfo.cs" />
-    <Compile Include="APSoil\Analysis.cs" />
-    <Compile Include="APSoil\PAWC.cs" />
-    <Compile Include="APSoil\Sample.cs" />
-    <Compile Include="APSoil\Soil.cs" />
-    <Compile Include="APSoil\SoilCrop.cs" />
-    <Compile Include="APSoil\SoilOrganicMatter.cs" />
-    <Compile Include="APSoil\SoilUtilities.cs" />
-    <Compile Include="APSoil\SoilWater.cs" />
-    <Compile Include="APSoil\Water.cs" />
-    <Compile Include="JobRunning\AllCompleteArguments.cs" />
-    <Compile Include="JobRunning\IRunnable.cs" />
-    <Compile Include="JobRunning\IJobManager.cs" />
-    <Compile Include="JobRunning\JobCompleteArguments.cs" />
-    <Compile Include="JobRunning\JobManager.cs" />
-    <Compile Include="JobRunning\JobRunner.cs" />
-    <Compile Include="JobRunning\JobRunnerSleepJob.cs" />
-    <Compile Include="Utilities\Constants.cs" />
-    <Compile Include="Utilities\DatabaseUtilities.cs" />
-    <Compile Include="Utilities\DBMerger.cs" />
-    <Compile Include="Utilities\ExcelUtilities.cs" />
-    <Compile Include="Utilities\ApsimTextFile.cs" />
-    <Compile Include="Utilities\Firebird.cs" />
-    <Compile Include="Utilities\IDatabaseConnection.cs" />
-    <Compile Include="Utilities\IndexedDataTable.cs" />
-    <Compile Include="Utilities\IndexedDataTableGroupEnumerator.cs" />
-    <Compile Include="Utilities\ImageUtilities.cs" />
-    <Compile Include="Utilities\Colour.cs" />
-    <Compile Include="Utilities\DataTableUtilities.cs" />
-    <Compile Include="Utilities\DateUtilities.cs" />
-    <Compile Include="Utilities\DirectoryUtilities.cs" />
-    <Compile Include="Utilities\ExpressionEvaluator.cs" />
-    <Compile Include="Utilities\FTPClient.cs" />
-    <Compile Include="Utilities\IntegerToWritten.cs" />
-    <Compile Include="Utilities\MathUtilities.cs" />
-    <Compile Include="Utilities\MetUtilities.cs" />
-    <Compile Include="Utilities\PathUtilities.cs" />
-    <Compile Include="Utilities\PipeUtilities.cs" />
-    <Compile Include="Utilities\ProcessUtilities.cs" />
-    <Compile Include="Utilities\ReflectionUtilities.cs" />
-    <Compile Include="Utilities\SocketServer.cs" />
-    <Compile Include="Utilities\SQLite.cs" />
-    <Compile Include="Utilities\StreamReaderRandomAccess.cs" />
-    <Compile Include="Utilities\StringUtilities.cs" />
-    <Compile Include="Utilities\WebUtilities.cs" />
-    <Compile Include="Utilities\XmlReaderCustom.cs" />
-    <Compile Include="Utilities\XmlUtilities.cs" />
-  </ItemGroup>
-=======
   
->>>>>>> f922b830
   <ItemGroup>
     <None Include="packages.config" />
   </ItemGroup>
-<<<<<<< HEAD
-  <ItemGroup />
-  <Import Project="$(MSBuildToolsPath)\Microsoft.CSharp.targets" />
-  <!-- To modify your build process, add your task inside one of the targets below and uncomment it. 
-       Other similar extension points exist, see Microsoft.Common.targets.
-  <Target Name="BeforeBuild">
-  </Target>
-  <Target Name="AfterBuild">
-  </Target>
-  -->
-=======
 
   <PropertyGroup Condition=" '$(TargetFramework)' == 'netcoreapp3.0'">
     <DefineConstants>NETCORE;NETSTANDARD</DefineConstants>
@@ -216,5 +33,4 @@
     </Reference>
   </ItemGroup>
 
->>>>>>> f922b830
 </Project>