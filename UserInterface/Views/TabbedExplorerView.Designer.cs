--- conflicted
+++ resolved
@@ -1,177 +1,156 @@
-﻿namespace UserInterface.Views
-{
-    partial class TabbedExplorerView
-    {
-        /// <summary> 
-        /// Required designer variable.
-        /// </summary>
-        private System.ComponentModel.IContainer components = null;
-
-        /// <summary> 
-        /// Clean up any resources being used.
-        /// </summary>
-        /// <param name="disposing">true if managed resources should be disposed; otherwise, false.</param>
-        protected override void Dispose(bool disposing)
-        {
-            if (disposing && (components != null))
-            {
-                components.Dispose();
-            }
-            base.Dispose(disposing);
-        }
-
-        #region Component Designer generated code
-
-        /// <summary> 
-        /// Required method for Designer support - do not modify 
-        /// the contents of this method with the code editor.
-        /// </summary>
-        private void InitializeComponent()
-        {
-            this.components = new System.ComponentModel.Container();
-            System.ComponentModel.ComponentResourceManager resources = new System.ComponentModel.ComponentResourceManager(typeof(TabbedExplorerView));
-            this.TabControl = new System.Windows.Forms.TabControl();
-            this.StartPage = new System.Windows.Forms.TabPage();
-            this.listViewMain = new System.Windows.Forms.ListView();
-            this.ListViewImages = new System.Windows.Forms.ImageList(this.components);
-            this.TabPopupMenu = new System.Windows.Forms.ContextMenuStrip(this.components);
-            this.CloseTabMenuItem = new System.Windows.Forms.ToolStripMenuItem();
-            this.TabImageList = new System.Windows.Forms.ImageList(this.components);
-            this.OpenFileDialog = new System.Windows.Forms.OpenFileDialog();
-            this.toolTip1 = new System.Windows.Forms.ToolTip(this.components);
-            this.SaveFileDialog = new System.Windows.Forms.SaveFileDialog();
-            this.TabControl.SuspendLayout();
-            this.StartPage.SuspendLayout();
-            this.TabPopupMenu.SuspendLayout();
-            this.SuspendLayout();
-            // 
-            // TabControl
-            // 
-            this.TabControl.Controls.Add(this.StartPage);
-            this.TabControl.Dock = System.Windows.Forms.DockStyle.Fill;
-            this.TabControl.Location = new System.Drawing.Point(0, 0);
-<<<<<<< HEAD
-            this.TabControl.Margin = new System.Windows.Forms.Padding(4);
-=======
->>>>>>> 6f5bd756
-            this.TabControl.Name = "TabControl";
-            this.TabControl.SelectedIndex = 0;
-            this.TabControl.Size = new System.Drawing.Size(610, 523);
-            this.TabControl.TabIndex = 0;
-            this.TabControl.Selecting += new System.Windows.Forms.TabControlCancelEventHandler(this.TabControl_Selecting);
-            this.TabControl.MouseUp += new System.Windows.Forms.MouseEventHandler(this.OnTabControlMouseUp);
-            // 
-            // StartPage
-            // 
-            this.StartPage.Controls.Add(this.listViewMain);
-<<<<<<< HEAD
-            this.StartPage.Location = new System.Drawing.Point(4, 25);
-            this.StartPage.Margin = new System.Windows.Forms.Padding(4);
-            this.StartPage.Name = "StartPage";
-            this.StartPage.Padding = new System.Windows.Forms.Padding(4);
-            this.StartPage.Size = new System.Drawing.Size(805, 615);
-=======
-            this.StartPage.Location = new System.Drawing.Point(4, 22);
-            this.StartPage.Name = "StartPage";
-            this.StartPage.Padding = new System.Windows.Forms.Padding(3, 3, 3, 3);
-            this.StartPage.Size = new System.Drawing.Size(602, 497);
->>>>>>> 6f5bd756
-            this.StartPage.TabIndex = 0;
-            this.StartPage.Text = "+";
-            this.StartPage.UseVisualStyleBackColor = true;
-            // 
-            // listViewMain
-            // 
-            this.listViewMain.BorderStyle = System.Windows.Forms.BorderStyle.None;
-            this.listViewMain.Dock = System.Windows.Forms.DockStyle.Fill;
-            this.listViewMain.LabelEdit = true;
-            this.listViewMain.LargeImageList = this.ListViewImages;
-<<<<<<< HEAD
-            this.listViewMain.Location = new System.Drawing.Point(4, 4);
-            this.listViewMain.Margin = new System.Windows.Forms.Padding(4);
-=======
-            this.listViewMain.Location = new System.Drawing.Point(3, 3);
->>>>>>> 6f5bd756
-            this.listViewMain.MultiSelect = false;
-            this.listViewMain.Name = "listViewMain";
-            this.listViewMain.ShowItemToolTips = true;
-            this.listViewMain.Size = new System.Drawing.Size(596, 491);
-            this.listViewMain.TabIndex = 4;
-            this.listViewMain.TileSize = new System.Drawing.Size(400, 100);
-            this.listViewMain.UseCompatibleStateImageBehavior = false;
-            this.listViewMain.DoubleClick += new System.EventHandler(this.ListView_DoubleClick);
-            this.listViewMain.KeyUp += new System.Windows.Forms.KeyEventHandler(this.ListView_KeyUp);
-            // 
-            // ListViewImages
-            // 
-            this.ListViewImages.ImageStream = ((System.Windows.Forms.ImageListStreamer)(resources.GetObject("ListViewImages.ImageStream")));
-            this.ListViewImages.TransparentColor = System.Drawing.Color.Transparent;
-            this.ListViewImages.Images.SetKeyName(0, "open_file-icon.gif");
-            this.ListViewImages.Images.SetKeyName(1, "chest.png");
-            this.ListViewImages.Images.SetKeyName(2, "chart.png");
-            this.ListViewImages.Images.SetKeyName(3, "user1.png");
-            this.ListViewImages.Images.SetKeyName(4, "import2.png");
-            // 
-            // TabPopupMenu
-            // 
-            this.TabPopupMenu.Items.AddRange(new System.Windows.Forms.ToolStripItem[] {
-            this.CloseTabMenuItem});
-            this.TabPopupMenu.Name = "TabPopupMenu";
-            this.TabPopupMenu.Size = new System.Drawing.Size(124, 26);
-            // 
-            // CloseTabMenuItem
-            // 
-            this.CloseTabMenuItem.Name = "CloseTabMenuItem";
-            this.CloseTabMenuItem.Size = new System.Drawing.Size(123, 22);
-            this.CloseTabMenuItem.Text = "Close tab";
-            this.CloseTabMenuItem.Click += new System.EventHandler(this.OnCloseTabClick);
-            // 
-            // TabImageList
-            // 
-            this.TabImageList.ImageStream = ((System.Windows.Forms.ImageListStreamer)(resources.GetObject("TabImageList.ImageStream")));
-            this.TabImageList.TransparentColor = System.Drawing.Color.Transparent;
-            this.TabImageList.Images.SetKeyName(0, "application.png");
-            // 
-            // OpenFileDialog
-            // 
-            this.OpenFileDialog.DefaultExt = "apsimx";
-            this.OpenFileDialog.Filter = "ApsimX files|*.apsimx";
-            // 
-            // SaveFileDialog
-            // 
-            this.SaveFileDialog.DefaultExt = "apsimx";
-            this.SaveFileDialog.Filter = "*.apsimx|*.apsimx";
-            // 
-            // TabbedExplorerView
-            // 
-            this.AutoScaleDimensions = new System.Drawing.SizeF(6F, 13F);
-            this.AutoScaleMode = System.Windows.Forms.AutoScaleMode.Font;
-            this.Controls.Add(this.TabControl);
-<<<<<<< HEAD
-            this.Margin = new System.Windows.Forms.Padding(4);
-=======
->>>>>>> 6f5bd756
-            this.Name = "TabbedExplorerView";
-            this.Size = new System.Drawing.Size(610, 523);
-            this.Load += new System.EventHandler(this.OnLoad);
-            this.TabControl.ResumeLayout(false);
-            this.StartPage.ResumeLayout(false);
-            this.TabPopupMenu.ResumeLayout(false);
-            this.ResumeLayout(false);
-
-        }
-
-        #endregion
-
-        private System.Windows.Forms.TabControl TabControl;
-        private System.Windows.Forms.TabPage StartPage;
-        private System.Windows.Forms.ImageList TabImageList;
-        private System.Windows.Forms.ImageList ListViewImages;
-        private System.Windows.Forms.OpenFileDialog OpenFileDialog;
-        private System.Windows.Forms.ContextMenuStrip TabPopupMenu;
-        private System.Windows.Forms.ToolStripMenuItem CloseTabMenuItem;
-        private System.Windows.Forms.ToolTip toolTip1;
-        private System.Windows.Forms.ListView listViewMain;
-        private System.Windows.Forms.SaveFileDialog SaveFileDialog;
-    }
-}
+﻿namespace UserInterface.Views
+{
+    partial class TabbedExplorerView
+    {
+        /// <summary> 
+        /// Required designer variable.
+        /// </summary>
+        private System.ComponentModel.IContainer components = null;
+
+        /// <summary> 
+        /// Clean up any resources being used.
+        /// </summary>
+        /// <param name="disposing">true if managed resources should be disposed; otherwise, false.</param>
+        protected override void Dispose(bool disposing)
+        {
+            if (disposing && (components != null))
+            {
+                components.Dispose();
+            }
+            base.Dispose(disposing);
+        }
+
+        #region Component Designer generated code
+
+        /// <summary> 
+        /// Required method for Designer support - do not modify 
+        /// the contents of this method with the code editor.
+        /// </summary>
+        private void InitializeComponent()
+        {
+            this.components = new System.ComponentModel.Container();
+            System.ComponentModel.ComponentResourceManager resources = new System.ComponentModel.ComponentResourceManager(typeof(TabbedExplorerView));
+            this.TabControl = new System.Windows.Forms.TabControl();
+            this.StartPage = new System.Windows.Forms.TabPage();
+            this.listViewMain = new System.Windows.Forms.ListView();
+            this.ListViewImages = new System.Windows.Forms.ImageList(this.components);
+            this.TabPopupMenu = new System.Windows.Forms.ContextMenuStrip(this.components);
+            this.CloseTabMenuItem = new System.Windows.Forms.ToolStripMenuItem();
+            this.TabImageList = new System.Windows.Forms.ImageList(this.components);
+            this.OpenFileDialog = new System.Windows.Forms.OpenFileDialog();
+            this.toolTip1 = new System.Windows.Forms.ToolTip(this.components);
+            this.SaveFileDialog = new System.Windows.Forms.SaveFileDialog();
+            this.TabControl.SuspendLayout();
+            this.StartPage.SuspendLayout();
+            this.TabPopupMenu.SuspendLayout();
+            this.SuspendLayout();
+            // 
+            // TabControl
+            // 
+            this.TabControl.Controls.Add(this.StartPage);
+            this.TabControl.Dock = System.Windows.Forms.DockStyle.Fill;
+            this.TabControl.Location = new System.Drawing.Point(0, 0);
+            this.TabControl.Name = "TabControl";
+            this.TabControl.SelectedIndex = 0;
+            this.TabControl.Size = new System.Drawing.Size(610, 523);
+            this.TabControl.TabIndex = 0;
+            this.TabControl.Selecting += new System.Windows.Forms.TabControlCancelEventHandler(this.TabControl_Selecting);
+            this.TabControl.MouseUp += new System.Windows.Forms.MouseEventHandler(this.OnTabControlMouseUp);
+            // 
+            // StartPage
+            // 
+            this.StartPage.Controls.Add(this.listViewMain);
+            this.StartPage.Location = new System.Drawing.Point(4, 22);
+            this.StartPage.Name = "StartPage";
+            this.StartPage.Padding = new System.Windows.Forms.Padding(3, 3, 3, 3);
+            this.StartPage.Size = new System.Drawing.Size(602, 497);
+            this.StartPage.TabIndex = 0;
+            this.StartPage.Text = "+";
+            this.StartPage.UseVisualStyleBackColor = true;
+            // 
+            // listViewMain
+            // 
+            this.listViewMain.BorderStyle = System.Windows.Forms.BorderStyle.None;
+            this.listViewMain.Dock = System.Windows.Forms.DockStyle.Fill;
+            this.listViewMain.LabelEdit = true;
+            this.listViewMain.LargeImageList = this.ListViewImages;
+            this.listViewMain.Location = new System.Drawing.Point(3, 3);
+            this.listViewMain.MultiSelect = false;
+            this.listViewMain.Name = "listViewMain";
+            this.listViewMain.ShowItemToolTips = true;
+            this.listViewMain.Size = new System.Drawing.Size(596, 491);
+            this.listViewMain.TabIndex = 4;
+            this.listViewMain.TileSize = new System.Drawing.Size(400, 100);
+            this.listViewMain.UseCompatibleStateImageBehavior = false;
+            this.listViewMain.DoubleClick += new System.EventHandler(this.ListView_DoubleClick);
+            this.listViewMain.KeyUp += new System.Windows.Forms.KeyEventHandler(this.ListView_KeyUp);
+            // 
+            // ListViewImages
+            // 
+            this.ListViewImages.ImageStream = ((System.Windows.Forms.ImageListStreamer)(resources.GetObject("ListViewImages.ImageStream")));
+            this.ListViewImages.TransparentColor = System.Drawing.Color.Transparent;
+            this.ListViewImages.Images.SetKeyName(0, "open_file-icon.gif");
+            this.ListViewImages.Images.SetKeyName(1, "chest.png");
+            this.ListViewImages.Images.SetKeyName(2, "chart.png");
+            this.ListViewImages.Images.SetKeyName(3, "user1.png");
+            this.ListViewImages.Images.SetKeyName(4, "import2.png");
+            // 
+            // TabPopupMenu
+            // 
+            this.TabPopupMenu.Items.AddRange(new System.Windows.Forms.ToolStripItem[] {
+            this.CloseTabMenuItem});
+            this.TabPopupMenu.Name = "TabPopupMenu";
+            this.TabPopupMenu.Size = new System.Drawing.Size(124, 26);
+            // 
+            // CloseTabMenuItem
+            // 
+            this.CloseTabMenuItem.Name = "CloseTabMenuItem";
+            this.CloseTabMenuItem.Size = new System.Drawing.Size(123, 22);
+            this.CloseTabMenuItem.Text = "Close tab";
+            this.CloseTabMenuItem.Click += new System.EventHandler(this.OnCloseTabClick);
+            // 
+            // TabImageList
+            // 
+            this.TabImageList.ImageStream = ((System.Windows.Forms.ImageListStreamer)(resources.GetObject("TabImageList.ImageStream")));
+            this.TabImageList.TransparentColor = System.Drawing.Color.Transparent;
+            this.TabImageList.Images.SetKeyName(0, "application.png");
+            // 
+            // OpenFileDialog
+            // 
+            this.OpenFileDialog.DefaultExt = "apsimx";
+            this.OpenFileDialog.Filter = "ApsimX files|*.apsimx";
+            // 
+            // SaveFileDialog
+            // 
+            this.SaveFileDialog.DefaultExt = "apsimx";
+            this.SaveFileDialog.Filter = "*.apsimx|*.apsimx";
+            // 
+            // TabbedExplorerView
+            // 
+            this.AutoScaleDimensions = new System.Drawing.SizeF(6F, 13F);
+            this.AutoScaleMode = System.Windows.Forms.AutoScaleMode.Font;
+            this.Controls.Add(this.TabControl);
+            this.Name = "TabbedExplorerView";
+            this.Size = new System.Drawing.Size(610, 523);
+            this.Load += new System.EventHandler(this.OnLoad);
+            this.TabControl.ResumeLayout(false);
+            this.StartPage.ResumeLayout(false);
+            this.TabPopupMenu.ResumeLayout(false);
+            this.ResumeLayout(false);
+
+        }
+
+        #endregion
+
+        private System.Windows.Forms.TabControl TabControl;
+        private System.Windows.Forms.TabPage StartPage;
+        private System.Windows.Forms.ImageList TabImageList;
+        private System.Windows.Forms.ImageList ListViewImages;
+        private System.Windows.Forms.OpenFileDialog OpenFileDialog;
+        private System.Windows.Forms.ContextMenuStrip TabPopupMenu;
+        private System.Windows.Forms.ToolStripMenuItem CloseTabMenuItem;
+        private System.Windows.Forms.ToolTip toolTip1;
+        private System.Windows.Forms.ListView listViewMain;
+        private System.Windows.Forms.SaveFileDialog SaveFileDialog;
+    }
+}