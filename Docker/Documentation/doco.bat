@echo off
<<<<<<< HEAD
=======
echo Adding Apsim registry entries...
>>>>>>> df16dade
REG import C:\ie.reg
set apsimx=C:\ApsimX
if not exist %apsimx% (
	echo %apsimx% does not exist. Aborting...
)

if exist %apsimx%\bin.zip (
	echo Unzipping %apsimx%\bin.zip...
	powershell -Command Expand-Archive -Path %apsimx%\bin.zip -DestinationPath %apsimx%\Bin -Force
	if %errorlevel% neq 0 (
		echo Error unzipping %apsimx%\bin.zip
		exit %errorlevel%
	)
)
cd %apsimx%
if exist %apsimx%\results.7z (
	echo Unzipping %apsimx%\results.7z...
	7z x -y results.7z
	if errorlevel 1 (
		echo Error unzipping %apsimx%\results.7z
	)
)

if not exist %apsimx%\lib (
	robocopy /e /NJS /np %apsimx%\DeploymentSupport\Windows\lib %apsimx%\lib
)

dir %apsimx%\Bin
cd %apsimx%\Documentation
set FC_DEBUG=8191
call GenerateDocumentation.bat
cd %apsimx%
for /r %apsimx%\Documentation\PDF %%D in (*.pdf) do (
	set "NEW_NAME=%%~nD%ISSUE_NUMBER%%%~xD"
	rename "%%D" "%NEW_NAME%"
	echo Uploading %NEW_NAME%
	@curl -u %APSIM_SITE_CREDS% -T "%%~dpD%NEW_NAME%" ftp://www.apsim.info/APSIM/ApsimXFiles/
)<|MERGE_RESOLUTION|>--- conflicted
+++ resolved
@@ -1,8 +1,5 @@
 @echo off
-<<<<<<< HEAD
-=======
 echo Adding Apsim registry entries...
->>>>>>> df16dade
 REG import C:\ie.reg
 set apsimx=C:\ApsimX
 if not exist %apsimx% (
